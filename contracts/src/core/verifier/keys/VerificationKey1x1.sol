--- conflicted
+++ resolved
@@ -4,13 +4,8 @@
 pragma solidity >=0.8.4;
 
 library VerificationKey1x1 {
-<<<<<<< HEAD
-    function verificationKeyHash() internal pure returns(bytes32) {
-        return 0xdcb051e8ca06df5e2ffe8c891cbde8c299a9fa13abfbb206e91df73df393fb5f;
-=======
     function verificationKeyHash() internal pure returns (bytes32) {
         return 0x50163a2572c673639325870bcc594daffaafa0f2e384c984b4349747ae6ea507;
->>>>>>> 12f95e77
     }
 
     function loadVerificationKey(uint256 _vk, uint256 _omegaInverseLoc) internal pure {
