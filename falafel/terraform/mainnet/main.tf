terraform {
  backend "s3" {
    bucket = "aztec-terraform"
    key    = "aztec2/falafel/mainnet"
    region = "eu-west-2"
  }
}

data "terraform_remote_state" "setup_iac" {
  backend = "s3"
  config = {
    bucket = "aztec-terraform"
    key    = "setup/setup-iac"
    region = "eu-west-2"
  }
}

data "terraform_remote_state" "aztec2_iac" {
  backend = "s3"
  config = {
    bucket = "aztec-terraform"
    key    = "aztec2/iac"
    region = "eu-west-2"
  }
}

provider "aws" {
  profile = "default"
  region  = "eu-west-2"
}

resource "aws_service_discovery_service" "falafel" {
  name = "falafel-mainnet"

  health_check_custom_config {
    failure_threshold = 1
  }

  dns_config {
    namespace_id = data.terraform_remote_state.setup_iac.outputs.local_service_discovery_id

    dns_records {
      ttl  = 60
      type = "A"
    }

    dns_records {
      ttl  = 60
      type = "SRV"
    }

    routing_policy = "MULTIVALUE"
  }

  # Terraform just fails if this resource changes and you have registered instances.
  provisioner "local-exec" {
    when    = destroy
    command = "${path.module}/../servicediscovery-drain.sh ${self.id}"
  }
}

# Configure an EFS filesystem.
resource "aws_efs_file_system" "falafel_data_store" {
  creation_token                  = "falafel-mainnet-data-store"
  throughput_mode                 = "provisioned"
  provisioned_throughput_in_mibps = 20

  tags = {
    Name = "falafel-mainnet-data-store"
  }

  lifecycle_policy {
    transition_to_ia = "AFTER_14_DAYS"
  }
}

resource "aws_efs_mount_target" "private_az1" {
  file_system_id  = aws_efs_file_system.falafel_data_store.id
  subnet_id       = data.terraform_remote_state.setup_iac.outputs.subnet_az1_private_id
  security_groups = [data.terraform_remote_state.setup_iac.outputs.security_group_private_id]
}

resource "aws_efs_mount_target" "private_az2" {
  file_system_id  = aws_efs_file_system.falafel_data_store.id
  subnet_id       = data.terraform_remote_state.setup_iac.outputs.subnet_az2_private_id
  security_groups = [data.terraform_remote_state.setup_iac.outputs.security_group_private_id]
}

# Define task definition and service.
resource "aws_ecs_task_definition" "falafel" {
  family                   = "falafel-mainnet"
  requires_compatibilities = ["FARGATE"]
  network_mode             = "awsvpc"
  cpu                      = "2048"
  memory                   = "4096"
  execution_role_arn       = data.terraform_remote_state.setup_iac.outputs.ecs_task_execution_role_arn

  volume {
    name = "efs-data-store"
    efs_volume_configuration {
      file_system_id = aws_efs_file_system.falafel_data_store.id
    }
  }

  container_definitions = <<DEFINITIONS
[
  {
    "name": "falafel-mainnet",
    "image": "278380418400.dkr.ecr.eu-west-2.amazonaws.com/falafel:${var.IMAGE_TAG}",
    "essential": true,
    "memoryReservation": 3840,
    "portMappings": [
      {
        "containerPort": 80
      }
    ],
    "environment": [
      {
        "name": "NODE_ENV",
        "value": "production"
      },
      {
        "name": "PORT",
        "value": "80"
      },
      {
        "name": "ETHEREUM_HOST",
        "value": "https://mainnet.infura.io/v3/6a04b7c89c5b421faefde663f787aa35"
      },
      {
        "name": "ETHEREUM_POLL_INTERVAL",
        "value": "10000"
      },
      {
        "name": "HALLOUMI_HOST",
        "value": "http://halloumi-mainnet.local"
      },
      {
        "name": "ROLLUP_CONTRACT_ADDRESS",
        "value": "0x737901bea3eeb88459df9ef1BE8fF3Ae1B42A2ba"
      },
      {
        "name": "PRICE_FEED_CONTRACT_ADDRESSES",
        "value": "0x169E633A2D1E6c10dD91238Ba11c4A708dfEF37C,0x773616E4d11A78F511299002da57A0a94577F1f4,0xdeb288F737066589598e9214E782fa5A8eD689e8"
      },
      {
        "name": "GAS_LIMIT",
        "value": "4000000"
      },
      {
        "name": "PRIVATE_KEY",
        "value": "${var.PRIVATE_KEY_MAINNET}"
      },
      {
        "name": "SERVER_AUTH_TOKEN",
        "value": "${var.SERVER_AUTH_TOKEN}"
      },
      {
        "name": "API_PREFIX",
        "value": "/falafel-mainnet"
      },
      {
        "name": "NUM_INNER_ROLLUP_TXS",
        "value": "28"
      },
      {
        "name": "NUM_OUTER_ROLLUP_PROOFS",
        "value": "4"
      },
      {
        "name": "MAX_FEE_GAS_PRICE",
        "value": "87500000000"
      },
      {
        "name": "FEE_GAS_PRICE_MULTIPLIER",
        "value": "1"
<<<<<<< HEAD
=======
      },
      {
        "name": "MAX_PROVIDER_GAS_PRICE",
        "value": "250000000000"
>>>>>>> c75bd71a
      },
      {
        "name": "PROVIDER_GAS_PRICE_MULTIPLIER",
        "value": "1.2"
      },
      {
        "name": "BASE_TX_GAS",
        "value": "16000"
      },
      {
        "name": "PUBLISH_INTERVAL",
        "value": "21600"
      }
    ],
    "mountPoints": [
      {
        "containerPath": "/usr/src/falafel/data",
        "sourceVolume": "efs-data-store"
      }
    ],
    "logConfiguration": {
      "logDriver": "awslogs",
      "options": {
        "awslogs-group": "/fargate/service/falafel-mainnet",
        "awslogs-region": "eu-west-2",
        "awslogs-stream-prefix": "ecs"
      }
    }
  },
  {
    "name": "metrics",
    "image": "278380418400.dkr.ecr.eu-west-2.amazonaws.com/metrics-sidecar:latest",
    "essential": false,
    "memoryReservation": 256,
    "portMappings": [
      {
        "containerPort": 9545
      }
    ],
    "environment": [
      {
        "name": "SERVICE",
        "value": "falafel-mainnet"
      }
    ],
    "logConfiguration": {
      "logDriver": "awslogs",
      "options": {
        "awslogs-group": "/fargate/service/falafel-mainnet",
        "awslogs-region": "eu-west-2",
        "awslogs-stream-prefix": "ecs"
      }
    }
  }
]
DEFINITIONS
}

data "aws_ecs_task_definition" "falafel" {
  task_definition = aws_ecs_task_definition.falafel.family
}

resource "aws_ecs_service" "falafel" {
  name                               = "falafel-mainnet"
  cluster                            = data.terraform_remote_state.setup_iac.outputs.ecs_cluster_id
  launch_type                        = "FARGATE"
  desired_count                      = 1
  deployment_maximum_percent         = 100
  deployment_minimum_healthy_percent = 0
  platform_version                   = "1.4.0"

  network_configuration {
    subnets = [
      data.terraform_remote_state.setup_iac.outputs.subnet_az1_private_id,
      data.terraform_remote_state.setup_iac.outputs.subnet_az2_private_id
    ]
    security_groups = [data.terraform_remote_state.setup_iac.outputs.security_group_private_id]
  }

  load_balancer {
    target_group_arn = aws_alb_target_group.falafel.arn
    container_name   = "falafel-mainnet"
    container_port   = 80
  }

  service_registries {
    registry_arn   = aws_service_discovery_service.falafel.arn
    container_name = "falafel-mainnet"
    container_port = 80
  }

  task_definition = "${aws_ecs_task_definition.falafel.family}:${max(aws_ecs_task_definition.falafel.revision, data.aws_ecs_task_definition.falafel.revision)}"
}

# Logs
resource "aws_cloudwatch_log_group" "falafel_logs" {
  name              = "/fargate/service/falafel-mainnet"
  retention_in_days = "14"
}

# Configure ALB to route /falafel to server.
resource "aws_alb_target_group" "falafel" {
  name                 = "falafel-mainnet"
  port                 = "80"
  protocol             = "HTTP"
  target_type          = "ip"
  vpc_id               = data.terraform_remote_state.setup_iac.outputs.vpc_id
  deregistration_delay = 5

  health_check {
    path                = "/falafel-mainnet"
    matcher             = "200"
    interval            = 10
    healthy_threshold   = 2
    unhealthy_threshold = 5
    timeout             = 5
  }

  tags = {
    name = "falafel-mainnet"
  }
}

resource "aws_lb_listener_rule" "api" {
  listener_arn = data.terraform_remote_state.aztec2_iac.outputs.alb_listener_arn
  priority     = 50

  action {
    type             = "forward"
    target_group_arn = aws_alb_target_group.falafel.arn
  }

  condition {
    path_pattern {
      values = ["/falafel-mainnet*"]
    }
  }
}

# WAF rules for DDOS protection.
# resource "aws_wafregional_ipset" "ipset" {
#   name = "falafel-mainnet-ipset"
# }

# resource "aws_wafregional_rate_based_rule" "wafrule" {
#   depends_on  = [aws_wafregional_ipset.ipset]
#   name        = "rate-limit"
#   metric_name = "rateLimit"

#   rate_key   = "IP"
#   rate_limit = 3000

#   predicate {
#     data_id = aws_wafregional_ipset.ipset.id
#     negated = false
#     type    = "IPMatch"
#   }
# }

# resource "aws_wafregional_web_acl" "acl" {
#   name        = "falafel-mainnet-acl"
#   metric_name = "falafelMainnetAcl"
#   default_action {
#     type = "ALLOW"
#   }
#   rule {
#     type = "RATE_BASED"
#     action {
#       type = "BLOCK"
#     }
#     priority = 1
#     rule_id  = aws_wafregional_rate_based_rule.wafrule.id
#   }
# }

resource "aws_wafregional_ipset" "ipset" {
  name = "tfIPSet"

  ip_set_descriptor {
    type  = "IPV4"
    value = "194.127.172.110/32"
  }
}

resource "aws_wafregional_rule" "wafrule" {
  name        = "tfWAFRule"
  metric_name = "tfWAFRule"

  predicate {
    data_id = aws_wafregional_ipset.ipset.id
    negated = false
    type    = "IPMatch"
  }
}

resource "aws_wafregional_web_acl" "wafacl" {
  name        = "tfWebACL"
  metric_name = "tfWebACL"

  default_action {
    type = "ALLOW"
  }

  rule {
    action {
      type = "BLOCK"
    }

    priority = 1
    rule_id  = aws_wafregional_rule.wafrule.id
    type     = "REGULAR"
  }
}

resource "aws_wafregional_web_acl_association" "acl_association" {
  resource_arn = data.terraform_remote_state.aztec2_iac.outputs.alb_arn
  web_acl_id   = aws_wafregional_web_acl.wafacl.id
}<|MERGE_RESOLUTION|>--- conflicted
+++ resolved
@@ -174,13 +174,10 @@
       {
         "name": "FEE_GAS_PRICE_MULTIPLIER",
         "value": "1"
-<<<<<<< HEAD
-=======
       },
       {
         "name": "MAX_PROVIDER_GAS_PRICE",
         "value": "250000000000"
->>>>>>> c75bd71a
       },
       {
         "name": "PROVIDER_GAS_PRICE_MULTIPLIER",
