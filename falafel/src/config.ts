--- conflicted
+++ resolved
@@ -118,10 +118,7 @@
     privateKey,
     rollupContractAddress,
     typeOrmLogging,
-<<<<<<< HEAD
     dbUrl,
-=======
->>>>>>> b96df9f0
     proverless,
   } = confVars;
 
