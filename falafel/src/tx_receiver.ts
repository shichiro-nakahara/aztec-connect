import { toBigIntBE } from '@aztec/barretenberg/bigint_buffer';
import { Blockchain, TxType } from '@aztec/barretenberg/blockchain';
import {
  AccountVerifier,
  DefiDepositProofData,
  JoinSplitProofData,
  JoinSplitVerifier,
  ProofData,
  ProofId,
} from '@aztec/barretenberg/client_proofs';
import { Crs } from '@aztec/barretenberg/crs';
import { NoteAlgorithms } from '@aztec/barretenberg/note_algorithms';
import { OffchainAccountData } from '@aztec/barretenberg/offchain_tx_data';
import { BarretenbergWasm, BarretenbergWorker, createWorker, destroyWorker } from '@aztec/barretenberg/wasm';
import { Mutex } from 'async-mutex';
import { ProofGenerator } from 'halloumi/proof_generator';
import { TxDao } from './entity/tx';
import { getTxTypeFromProofData } from './get_tx_type';
import { Metrics } from './metrics';
import { RollupDb } from './rollup_db';
import { TxFeeResolver } from './tx_fee_resolver';

export interface Tx {
  proofData: Buffer;
  offchainTxData: Buffer;
  depositSignature?: Buffer;
}

export class TxReceiver {
  private worker!: BarretenbergWorker;
  private joinSplitVerifier!: JoinSplitVerifier;
  private accountVerifier!: AccountVerifier;
  private mutex = new Mutex();

  constructor(
    private barretenberg: BarretenbergWasm,
    private noteAlgo: NoteAlgorithms,
    private rollupDb: RollupDb,
    private blockchain: Blockchain,
    private proofGenerator: ProofGenerator,
    private txFeeResolver: TxFeeResolver,
    private metrics: Metrics,
  ) {}

  public async init() {
    const crs = new Crs(0);
    await crs.downloadG2Data();

    this.worker = await createWorker('0', this.barretenberg.module);

    const jsKey = await this.proofGenerator.getJoinSplitVk();
    this.joinSplitVerifier = new JoinSplitVerifier();
    await this.joinSplitVerifier.loadKey(this.worker, jsKey, crs.getG2Data());

    const accountKey = await this.proofGenerator.getAccountVk();
    this.accountVerifier = new AccountVerifier();
    await this.accountVerifier.loadKey(this.worker, accountKey, crs.getG2Data());
  }

  public async destroy() {
    await destroyWorker(this.worker);
  }

  public async receiveTx({ proofData, depositSignature, offchainTxData }: Tx) {
    // We mutex this entire receive call until we move to "deposit to proof hash". Read more below.
    await this.mutex.acquire();
    try {
      const proof = new ProofData(proofData);
      const txType = await getTxTypeFromProofData(proof, this.blockchain);
      this.metrics.txReceived(txType);

      console.log(`Received tx: ${proof.txId.toString('hex')}`);

      if (await this.rollupDb.nullifiersExist(proof.nullifier1, proof.nullifier2)) {
        throw new Error('Nullifier already exists.');
      }

<<<<<<< HEAD
      if (!proof.backwardLink.equals(Buffer.alloc(32))) {
        const txs = await this.rollupDb.getUnsettledTxs();
        const linkedTx = txs.find(({ proofData }) => {
          const { noteCommitment1, noteCommitment2 } = new ProofData(proofData);
          return [noteCommitment1, noteCommitment2].some(c => c.equals(proof.backwardLink));
        });
        if (!linkedTx) {
          throw new Error('Linked tx not found.');
        }
      }
=======
      const dataRootsIndex = await this.rollupDb.getDataRootsIndex(proof.noteTreeRoot);
>>>>>>> 904c640e

      // Check the proof is valid.
      switch (proof.proofId) {
        case ProofId.DEPOSIT:
        case ProofId.WITHDRAW:
        case ProofId.SEND:
          await this.validateJoinSplitTx(proof, txType, depositSignature);
          break;
        case ProofId.ACCOUNT: {
          const offchainData = OffchainAccountData.fromBuffer(offchainTxData);
          await this.validateAccountTx(proof, offchainData);
          break;
        }
        case ProofId.DEFI_DEPOSIT:
          await this.validateDefiBridgeTx(proof, txType);
          break;
        default:
          throw new Error('Unknown proof id.');
      }

      const txDao = new TxDao({
        id: proof.txId,
        proofData,
        offchainTxData,
        signature: proof.proofId === ProofId.DEPOSIT ? depositSignature : undefined,
        nullifier1: toBigIntBE(proof.nullifier1) ? proof.nullifier1 : undefined,
        nullifier2: toBigIntBE(proof.nullifier2) ? proof.nullifier2 : undefined,
        dataRootsIndex,
        created: new Date(),
        txType,
      });

      await this.rollupDb.addTx(txDao);

      return proof.txId;
    } finally {
      this.mutex.release();
    }
  }

  private async validateJoinSplitTx(proofData: ProofData, txType: TxType, depositSignature?: Buffer) {
    const {
      publicAssetId: assetId,
      txId,
      txFeeAssetId,
      txFee,
      publicOwner,
      publicValue,
    } = new JoinSplitProofData(proofData);

    const minFee = this.txFeeResolver.getMinTxFee(txFeeAssetId, txType);
    if (txFee < minFee) {
      throw new Error('Insufficient fee.');
    }

    if (!(await this.joinSplitVerifier.verifyProof(proofData.rawProofData))) {
      throw new Error('Join-split proof verification failed.');
    }

    if (proofData.proofId === ProofId.DEPOSIT) {
      let proofApproval = await this.blockchain.getUserProofApprovalStatus(publicOwner, txId);

      if (!proofApproval && depositSignature) {
        const message = Buffer.concat([
          Buffer.from('Signing this message will allow your pending funds to be spent in Aztec transaction:\n'),
          txId,
          Buffer.from('\nIMPORTANT: Only sign the message if you trust the client'),
        ]);
        proofApproval = this.blockchain.validateSignature(publicOwner, depositSignature, message);
      }
      if (!proofApproval) {
        throw new Error(`Tx not approved or invalid signature: ${txId.toString('hex')}`);
      }

      // WARNING! Need to check the sum of all deposits in txs remains <= the amount pending deposit on contract.
      // As the db read of existing txs, and insertion of new tx, needs to be atomic, we have to mutex receiveTx.
      // TODO: Move to a system where you only ever deposit against a proof hash!
      const total =
        (await this.rollupDb.getUnsettledJoinSplitTxs())
          .map(tx => JoinSplitProofData.fromBuffer(tx.proofData))
          .filter(proofData => proofData.publicOwner.equals(publicOwner) && proofData.publicAssetId === assetId)
          .reduce((acc, proofData) => acc + proofData.publicValue, 0n) + publicValue;

      const pendingDeposit = await this.blockchain.getUserPendingDeposit(assetId, publicOwner);

      if (pendingDeposit < total) {
        throw new Error('User insufficient pending deposit balance.');
      }
    }
  }

  private async validateAccountTx(proof: ProofData, offchainData: OffchainAccountData) {
    const { accountPublicKey, accountAliasId, spendingPublicKey1, spendingPublicKey2 } = offchainData;
    const expectedCommitments = [proof.noteCommitment1, proof.noteCommitment2];
    [spendingPublicKey1, spendingPublicKey2].forEach((spendingKey, i) => {
      const commitment = this.noteAlgo.accountNoteCommitment(accountAliasId, accountPublicKey, spendingKey);
      if (!commitment.equals(expectedCommitments[i])) {
        throw new Error('Invalid offchain account data.');
      }
    });

    if (!(await this.accountVerifier.verifyProof(proof.rawProofData))) {
      throw new Error('Account proof verification failed.');
    }
  }

  private async validateDefiBridgeTx(proofData: ProofData, txType: TxType) {
    const { txFeeAssetId, txFee } = new DefiDepositProofData(proofData);

    // TODO - Use a whitelist for bridges.

    const minFee = this.txFeeResolver.getMinTxFee(txFeeAssetId, txType);
    if (txFee < minFee) {
      throw new Error('Insufficient fee.');
    }

    if (!(await this.joinSplitVerifier.verifyProof(proofData.rawProofData))) {
      throw new Error('Defi-bridge proof verification failed.');
    }
  }
}<|MERGE_RESOLUTION|>--- conflicted
+++ resolved
@@ -75,7 +75,6 @@
         throw new Error('Nullifier already exists.');
       }
 
-<<<<<<< HEAD
       if (!proof.backwardLink.equals(Buffer.alloc(32))) {
         const txs = await this.rollupDb.getUnsettledTxs();
         const linkedTx = txs.find(({ proofData }) => {
@@ -86,9 +85,7 @@
           throw new Error('Linked tx not found.');
         }
       }
-=======
       const dataRootsIndex = await this.rollupDb.getDataRootsIndex(proof.noteTreeRoot);
->>>>>>> 904c640e
 
       // Check the proof is valid.
       switch (proof.proofId) {
