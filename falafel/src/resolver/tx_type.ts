import { Length } from 'class-validator';
import { Field, Int, ObjectType } from 'type-graphql';
import { HexString, ISODateTime } from './scalar_type';

@ObjectType()
export class MinimalRollupType {
  @Field(() => Int)
  id!: number;

  @Field(() => HexString)
  hash!: string;

  @Field(() => HexString, { nullable: true })
  ethTxHash?: string;

  @Field(() => ISODateTime)
  created!: Date;

  @Field(() => ISODateTime, { nullable: true })
  mined!: Date;
}

@ObjectType()
export class TxType {
  @Field(() => HexString)
  @Length(32)
  id!: string;

  @Field(() => MinimalRollupType, { nullable: true })
  rollup?: MinimalRollupType;

  @Field(() => HexString)
  proofData!: string;

  @Field(() => Int)
  proofId!: number;

  @Field(() => HexString)
  publicInput!: string;

  @Field(() => HexString)
  publicOutput!: string;

  @Field(() => HexString)
  assetId!: string;

  @Field(() => HexString)
  newNote1!: string;

  @Field(() => HexString)
  newNote2!: string;

  @Field(() => HexString)
  nullifier1!: string;

  @Field(() => HexString)
  nullifier2!: string;

  @Field(() => HexString)
  inputOwner!: string;

  @Field(() => HexString)
  outputOwner!: string;

  @Field(() => HexString)
  offchainTxData!: string;

  @Field(() => HexString, { nullable: true })
  signature?: string;

  @Field(() => ISODateTime)
  created!: Date;
<<<<<<< HEAD
}

/* eslint-disable camelcase */
@InputType()
class TxFilter {
  @Field(() => HexString, { nullable: true })
  id_starts_with?: string;

  @Field({ nullable: true })
  rollup_null?: boolean;
}
/* eslint-enable */

@ArgsType()
export class TxsArgs {
  @Field(() => TxFilter, { nullable: true })
  where?: TxFilter;

  @Field(() => Int, { defaultValue: 0 })
  skip?: number;

  @Field(() => Int, { defaultValue: MAX_COUNT })
  @Max(MAX_COUNT)
  take?: number;
=======
>>>>>>> 904c640e
}<|MERGE_RESOLUTION|>--- conflicted
+++ resolved
@@ -70,31 +70,4 @@
 
   @Field(() => ISODateTime)
   created!: Date;
-<<<<<<< HEAD
-}
-
-/* eslint-disable camelcase */
-@InputType()
-class TxFilter {
-  @Field(() => HexString, { nullable: true })
-  id_starts_with?: string;
-
-  @Field({ nullable: true })
-  rollup_null?: boolean;
-}
-/* eslint-enable */
-
-@ArgsType()
-export class TxsArgs {
-  @Field(() => TxFilter, { nullable: true })
-  where?: TxFilter;
-
-  @Field(() => Int, { defaultValue: 0 })
-  skip?: number;
-
-  @Field(() => Int, { defaultValue: MAX_COUNT })
-  @Max(MAX_COUNT)
-  take?: number;
-=======
->>>>>>> 904c640e
 }