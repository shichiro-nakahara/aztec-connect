<<<<<<< HEAD
import { TxHash } from '@aztec/barretenberg/blockchain';
import {
  AfterInsert,
  AfterLoad,
  AfterUpdate,
  Column,
  Entity,
  Index,
  OneToMany,
  OneToOne,
  PrimaryColumn,
} from 'typeorm';
import { AssetMetricsDao } from './asset_metrics';
=======
import { Column, Entity, OneToOne, PrimaryColumn } from 'typeorm';
import { bufferColumn } from './init_entities';
>>>>>>> 4dd554c4
import { RollupProofDao } from './rollup_proof';
import { txHashTransformer } from './transformer';

@Entity({ name: 'rollup' })
export class RollupDao {
  public constructor(init?: Partial<RollupDao>) {
    Object.assign(this, init);
  }

  @PrimaryColumn()
  public id!: number;

  @Column(...bufferColumn({ unique: true, length: 32 }))
  public dataRoot!: Buffer;

  @OneToOne(() => RollupProofDao, rollupPoof => rollupPoof.rollup, { cascade: true })
  public rollupProof!: RollupProofDao;

<<<<<<< HEAD
  @OneToMany(() => AssetMetricsDao, am => am.rollup, { cascade: true })
  public assetMetrics!: AssetMetricsDao[];
=======
  @Column(...bufferColumn())
  public viewingKeys!: Buffer;
>>>>>>> 4dd554c4

  @Column()
  public created!: Date;

  // Null until calldata computed.
<<<<<<< HEAD
  @Column({ nullable: true })
  public callData?: Buffer;

  // Null until mined and events fetched.
  @Column({ nullable: true })
  public interactionResult?: Buffer;

  // Null until tx sent.
  @Column('blob', { nullable: true, transformer: [txHashTransformer] })
  public ethTxHash?: TxHash;

  // Null until mined.
  @Column({ nullable: true })
  public gasPrice?: Buffer;
=======
  @Column(...bufferColumn({ nullable: true }))
  public callData!: Buffer;

  // Null until tx sent.
  @Column(...bufferColumn({ nullable: true, length: 32 }))
  public ethTxHash!: Buffer;

  // Null until mined.
  @Column(...bufferColumn({ nullable: true, length: 32 }))
  public gasPrice!: Buffer;
>>>>>>> 4dd554c4

  // Null until mined.
  @Column({ nullable: true })
  public gasUsed?: number;

  // Null until mined.
  @Column({ nullable: true })
  public mined?: Date;

  @AfterLoad()
  @AfterInsert()
  @AfterUpdate()
  afterLoad() {
    if (!this.callData) {
      delete this.callData;
    }
    if (!this.ethTxHash) {
      delete this.ethTxHash;
    }
    if (this.gasPrice === null) {
      delete this.gasPrice;
    }
    if (this.gasUsed === null) {
      delete this.gasUsed;
    }
    if (!this.mined) {
      delete this.mined;
    }
  }
}<|MERGE_RESOLUTION|>--- conflicted
+++ resolved
@@ -1,21 +1,7 @@
-<<<<<<< HEAD
 import { TxHash } from '@aztec/barretenberg/blockchain';
-import {
-  AfterInsert,
-  AfterLoad,
-  AfterUpdate,
-  Column,
-  Entity,
-  Index,
-  OneToMany,
-  OneToOne,
-  PrimaryColumn,
-} from 'typeorm';
+import { AfterInsert, AfterLoad, AfterUpdate, Column, Entity, OneToMany, OneToOne, PrimaryColumn } from 'typeorm';
 import { AssetMetricsDao } from './asset_metrics';
-=======
-import { Column, Entity, OneToOne, PrimaryColumn } from 'typeorm';
 import { bufferColumn } from './init_entities';
->>>>>>> 4dd554c4
 import { RollupProofDao } from './rollup_proof';
 import { txHashTransformer } from './transformer';
 
@@ -34,45 +20,30 @@
   @OneToOne(() => RollupProofDao, rollupPoof => rollupPoof.rollup, { cascade: true })
   public rollupProof!: RollupProofDao;
 
-<<<<<<< HEAD
   @OneToMany(() => AssetMetricsDao, am => am.rollup, { cascade: true })
   public assetMetrics!: AssetMetricsDao[];
-=======
-  @Column(...bufferColumn())
-  public viewingKeys!: Buffer;
->>>>>>> 4dd554c4
+
+  // @Column(...bufferColumn())
+  // public viewingKeys!: Buffer;
 
   @Column()
   public created!: Date;
 
   // Null until calldata computed.
-<<<<<<< HEAD
-  @Column({ nullable: true })
+  @Column(...bufferColumn({ nullable: true }))
   public callData?: Buffer;
 
   // Null until mined and events fetched.
-  @Column({ nullable: true })
+  @Column(...bufferColumn({ nullable: true }))
   public interactionResult?: Buffer;
 
   // Null until tx sent.
-  @Column('blob', { nullable: true, transformer: [txHashTransformer] })
+  @Column(...bufferColumn({ nullable: true, length: 32, transformer: [txHashTransformer] }))
   public ethTxHash?: TxHash;
 
   // Null until mined.
-  @Column({ nullable: true })
+  @Column(...bufferColumn({ nullable: true, length: 32 }))
   public gasPrice?: Buffer;
-=======
-  @Column(...bufferColumn({ nullable: true }))
-  public callData!: Buffer;
-
-  // Null until tx sent.
-  @Column(...bufferColumn({ nullable: true, length: 32 }))
-  public ethTxHash!: Buffer;
-
-  // Null until mined.
-  @Column(...bufferColumn({ nullable: true, length: 32 }))
-  public gasPrice!: Buffer;
->>>>>>> 4dd554c4
 
   // Null until mined.
   @Column({ nullable: true })
@@ -89,6 +60,9 @@
     if (!this.callData) {
       delete this.callData;
     }
+    if (!this.interactionResult) {
+      delete this.interactionResult;
+    }
     if (!this.ethTxHash) {
       delete this.ethTxHash;
     }
