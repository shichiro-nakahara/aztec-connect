--- conflicted
+++ resolved
@@ -124,18 +124,9 @@
   private async sendRollupProof(txData: Buffer) {
     while (!this.interrupted) {
       try {
-<<<<<<< HEAD
-        const multiplier = BigInt(Math.floor(this.providerGasPriceMultiplier * 100));
-        const reportedPrice = ((await this.blockchain.getGasPrice()) * multiplier) / 100n;
-        const gasPrice = reportedPrice < this.maxProviderGasPrice ? reportedPrice : this.maxProviderGasPrice;
-        return await this.blockchain.sendTx(txData, { gasPrice });
+        return await this.blockchain.sendTx(txData);
       } catch (err: any) {
-        console.log(err.message.slice(0, 200));
-=======
-        return await this.blockchain.sendTx(txData);
-      } catch (err) {
-        console.log(err.message);
->>>>>>> c1d21abc
+        console.log(err.message.slice(0, 300));
         await this.sleepOrInterrupted(60000);
       }
     }
