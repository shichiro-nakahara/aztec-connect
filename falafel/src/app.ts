--- conflicted
+++ resolved
@@ -8,16 +8,12 @@
 import compress from 'koa-compress';
 import Router from 'koa-router';
 import { PromiseReadable } from 'promise-readable';
+import requestIp from 'request-ip';
 import { buildSchemaSync } from 'type-graphql';
 import { Container } from 'typedi';
 import { Metrics } from './metrics';
 import { AccountTxResolver, JoinSplitTxResolver, RollupResolver, ServerStatusResolver, TxResolver } from './resolver';
 import { Server } from './server';
-<<<<<<< HEAD
-=======
-import cors from '@koa/cors';
-import requestIp from 'request-ip';
->>>>>>> c4f2a3ca
 
 const toBlockResponse = (block: Block): BlockServerResponse => ({
   ...block,
