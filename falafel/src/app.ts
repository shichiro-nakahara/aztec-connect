--- conflicted
+++ resolved
@@ -2,16 +2,9 @@
 import { blockchainStatusToJson } from '@aztec/barretenberg/blockchain';
 import { Block, BlockServerResponse, GetBlocksServerResponse } from '@aztec/barretenberg/block_source';
 import { ProofData } from '@aztec/barretenberg/client_proofs';
-import { PendingTxServerResponse, Proof, TxServerResponse } from '@aztec/barretenberg/rollup_provider';
+import { PendingTxServerResponse, Proof, TxServerResponse, RuntimeConfig } from '@aztec/barretenberg/rollup_provider';
 import cors from '@koa/cors';
 import { ApolloServer } from 'apollo-server-koa';
-<<<<<<< HEAD
-=======
-import { blockchainStatusToJson } from 'barretenberg/blockchain';
-import { Block, BlockServerResponse, GetBlocksServerResponse } from 'barretenberg/block_source';
-import { Proof, RuntimeConfig } from 'barretenberg/rollup_provider';
-import { ViewingKey } from 'barretenberg/viewing_key';
->>>>>>> c1d21abc
 import graphqlPlayground from 'graphql-playground-middleware-koa';
 import Koa, { Context, DefaultState } from 'koa';
 import compress from 'koa-compress';
@@ -201,7 +194,6 @@
     ctx.status = 200;
   });
 
-<<<<<<< HEAD
   router.post('/get-latest-account-nonce', recordMetric, async (ctx: Koa.Context) => {
     const stream = new PromiseReadable(ctx.req);
     const data = JSON.parse((await stream.readAll()) as string);
@@ -237,17 +229,6 @@
     ctx.status = 200;
   });
 
-  router.get('/set-topology', recordMetric, validateAuth, async (ctx: Koa.Context) => {
-    const numOuterRollupProofs = +(ctx.query['num-outer-proofs'] as string);
-    if (!numOuterRollupProofs || numOuterRollupProofs > 32 || numOuterRollupProofs & (numOuterRollupProofs - 1)) {
-      throw new Error('Bad topology, num-outer-proofs must be 1 to 32, powers of 2.');
-    }
-    server.setTopology(numOuterRollupProofs);
-    ctx.status = 200;
-  });
-
-=======
->>>>>>> c1d21abc
   router.get('/metrics', recordMetric, async (ctx: Koa.Context) => {
     ctx.body = await metrics.getMetrics();
     ctx.status = 200;
