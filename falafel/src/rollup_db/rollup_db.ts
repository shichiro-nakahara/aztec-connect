--- conflicted
+++ resolved
@@ -1,4 +1,3 @@
-<<<<<<< HEAD
 import { AccountId, AliasHash } from '@aztec/barretenberg/account_id';
 import { GrumpkinAddress } from '@aztec/barretenberg/address';
 import { toBufferBE } from '@aztec/barretenberg/bigint_buffer';
@@ -6,19 +5,7 @@
 import { DefiInteractionNote } from '@aztec/barretenberg/note_algorithms';
 import { WorldStateConstants } from '@aztec/barretenberg/world_state';
 import { Connection, In, IsNull, LessThan, MoreThanOrEqual, Not, Repository } from 'typeorm';
-import { AccountDao } from '../entity/account';
-import { AssetMetricsDao } from '../entity/asset_metrics';
-import { ClaimDao } from '../entity/claim';
-import { RollupDao } from '../entity/rollup';
-import { RollupProofDao } from '../entity/rollup_proof';
-import { TxDao } from '../entity/tx';
-=======
-import { TxType } from 'barretenberg/blockchain';
-import { TxHash } from 'barretenberg/tx_hash';
-import { toBufferBE } from 'bigint-buffer';
-import { Connection, In, IsNull, MoreThanOrEqual, Not, Repository } from 'typeorm';
-import { AccountDao, RollupDao, RollupProofDao, TxDao } from '../entity';
->>>>>>> ba649aca
+import { AssetMetricsDao, ClaimDao, AccountDao, RollupDao, RollupProofDao, TxDao } from '../entity';
 import { txDaoToAccountDao } from './tx_dao_to_account_dao';
 
 export type RollupDb = {
@@ -121,7 +108,6 @@
 
   public async getAccountCount() {
     return this.accountRep.count({ where: { nonce: 1 } });
-<<<<<<< HEAD
   }
 
   public async getLatestAccountNonce(accountPubKey: GrumpkinAddress) {
@@ -146,8 +132,6 @@
       return;
     }
     return new AccountId(new GrumpkinAddress(account.accountPubKey), nonce === undefined ? account.nonce : nonce);
-=======
->>>>>>> ba649aca
   }
 
   public async getTotalRollupsOfSize(rollupSize: number) {
