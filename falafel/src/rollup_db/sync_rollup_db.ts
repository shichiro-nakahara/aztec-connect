import { AliasHash } from '@aztec/barretenberg/account_id';
import { GrumpkinAddress } from '@aztec/barretenberg/address';
import { DefiInteractionNote } from '@aztec/barretenberg/note_algorithms';
import { TxHash } from '@aztec/barretenberg/tx_hash';
import { Mutex } from 'async-mutex';
import { AccountDao } from '../entity/account';
import { AssetMetricsDao } from '../entity/asset_metrics';
import { ClaimDao } from '../entity/claim';
import { RollupDao } from '../entity/rollup';
import { RollupProofDao } from '../entity/rollup_proof';
import { TxDao } from '../entity/tx';
import { RollupDb } from './rollup_db';

export class SyncRollupDb {
  private writeMutex = new Mutex();

  constructor(private rollupDb: RollupDb) {}

  public async addTx(txDao: TxDao) {
    return this.synchronise(() => this.rollupDb.addTx(txDao));
  }

  public async addAccounts(accounts: AccountDao[]) {
    return this.synchronise(() => this.rollupDb.addAccounts(accounts));
  }

  public async getTx(txId: Buffer) {
    return this.synchronise(() => this.rollupDb.getTx(txId));
  }

  public async getPendingTxCount() {
    return this.synchronise(() => this.rollupDb.getPendingTxCount());
  }

  public async deletePendingTxs() {
    return this.synchronise(() => this.rollupDb.deletePendingTxs());
  }

  public async getTotalTxCount() {
    return this.synchronise(() => this.rollupDb.getTotalTxCount());
  }

  public async getJoinSplitTxCount() {
    return this.synchronise(() => this.rollupDb.getJoinSplitTxCount());
  }

<<<<<<< HEAD
  public async getDefiTxCount() {
    return this.synchronise(() => this.rollupDb.getDefiTxCount());
=======
  public async getAccountTx(aliasHash: Buffer) {
    return this.synchronise(() => this.rollupDb.getAccountTx(aliasHash));
  }

  public async getLatestAccountTx(accountPubKey: Buffer) {
    return this.synchronise(() => this.rollupDb.getLatestAccountTx(accountPubKey));
>>>>>>> 904c640e
  }

  public async getAccountTxCount() {
    return this.synchronise(() => this.rollupDb.getAccountTxCount());
  }

  public async getAccountCount() {
    return this.synchronise(() => this.rollupDb.getAccountCount());
  }

  public async getLatestAccountNonce(accountPubKey: GrumpkinAddress) {
    return this.synchronise(() => this.rollupDb.getLatestAccountNonce(accountPubKey));
  }

  public async getLatestAliasNonce(aliasHash: AliasHash) {
    return this.synchronise(() => this.rollupDb.getLatestAliasNonce(aliasHash));
  }

  public async getAccountId(aliasHash: AliasHash, nonce?: number) {
    return this.synchronise(() => this.rollupDb.getAccountId(aliasHash, nonce));
  }

  public async getTotalRollupsOfSize(rollupSize: number) {
    return this.synchronise(() => this.rollupDb.getTotalRollupsOfSize(rollupSize));
  }

  public async getUnsettledTxCount() {
    return this.synchronise(() => this.rollupDb.getUnsettledTxCount());
  }

  public async getUnsettledTxs() {
    return this.synchronise(() => this.rollupDb.getUnsettledTxs());
  }

  public async getUnsettledJoinSplitTxs() {
    return this.synchronise(() => this.rollupDb.getUnsettledJoinSplitTxs());
  }

  public async getUnsettledAccountTxs() {
    return this.synchronise(() => this.rollupDb.getUnsettledAccountTxs());
  }

  public async getPendingTxs(take?: number) {
    return this.synchronise(() => this.rollupDb.getPendingTxs(take));
  }

  public async getUnsettledNullifiers() {
    return this.synchronise(() => this.rollupDb.getUnsettledNullifiers());
  }

  public async nullifiersExist(n1: Buffer, n2: Buffer) {
    return this.synchronise(() => this.rollupDb.nullifiersExist(n1, n2));
  }

  public async addRollupProof(rollupDao: RollupProofDao) {
    return this.synchronise(() => this.rollupDb.addRollupProof(rollupDao));
  }

  public async getRollupProof(id: Buffer, includeTxs = false) {
    return this.synchronise(() => this.rollupDb.getRollupProof(id, includeTxs));
  }

  public async deleteRollupProof(id: Buffer) {
    return this.synchronise(() => this.rollupDb.deleteRollupProof(id));
  }

  public async deleteTxlessRollupProofs() {
    return this.synchronise(() => this.rollupDb.deleteTxlessRollupProofs());
  }

  public async deleteOrphanedRollupProofs() {
    return this.synchronise(() => this.rollupDb.deleteOrphanedRollupProofs());
  }

  public async getRollupProofsBySize(numTxs: number) {
    return this.synchronise(() => this.rollupDb.getRollupProofsBySize(numTxs));
  }

  public async getNumRollupProofsBySize(numTxs: number) {
    return this.synchronise(() => this.rollupDb.getNumRollupProofsBySize(numTxs));
  }

  public async getNextRollupId() {
    return this.synchronise(() => this.rollupDb.getNextRollupId());
  }

  public async getRollup(id: number) {
    return this.synchronise(() => this.rollupDb.getRollup(id));
  }

  public async getRollups(take?: number, skip?: number, descending = false) {
    return this.synchronise(() => this.rollupDb.getRollups(take, skip, descending));
  }

  public async getRollupsByRollupIds(ids: number[]) {
    return this.synchronise(() => this.rollupDb.getRollupsByRollupIds(ids));
  }

  public async getNumSettledRollups() {
    return this.synchronise(() => this.rollupDb.getNumSettledRollups());
  }

  public async addRollup(rollup: RollupDao) {
    return this.synchronise(() => this.rollupDb.addRollup(rollup));
  }

  public async setCallData(id: number, callData: Buffer) {
    return this.synchronise(() => this.rollupDb.setCallData(id, callData));
  }

  public async confirmSent(id: number, txHash: TxHash) {
    return this.synchronise(() => this.rollupDb.confirmSent(id, txHash));
  }

  public async confirmMined(
    id: number,
    gasUsed: number,
    gasPrice: bigint,
    mined: Date,
    ethTxHash: TxHash,
    interactionResult: DefiInteractionNote[],
    txIds: Buffer[],
    assetMetrics: AssetMetricsDao[],
  ) {
    return this.synchronise(() =>
      this.rollupDb.confirmMined(id, gasUsed, gasPrice, mined, ethTxHash, interactionResult, txIds, assetMetrics),
    );
  }

  public getSettledRollups(from = 0) {
    return this.synchronise(() => this.rollupDb.getSettledRollups(from));
  }

  public async getLastSettledRollup() {
    return this.synchronise(() => this.rollupDb.getLastSettledRollup());
  }

  public getUnsettledRollups() {
    return this.synchronise(() => this.rollupDb.getUnsettledRollups());
  }

  public async deleteUnsettledRollups() {
    return this.synchronise(() => this.rollupDb.deleteUnsettledRollups());
  }

  public async getRollupByDataRoot(dataRoot: Buffer) {
    return this.synchronise(() => this.rollupDb.getRollupByDataRoot(dataRoot));
  }

  public async getDataRootsIndex(root: Buffer) {
    return this.synchronise(() => this.rollupDb.getDataRootsIndex(root));
  }

  public async addClaim(claim: ClaimDao) {
    return this.synchronise(() => this.rollupDb.addClaim(claim));
  }

  public async getPendingClaims(take?: number) {
    return this.synchronise(() => this.rollupDb.getPendingClaims(take));
  }

  public async confirmClaimed(nullifier: Buffer, claimed: Date) {
    return this.synchronise(() => this.rollupDb.confirmClaimed(nullifier, claimed));
  }

  public async deleteUnsettledClaimTxs() {
    return this.synchronise(() => this.rollupDb.deleteUnsettledClaimTxs());
  }

  public async getAssetMetrics(assetId: number) {
    return this.synchronise(() => this.rollupDb.getAssetMetrics(assetId));
  }

  private async synchronise<T>(fn: () => Promise<T>) {
    const release = await this.writeMutex.acquire();
    try {
      return await fn();
    } finally {
      release();
    }
  }
}<|MERGE_RESOLUTION|>--- conflicted
+++ resolved
@@ -44,17 +44,16 @@
     return this.synchronise(() => this.rollupDb.getJoinSplitTxCount());
   }
 
-<<<<<<< HEAD
   public async getDefiTxCount() {
     return this.synchronise(() => this.rollupDb.getDefiTxCount());
-=======
+  }
+
   public async getAccountTx(aliasHash: Buffer) {
     return this.synchronise(() => this.rollupDb.getAccountTx(aliasHash));
   }
 
   public async getLatestAccountTx(accountPubKey: Buffer) {
     return this.synchronise(() => this.rollupDb.getLatestAccountTx(accountPubKey));
->>>>>>> 904c640e
   }
 
   public async getAccountTxCount() {
