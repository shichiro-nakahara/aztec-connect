import { AliasHash } from '@aztec/barretenberg/account_id';
import { GrumpkinAddress } from '@aztec/barretenberg/address';
import { TxHash } from '@aztec/barretenberg/blockchain';
import { DefiInteractionNote } from '@aztec/barretenberg/note_algorithms';
import { Mutex } from 'async-mutex';
<<<<<<< HEAD
import { AccountDao } from '../entity/account';
import { AssetMetricsDao } from '../entity/asset_metrics';
import { ClaimDao } from '../entity/claim';
import { RollupDao } from '../entity/rollup';
import { RollupProofDao } from '../entity/rollup_proof';
import { TxDao } from '../entity/tx';
=======
import { TxHash } from 'barretenberg/tx_hash';
import { RollupDao, RollupProofDao, TxDao } from '../entity';
>>>>>>> 4dd554c4
import { RollupDb } from './rollup_db';

export class SyncRollupDb {
  private writeMutex = new Mutex();

  constructor(private rollupDb: RollupDb) {}

  public async addTx(txDao: TxDao) {
    return this.synchronise(() => this.rollupDb.addTx(txDao));
  }

  public async addTxs(txs: TxDao[]) {
    return this.synchronise(() => this.rollupDb.addTxs(txs));
  }

  public async addAccounts(accounts: AccountDao[]) {
    return this.synchronise(() => this.rollupDb.addAccounts(accounts));
  }

  public async getTx(txId: Buffer) {
    return this.synchronise(() => this.rollupDb.getTx(txId));
  }

  public async getPendingTxCount() {
    return this.synchronise(() => this.rollupDb.getPendingTxCount());
  }

  public async deletePendingTxs() {
    return this.synchronise(() => this.rollupDb.deletePendingTxs());
  }

  public async getTotalTxCount() {
    return this.synchronise(() => this.rollupDb.getTotalTxCount());
  }

  public async getJoinSplitTxCount() {
    return this.synchronise(() => this.rollupDb.getJoinSplitTxCount());
  }

  public async getDefiTxCount() {
    return this.synchronise(() => this.rollupDb.getDefiTxCount());
  }

  public async getAccountTx(aliasHash: Buffer) {
    return this.synchronise(() => this.rollupDb.getAccountTx(aliasHash));
  }

  public async getLatestAccountTx(accountPubKey: Buffer) {
    return this.synchronise(() => this.rollupDb.getLatestAccountTx(accountPubKey));
  }

  public async getAccountTxCount() {
    return this.synchronise(() => this.rollupDb.getAccountTxCount());
  }

  public async getAccountCount() {
    return this.synchronise(() => this.rollupDb.getAccountCount());
  }

  public async getLatestAccountNonce(accountPubKey: GrumpkinAddress) {
    return this.synchronise(() => this.rollupDb.getLatestAccountNonce(accountPubKey));
  }

  public async getLatestAliasNonce(aliasHash: AliasHash) {
    return this.synchronise(() => this.rollupDb.getLatestAliasNonce(aliasHash));
  }

  public async getAccountId(aliasHash: AliasHash, nonce?: number) {
    return this.synchronise(() => this.rollupDb.getAccountId(aliasHash, nonce));
  }

  public async getTotalRollupsOfSize(rollupSize: number) {
    return this.synchronise(() => this.rollupDb.getTotalRollupsOfSize(rollupSize));
  }

  public async getUnsettledTxCount() {
    return this.synchronise(() => this.rollupDb.getUnsettledTxCount());
  }

  public async getUnsettledTxs() {
    return this.synchronise(() => this.rollupDb.getUnsettledTxs());
  }

  public async getUnsettledPaymentTxs() {
    return this.synchronise(() => this.rollupDb.getUnsettledPaymentTxs());
  }

  public async getUnsettledAccountTxs() {
    return this.synchronise(() => this.rollupDb.getUnsettledAccountTxs());
  }

  public async getPendingTxs(take?: number) {
    return this.synchronise(() => this.rollupDb.getPendingTxs(take));
  }

  public async getUnsettledNullifiers() {
    return this.synchronise(() => this.rollupDb.getUnsettledNullifiers());
  }

  public async nullifiersExist(n1: Buffer, n2: Buffer) {
    return this.synchronise(() => this.rollupDb.nullifiersExist(n1, n2));
  }

  public async addRollupProof(rollupDao: RollupProofDao) {
    return this.synchronise(() => this.rollupDb.addRollupProof(rollupDao));
  }

  public async getRollupProof(id: Buffer, includeTxs = false) {
    return this.synchronise(() => this.rollupDb.getRollupProof(id, includeTxs));
  }

  public async deleteRollupProof(id: Buffer) {
    return this.synchronise(() => this.rollupDb.deleteRollupProof(id));
  }

  public async deleteTxlessRollupProofs() {
    return this.synchronise(() => this.rollupDb.deleteTxlessRollupProofs());
  }

  public async deleteOrphanedRollupProofs() {
    return this.synchronise(() => this.rollupDb.deleteOrphanedRollupProofs());
  }

  public async getRollupProofsBySize(numTxs: number) {
    return this.synchronise(() => this.rollupDb.getRollupProofsBySize(numTxs));
  }

  public async getNumRollupProofsBySize(numTxs: number) {
    return this.synchronise(() => this.rollupDb.getNumRollupProofsBySize(numTxs));
  }

  public async getNextRollupId() {
    return this.synchronise(() => this.rollupDb.getNextRollupId());
  }

  public async getRollup(id: number) {
    return this.synchronise(() => this.rollupDb.getRollup(id));
  }

  public async getRollups(take?: number, skip?: number, descending = false) {
    return this.synchronise(() => this.rollupDb.getRollups(take, skip, descending));
  }

  public async getRollupsByRollupIds(ids: number[]) {
    return this.synchronise(() => this.rollupDb.getRollupsByRollupIds(ids));
  }

  public async getNumSettledRollups() {
    return this.synchronise(() => this.rollupDb.getNumSettledRollups());
  }

  public async addRollup(rollup: RollupDao) {
    return this.synchronise(() => this.rollupDb.addRollup(rollup));
  }

  public async setCallData(id: number, callData: Buffer) {
    return this.synchronise(() => this.rollupDb.setCallData(id, callData));
  }

  public async confirmSent(id: number, txHash: TxHash) {
    return this.synchronise(() => this.rollupDb.confirmSent(id, txHash));
  }

  public async confirmMined(
    id: number,
    gasUsed: number,
    gasPrice: bigint,
    mined: Date,
    ethTxHash: TxHash,
    interactionResult: DefiInteractionNote[],
    txIds: Buffer[],
    assetMetrics: AssetMetricsDao[],
  ) {
    return this.synchronise(() =>
      this.rollupDb.confirmMined(id, gasUsed, gasPrice, mined, ethTxHash, interactionResult, txIds, assetMetrics),
    );
  }

  public getSettledRollups(from = 0) {
    return this.synchronise(() => this.rollupDb.getSettledRollups(from));
  }

  public async getLastSettledRollup() {
    return this.synchronise(() => this.rollupDb.getLastSettledRollup());
  }

  public getUnsettledRollups() {
    return this.synchronise(() => this.rollupDb.getUnsettledRollups());
  }

  public async deleteUnsettledRollups() {
    return this.synchronise(() => this.rollupDb.deleteUnsettledRollups());
  }

  public async getRollupByDataRoot(dataRoot: Buffer) {
    return this.synchronise(() => this.rollupDb.getRollupByDataRoot(dataRoot));
  }

  public async getDataRootsIndex(root: Buffer) {
    return this.synchronise(() => this.rollupDb.getDataRootsIndex(root));
  }

  public async addClaim(claim: ClaimDao) {
    return this.synchronise(() => this.rollupDb.addClaim(claim));
  }

  public async getPendingClaims(take?: number) {
    return this.synchronise(() => this.rollupDb.getPendingClaims(take));
  }

  public async confirmClaimed(nullifier: Buffer, claimed: Date) {
    return this.synchronise(() => this.rollupDb.confirmClaimed(nullifier, claimed));
  }

  public async deleteUnsettledClaimTxs() {
    return this.synchronise(() => this.rollupDb.deleteUnsettledClaimTxs());
  }

  public async getAssetMetrics(assetId: number) {
    return this.synchronise(() => this.rollupDb.getAssetMetrics(assetId));
  }

  private async synchronise<T>(fn: () => Promise<T>) {
    const release = await this.writeMutex.acquire();
    try {
      return await fn();
    } finally {
      release();
    }
  }
}<|MERGE_RESOLUTION|>--- conflicted
+++ resolved
@@ -3,17 +3,7 @@
 import { TxHash } from '@aztec/barretenberg/blockchain';
 import { DefiInteractionNote } from '@aztec/barretenberg/note_algorithms';
 import { Mutex } from 'async-mutex';
-<<<<<<< HEAD
-import { AccountDao } from '../entity/account';
-import { AssetMetricsDao } from '../entity/asset_metrics';
-import { ClaimDao } from '../entity/claim';
-import { RollupDao } from '../entity/rollup';
-import { RollupProofDao } from '../entity/rollup_proof';
-import { TxDao } from '../entity/tx';
-=======
-import { TxHash } from 'barretenberg/tx_hash';
-import { RollupDao, RollupProofDao, TxDao } from '../entity';
->>>>>>> 4dd554c4
+import { AssetMetricsDao, AccountDao, ClaimDao, RollupDao, RollupProofDao, TxDao } from '../entity';
 import { RollupDb } from './rollup_db';
 
 export class SyncRollupDb {
