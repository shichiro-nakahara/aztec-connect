import { AliasHash } from '@aztec/barretenberg/account_id';
import { EthAddress, GrumpkinAddress } from '@aztec/barretenberg/address';
import { toBigIntBE } from '@aztec/barretenberg/bigint_buffer';
import { Blockchain, EthereumProvider } from '@aztec/barretenberg/blockchain';
import { Block } from '@aztec/barretenberg/block_source';
import { Blake2s } from '@aztec/barretenberg/crypto';
import { InitHelpers } from '@aztec/barretenberg/environment';
import { NoteAlgorithms } from '@aztec/barretenberg/note_algorithms';
import { RollupProofData } from '@aztec/barretenberg/rollup_proof';
import { InitialWorldState, RollupProviderStatus, RuntimeConfig } from '@aztec/barretenberg/rollup_provider';
import { BarretenbergWasm } from '@aztec/barretenberg/wasm';
import { WorldStateDb } from '@aztec/barretenberg/world_state_db';
import { BridgeConfig, convertToBridgeStatus } from '@aztec/barretenberg/bridge_id';
import { emptyDir } from 'fs-extra';
import { CliProofGenerator, ProofGenerator, ServerProofGenerator } from 'halloumi/proof_generator';
import { Duration } from 'moment';
import { Metrics } from './metrics';
import { RollupDb } from './rollup_db';
import { parseInteractionResult } from './rollup_db/parse_interaction_result';
import { RollupPipelineFactory } from './rollup_pipeline';
import { TxFeeResolver } from './tx_fee_resolver';
import { Tx, TxReceiver } from './tx_receiver';
import { WorldState } from './world_state';

export interface ServerConfig {
  readonly halloumiHost?: string;
  readonly numInnerRollupTxs: number;
  readonly numOuterRollupProofs: number;
  readonly publishInterval: Duration;
  readonly gasLimit?: number;
  readonly baseTxGas: number;
  readonly maxFeeGasPrice: bigint;
  readonly feeGasPriceMultiplier: number;
  readonly maxProviderGasPrice: bigint;
  readonly providerGasPriceMultiplier: number;
  readonly reimbursementFeeLimit: bigint;
  readonly maxUnsettledTxs: number;
  readonly signingAddress: EthAddress;
  readonly bridgeConfigs: BridgeConfig[];
}

export class Server {
  private blake: Blake2s;
  private worldState: WorldState;
  private txReceiver: TxReceiver;
  private txFeeResolver: TxFeeResolver;
  private pipelineFactory: RollupPipelineFactory;
  private proofGenerator: ProofGenerator;
  private runtimeConfig: RuntimeConfig;

  constructor(
    private config: ServerConfig,
    private blockchain: Blockchain,
    private rollupDb: RollupDb,
    worldStateDb: WorldStateDb,
    private metrics: Metrics,
    provider: EthereumProvider,
    barretenberg: BarretenbergWasm,
  ) {
    const {
      numInnerRollupTxs,
      numOuterRollupProofs,
      publishInterval,
      reimbursementFeeLimit,
      baseTxGas,
      maxFeeGasPrice,
      feeGasPriceMultiplier,
      maxProviderGasPrice,
      providerGasPriceMultiplier,
      halloumiHost,
      signingAddress,
      bridgeConfigs,
    } = config;
    const noteAlgo = new NoteAlgorithms(barretenberg);
    this.blake = new Blake2s(barretenberg);

    this.runtimeConfig = {
      ready: false,
      useKeyCache: true,
      numOuterRollupProofs,
    };

    this.txFeeResolver = new TxFeeResolver(
      blockchain,
      baseTxGas,
      maxFeeGasPrice,
      feeGasPriceMultiplier,
      numInnerRollupTxs * numOuterRollupProofs,
      publishInterval.asSeconds(),
    );
    this.proofGenerator = halloumiHost
      ? new ServerProofGenerator(halloumiHost)
      : new CliProofGenerator(2 ** 21, '2', './data', true);
    this.pipelineFactory = new RollupPipelineFactory(
      this.proofGenerator,
      blockchain,
      rollupDb,
      worldStateDb,
      this.txFeeResolver,
      noteAlgo,
      metrics,
      provider,
      signingAddress,
      publishInterval,
      reimbursementFeeLimit,
      maxProviderGasPrice,
      providerGasPriceMultiplier,
      numInnerRollupTxs,
      numOuterRollupProofs,
      bridgeConfigs,
    );
    this.worldState = new WorldState(rollupDb, worldStateDb, blockchain, this.pipelineFactory, noteAlgo, metrics);
    this.txReceiver = new TxReceiver(
      barretenberg,
      noteAlgo,
      rollupDb,
      blockchain,
      this.proofGenerator,
      this.txFeeResolver,
      metrics,
      bridgeConfigs,
    );
  }

  public async start() {
    console.log('Server initializing...');

    console.log('Waiting until halloumi is ready...');
    await this.proofGenerator.awaitReady();

    await this.txFeeResolver.start();
    await this.worldState.start();
    await this.txReceiver.init();

    this.runtimeConfig.ready = true;
    console.log('Server ready to receive txs.');
  }

  public async stop() {
    console.log('Server stop...');
    this.runtimeConfig.ready = false;
    await this.txReceiver.destroy();
    await this.worldState.stop();
    await this.txFeeResolver.stop();
  }

  public getUnsettledTxCount() {
    return this.rollupDb.getUnsettledTxCount();
  }

  public getRuntimeConfig() {
    return this.runtimeConfig;
  }

  public setRuntimeConfig(config: Partial<RuntimeConfig>) {
    this.runtimeConfig = {
      ...this.runtimeConfig,
      ...config,
    };

    if (config.numOuterRollupProofs !== undefined) {
      this.pipelineFactory.setTopology(this.config.numInnerRollupTxs, config.numOuterRollupProofs);
    }
  }

  public async removeData() {
    console.log('Removing data dir and signal to shutdown...');
    await emptyDir('./data');
    process.kill(process.pid, 'SIGINT');
  }

  public async resetPipline() {
    console.log('Resetting pipeline...');
    await this.worldState.resetPipeline();
  }

  public async getStatus(): Promise<RollupProviderStatus> {
    const status = await this.blockchain.getBlockchainStatus();
    const nextPublish = this.worldState.getNextPublishTime();
    return {
      blockchainStatus: status,
      txFees: status.assets.map((_, i) => this.txFeeResolver.getFeeQuotes(i)),
      pendingTxCount: await this.rollupDb.getUnsettledTxCount(),
<<<<<<< HEAD
      runtimeConfig: this.runtimeConfig,
=======
      nextPublishTime: nextPublish.baseTimeout ? nextPublish.baseTimeout.timeout : new Date(0),
      nextPublishNumber: nextPublish.baseTimeout ? nextPublish.baseTimeout.rollupNumber : 0,
      bridgeStatus: this.config.bridgeConfigs.map(bc => {
        const rt = nextPublish.bridgeTimeouts.get(bc.bridgeId.toString());
        return convertToBridgeStatus(bc, rt?.rollupNumber, rt?.timeout);
      }),
>>>>>>> a40be877
    };
  }

  public async getInitialWorldState(): Promise<InitialWorldState> {
    const chainId = await this.blockchain.getChainId();
    const accountFileName = InitHelpers.getAccountDataFile(chainId);
    const initialAccounts = accountFileName ? await InitHelpers.readData(accountFileName) : Buffer.alloc(0);
    return { initialAccounts };
  }

  public async getUnsettledTxs() {
    return this.rollupDb.getUnsettledTxs();
  }

  public async getUnsettledNullifiers() {
    return this.rollupDb.getUnsettledNullifiers();
  }

  public async getLatestAccountNonce(accountPublicKey: GrumpkinAddress) {
    return this.rollupDb.getLatestAccountNonce(accountPublicKey);
  }

  public async getLatestAliasNonce(alias: string) {
    const aliasHash = AliasHash.fromAlias(alias, this.blake);
    return this.rollupDb.getLatestAliasNonce(aliasHash);
  }

  public async getAccountId(alias: string, nonce?: number) {
    const aliasHash = AliasHash.fromAlias(alias, this.blake);
    return this.rollupDb.getAccountId(aliasHash, nonce);
  }

  public async getUnsettledAccountTxs() {
    return this.rollupDb.getUnsettledAccountTxs();
  }

  public async getUnsettledJoinSplitTxs() {
    return this.rollupDb.getUnsettledJoinSplitTxs();
  }

  public async getBlocks(from: number): Promise<Block[]> {
    const { nextRollupId } = await this.blockchain.getBlockchainStatus();
    if (from >= nextRollupId) {
      return [];
    }

    const rollups = await this.rollupDb.getSettledRollups(from);
    return rollups.map(dao => ({
      txHash: dao.ethTxHash!,
      created: dao.created,
      rollupId: dao.id,
      rollupSize: RollupProofData.getRollupSizeFromBuffer(dao.rollupProof.proofData!),
      rollupProofData: dao.rollupProof.proofData!,
      offchainTxData: dao.rollupProof.txs.map(tx => tx.offchainTxData),
      interactionResult: parseInteractionResult(dao.interactionResult!),
      gasPrice: toBigIntBE(dao.gasPrice!),
      gasUsed: dao.gasUsed!,
    }));
  }

  public async getLatestRollupId() {
    return (await this.rollupDb.getNextRollupId()) - 1;
  }

  public async receiveTx(tx: Tx) {
    const { maxUnsettledTxs } = this.config;
    const unsettled = await this.getUnsettledTxCount();
    if (maxUnsettledTxs && unsettled >= maxUnsettledTxs) {
      throw new Error('Too many transactions awaiting settlement. Try again later.');
    }

    const start = new Date().getTime();
    const end = this.metrics.receiveTxTimer();
    const result = await this.txReceiver.receiveTx(tx);
    end();
    console.log(`Received tx in ${new Date().getTime() - start}ms.`);
    return result;
  }

  public flushTxs() {
    console.log('Flushing queued transactions...');
    this.worldState.flushTxs();
  }
}<|MERGE_RESOLUTION|>--- conflicted
+++ resolved
@@ -181,16 +181,13 @@
       blockchainStatus: status,
       txFees: status.assets.map((_, i) => this.txFeeResolver.getFeeQuotes(i)),
       pendingTxCount: await this.rollupDb.getUnsettledTxCount(),
-<<<<<<< HEAD
       runtimeConfig: this.runtimeConfig,
-=======
       nextPublishTime: nextPublish.baseTimeout ? nextPublish.baseTimeout.timeout : new Date(0),
       nextPublishNumber: nextPublish.baseTimeout ? nextPublish.baseTimeout.rollupNumber : 0,
       bridgeStatus: this.config.bridgeConfigs.map(bc => {
         const rt = nextPublish.bridgeTimeouts.get(bc.bridgeId.toString());
         return convertToBridgeStatus(bc, rt?.rollupNumber, rt?.timeout);
       }),
->>>>>>> a40be877
     };
   }
 
