--- conflicted
+++ resolved
@@ -270,13 +270,9 @@
 }
 
 template <typename FieldParams>
-<<<<<<< HEAD
-inline void field<FieldParams>::__conditionally_subtract_double_modulus(const field_t& a,
-                                                                        field_t& r,
-                                                                        const uint64_t predicate) noexcept
-=======
-inline void field<FieldParams>::__conditionally_subtract_from_double_modulus(const field_t& a, field_t& r, const uint64_t predicate) noexcept
->>>>>>> 441d39ab
+inline void field<FieldParams>::__conditionally_subtract_from_double_modulus(const field_t& a,
+                                                                             field_t& r,
+                                                                             const uint64_t predicate) noexcept
 {
     if (predicate) {
         __sub(twice_modulus, a, r);
@@ -284,25 +280,16 @@
         __copy(a, r);
     }
 }
-<<<<<<< HEAD
-
-template <typename FieldParams> inline void field<FieldParams>::__sqr(const field_t& a, field_t& r) noexcept
-=======
 template <typename FieldParams>
 inline void field<FieldParams>::__conditionally_negate_self(field_t& r, const uint64_t predicate) noexcept
 {
-    if (predicate)
-    {
+    if (predicate) {
         __sub(modulus, r, r);
-    }
-    else
-    {
+    } else {
         __copy(r, r);
     }
 }
-template <typename FieldParams>
-inline void field<FieldParams>::__sqr(const field_t& a, field_t& r) noexcept
->>>>>>> 441d39ab
+template <typename FieldParams> inline void field<FieldParams>::__sqr(const field_t& a, field_t& r) noexcept
 {
     field<FieldParams>::field_wide_t temp;
     __mul_512(a, a, temp);
