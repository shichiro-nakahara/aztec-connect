#pragma once

#include <cinttypes>
#include <cstdint>
#include <cstdio>
#include <unistd.h>

#include "../assert.hpp"
#include "../types.hpp"

// 2: all methods that pass in a reference to the return value should be prefixed by __
// 3: all methods that have a __ prefix, should have a partner method that returns by value

namespace barretenberg {
template <typename FieldParams> class field {
  public:
    struct field_t {
        alignas(32) uint64_t data[4];
    };

    struct field_wide_t {
        alignas(64) uint64_t data[8];
    };

    static constexpr field_t modulus = {
        { FieldParams::modulus_0, FieldParams::modulus_1, FieldParams::modulus_2, FieldParams::modulus_3 }
    };
    static constexpr field_t twice_modulus = { { FieldParams::twice_modulus_0,
                                                 FieldParams::twice_modulus_1,
                                                 FieldParams::twice_modulus_2,
                                                 FieldParams::twice_modulus_3 } };
    static constexpr field_t zero{ { 0x00, 0x00, 0x00, 0x00 } };
    static constexpr field_t two_inv{
        { FieldParams::two_inv_0, FieldParams::two_inv_1, FieldParams::two_inv_2, FieldParams::two_inv_3 }
    };
    static constexpr field_t modulus_plus_one{
        { FieldParams::modulus_0 + 1ULL, FieldParams::modulus_1, FieldParams::modulus_2, FieldParams::modulus_3 }
    };
    static constexpr field_t modulus_minus_two = {
        { FieldParams::modulus_0 - 2ULL, FieldParams::modulus_1, FieldParams::modulus_2, FieldParams::modulus_3 }
    };
    static constexpr field_t sqrt_exponent = { { FieldParams::sqrt_exponent_0,
                                                 FieldParams::sqrt_exponent_1,
                                                 FieldParams::sqrt_exponent_2,
                                                 FieldParams::sqrt_exponent_3 } };
    static constexpr field_t r_squared{
        { FieldParams::r_squared_0, FieldParams::r_squared_1, FieldParams::r_squared_2, FieldParams::r_squared_3 }
    };
    static constexpr field_t one_raw{ { 1ULL, 0ULL, 0ULL, 0ULL } };
    static constexpr field_t one{
        { FieldParams::one_mont_0, FieldParams::one_mont_1, FieldParams::one_mont_2, FieldParams::one_mont_3 }
    };
    static constexpr field_t beta{
        { FieldParams::cube_root_0, FieldParams::cube_root_1, FieldParams::cube_root_2, FieldParams::cube_root_3 }
    };
    static constexpr field_t multiplicative_generator{ { FieldParams::multiplicative_generator_0,
                                                         FieldParams::multiplicative_generator_1,
                                                         FieldParams::multiplicative_generator_2,
                                                         FieldParams::multiplicative_generator_3 } };
    static constexpr field_t multiplicative_generator_inverse{ { FieldParams::multiplicative_generator_inverse_0,
                                                                 FieldParams::multiplicative_generator_inverse_1,
                                                                 FieldParams::multiplicative_generator_inverse_2,
                                                                 FieldParams::multiplicative_generator_inverse_3 } };
    static constexpr field_t alternate_multiplicative_generator{
        { FieldParams::alternate_multiplicative_generator_0,
          FieldParams::alternate_multiplicative_generator_1,
          FieldParams::alternate_multiplicative_generator_2,
          FieldParams::alternate_multiplicative_generator_3 }
    };
    static constexpr field_t root_of_unity{ { FieldParams::primitive_root_0,
                                              FieldParams::primitive_root_1,
                                              FieldParams::primitive_root_2,
                                              FieldParams::primitive_root_3 } };

    /**
     * Arithmetic Methods (with return parameters)
     *
     * We pass in return value as a parameter, so that the input references and
     * the output references can overlap, without affecting performance.
     *
     * The 'without reduction' methods do not perform a conditional check on the result,
     * to determine whether the value exceeds our modulus p.
     *
     * The 'with coarse reduction' methods will constrain the result to be modulo 2p
     **/
    static void __mul(const field_t& a, const field_t& b, field_t& r) noexcept;

    static void __mul_with_coarse_reduction(const field_t& a, const field_t& b, field_t& r) noexcept;
    static void __sqr(const field_t& a, field_t& r) noexcept;
    static void __sqr_with_coarse_reduction(const field_t& a, field_t& r) noexcept;
    static void __add(const field_t& a, const field_t& b, field_t& r) noexcept;
    static void __add_without_reduction(const field_t& a, const field_t& b, field_t& r) noexcept;
    static void __add_with_coarse_reduction(const field_t& a, const field_t& b, field_t& r) noexcept;
    static void __quad_with_coarse_reduction(const field_t& a, field_t& r) noexcept;
    static void __oct_with_coarse_reduction(const field_t& a, field_t& r) noexcept;
    static void __paralell_double_and_add_without_reduction(field_t& x_0,
                                                            const field_t& y_0,
                                                            const field_t& y_1,
                                                            field_t& r) noexcept;
    static void __sub(const field_t& a, const field_t& b, field_t& r) noexcept;
    static void __sub_with_coarse_reduction(const field_t& a, const field_t& b, field_t& r) noexcept;
    static void __conditionally_subtract_from_double_modulus(const field_t& a,
                                                        field_t& r,
                                                        const uint64_t predicate) noexcept;
    static void __conditionally_negate_self(field_t& r, const uint64_t predicate) noexcept;
    // compute a * b, put 512-bit result in r (do not reduce)
    static void __mul_512(const field_t& a, const field_t& b, field_wide_t& r) noexcept;

    // Multiply field_t `a` by the cube root of unity, modulo `q`. Store result in `r`
    static inline void __mul_beta(const field_t& a, field_t& r) noexcept { __mul(a, beta, r); }
    static inline void __neg(const field_t& a, field_t& r) noexcept { __sub(modulus, a, r); }

    /**
     * Arithmetic Methods (return by value)
     **/

    inline static field_t mul(const field_t& a, const field_t& b) noexcept
    {
        field_t r;
        __mul(a, b, r);
        return r;
    }
    inline static field_t sqr(const field_t& a) noexcept
    {
        field_t r;
        __sqr(a, r);
        return r;
    }
    inline static field_t add(const field_t& a, const field_t& b) noexcept
    {
        field_t r;
        __add(a, b, r);
        return r;
    }
    inline static field_t sub(const field_t& a, const field_t& b) noexcept
    {
        field_t r;
        __sub(a, b, r);
        return r;
    }
    static inline field_t neg(const field_t& a) noexcept
    {
        field_t r;
        __neg(a, r);
        return r;
    }
    static inline field_t neg_one() noexcept
    {
        field_t r = sub(zero, one);
        return r;
    }

    /**
     * Comparison methods and bit operations
     **/
    static inline bool eq(const field_t& a, const field_t& b) noexcept
    {
        return (a.data[0] == b.data[0]) && (a.data[1] == b.data[1]) && (a.data[2] == b.data[2]) &&
               (a.data[3] == b.data[3]);
    }
    static inline bool is_zero(const field_t& a) noexcept
    {
        return ((a.data[0] | a.data[1] | a.data[2] | a.data[3]) == 0);
    }

    static inline bool gt(const field_t& a, const field_t& b) noexcept
    {
        bool t0 = a.data[3] > b.data[3];
        bool t1 = (a.data[3] == b.data[3]) && (a.data[2] > b.data[2]);
        bool t2 = (a.data[3] == b.data[3]) && (a.data[2] == b.data[2]) && (a.data[1] > b.data[1]);
        bool t3 =
            (a.data[3] == b.data[3]) && (a.data[2] == b.data[2]) && (a.data[1] == b.data[1]) && (a.data[0] > b.data[0]);
        return (t0 || t1 || t2 || t3);
    }
    static inline bool get_bit(const field_t& a, size_t bit_index) noexcept
    {
        size_t idx = bit_index >> 6;
        size_t shift = bit_index & 63;
        return bool((a.data[idx] >> shift) & 1);
    }
    static inline bool is_msb_set(const field_t& a) noexcept { return (a.data[3] >> 63ULL) == 1ULL; }
    static inline uint64_t is_msb_set_word(const field_t& a) noexcept { return a.data[3] >> 63ULL; }
    static inline void __set_msb(field_t& a) noexcept { a.data[3] = 0ULL | (1ULL << 63ULL); }

    /**
     * Copy methods
     **/
    static void __swap(field_t& src, field_t& dest) noexcept;

    // AVX implementation requires words to be aligned on 32 byte bounary
    static void __copy(const field_t& a, field_t& r) noexcept;

    static field_t copy(const field_t& src) noexcept
    {
        field_t r;
        __copy(src, r);
        return r;
    }

    /**
     * Montgomery modular reduction methods
     **/
    static void reduce_once(const field_t& a, field_t& r) noexcept;

    static inline void __to_montgomery_form(const field_t& a, field_t& r) noexcept
    {
        __copy(a, r);
        while (gt(r, modulus_plus_one)) {
            __sub(r, modulus, r);
        }
        __mul(r, r_squared, r);
    }
    static inline void __from_montgomery_form(const field_t& a, field_t& r) noexcept { __mul(a, one_raw, r); }

    static inline field_t to_montgomery_form(const field_t& a) noexcept
    {
        field_t r;
        __to_montgomery_form(a, r);
        return r;
    }
    static inline field_t from_montgomery_form(const field_t& a) noexcept
    {
        field_t r;
        __from_montgomery_form(a, r);
        return r;
    }

    /**
     * Algorithms
     **/

    /**
     * compute a^b mod q, return result in r
     **/
    static inline void __pow(const field_t& a, const field_t& b, field_t& r)
    {
        if (eq(a, zero)) {
            __copy(zero, r);
            return;
        }
        field_t accumulator;
        __copy(a, accumulator);
        bool found_one = false;
        size_t i = 255;
        while (!found_one) {
            found_one = get_bit(b, i);
            --i;
        }
        size_t sqr_count = 0;
        for (; i < 256; --i) {
            sqr_count++;
            __sqr(accumulator, accumulator);
            if (get_bit(b, i)) {
                __mul(accumulator, a, accumulator);
            }
        }
        while (gt(accumulator, modulus_plus_one)) {
            __sub(accumulator, modulus, accumulator);
        }
        __copy(accumulator, r);
    }

    static inline void __pow_small(const field_t& a, const uint64_t exponent, field_t& r)
    {
        if (exponent == 0) {
            __copy(one, r);
            return;
        }
        if (exponent == 1) {
            __copy(a, r);
            return;
        }
        if (exponent == 2) {
            __sqr(a, r);
            return;
        }
        field_t accumulator;
        __copy(a, accumulator);

        bool found_one = false;
        size_t i = 63;
        while (!found_one) {
            found_one = (exponent >> (i)) & 1;
            --i;
        }
        size_t sqr_count = 0;
        for (; i < 64; --i) {
            sqr_count++;
            __sqr(accumulator, accumulator);
            bool bit = (exponent >> (i)) & 1;
            if (bit) {
                __mul(accumulator, a, accumulator);
            }
        }
        while (gt(accumulator, modulus_plus_one)) {
            __sub(accumulator, modulus, accumulator);
        }
        __copy(accumulator, r);
    }

    static inline field_t pow_small(const field_t& a, const size_t exponent)
    {
        field_t result;
        __pow_small(a, exponent, result);
        return result;
    }

    /**
     * compute a^{q - 2} mod q, place result in r
     **/
<<<<<<< HEAD
    static inline void __invert(const field_t& a, field_t& r) { pow(a, modulus_minus_two, r); }
=======
    static inline void __invert(const field_t& a, field_t& r)
    {
        __pow(a, modulus_minus_two, r);
    }
>>>>>>> 441d39ab

    static inline field_t invert(const field_t& a)
    {
        field_t r;
        __invert(a, r);
        return r;
    }

    static inline void __tonelli_shanks_sqrt(const field_t& a, field_t& r)
    {
        // Tonelli-shanks algorithm begins by finding a field element Q and integer S,
        // such that (p - 1) = Q.2^{s}

        // We can compute the square root of a, by considering a^{(Q + 1) / 2} = R
        // Once we have found such an R, we have
        // R^{2} = a^{Q + 1} = a^{Q}a
        // If a^{Q} = 1, we have found our square root.
        // Otherwise, we have a^{Q} = t, where t is a 2^{s-1}'th root of unity.
        // This is because t^{2^{s-1}} = a^{Q.2^{s-1}}.
        // We know that (p - 1) = Q.w^{s}, therefore t^{2^{s-1}} = a^{(p - 1) / 2}
        // From Euler's criterion, if a is a quadratic residue, a^{(p - 1) / 2} = 1
        // i.e. t^{2^{s-1}} = 1

        // To proceed with computing our square root, we want to transform t into a smaller subgroup,
        // specifically, the (s-2)'th roots of unity.
        // We do this by finding some value b,such that
        // (t.b^2)^{2^{s-2}} = 1 and R' = R.b
        // Finding such a b is trivial, because from Euler's criterion, we know that,
        // for any quadratic non-residue z, z^{(p - 1) / 2} = -1
        // i.e. z^{Q.2^{s-1}} = -1
        // => z^Q is a 2^{s-1}'th root of -1
        // => z^{Q^2} is a 2^{s-2}'th root of -1
        // Since t^{2^{s-1}} = 1, we know that t^{2^{s - 2}} = -1
        // => t.z^{Q^2} is a 2^{s - 2}'th root of unity.

        // We can iteratively transform t into ever smaller subgroups, until t = 1.
        // At each iteration, we need to find a new value for b, which we can obtain
        // by repeatedly squaring z^{Q}
        field_t Q_minus_one_over_two{ { FieldParams::Q_minus_one_over_two_0,
                                        FieldParams::Q_minus_one_over_two_1,
                                        FieldParams::Q_minus_one_over_two_2,
                                        FieldParams::Q_minus_one_over_two_3 } };
        // __to_montgomery_form(Q_minus_one_over_two, Q_minus_one_over_two);
        field_t z = multiplicative_generator; // the generator is a non-residue
        field_t b;
        __pow(a, Q_minus_one_over_two, b); // compute a^{(Q - 1 )/ 2}
        r = mul(a, b); // r = a^{(Q + 1) / 2}
        field_t t = mul(r, b); // t = a^{(Q - 1) / 2 + (Q + 1) / 2} = a^{Q}

        // check if t is a square with euler's criterion
        // if not, we don't have a quadratic residue and a has no square root!
        field_t check = t;
        for (size_t i = 0; i < FieldParams::primitive_root_log_size - 1; ++i)
        {
            __sqr(check, check);
        }
        if (!eq(check, one))
        {
            r = zero;
            return;
        }
        field_t t1;
        __pow(z, Q_minus_one_over_two, t1);
        field_t t2 = mul(t1, z);
        field_t c = mul(t2, t1); // z^Q
    
        size_t m = FieldParams::primitive_root_log_size;
        while (!eq(t, one))
        {
            size_t i = 0;
            field_t t2m = t;
            
            // find the smallest value of m, such that t^{2^m} = 1
            while (!eq(t2m, one))
            {
                __sqr(t2m, t2m);
                i += 1;
            }

            size_t j = m - i - 1;
            b = c;
            while (j > 0)
            {
                __sqr(b, b);
                --j;
            } // b = z^2^(m-i-1)

            c = sqr(b);
            t = mul(t, c);
            r = mul(r, b);
            m = i;
        }

    }

    /**
     * compute a^{(q + 1) / 4}, place result in r
     **/
<<<<<<< HEAD
    static inline void __sqrt(const field_t& a, field_t& r) { pow(a, sqrt_exponent, r); }
=======
    static inline void __sqrt(const field_t& a, field_t& r)
    {
        // if p = 3 mod 4, use exponentiation trick
        if constexpr ((FieldParams::modulus_0 & 0x3UL) == 0x3UL)
        {
            __pow(a, sqrt_exponent, r);
        }
        else
        {
            __tonelli_shanks_sqrt(a, r);
        }
    }
>>>>>>> 441d39ab


    /**
     * Get a random field element in montgomery form, place in `r`
     **/
    static inline field_t random_element()
    {
        field_t r;
        int got_entropy = getentropy((void*)r.data, 32);
        ASSERT(got_entropy == 0);
        __to_montgomery_form(r, r);
        return r;
    }

    /**
     * print `r`
     **/
    static inline void print(const field_t& a)
    {
        printf("field: [%" PRIx64 ", %" PRIx64 ", %" PRIx64 ", %" PRIx64 "]\n",
               a.data[0],
               a.data[1],
               a.data[2],
               a.data[3]);
    }

    /**
     * For short Weierstrass curves y^2 = x^3 + b mod r, if there exists a cube root of unity mod r,
     * we can take advantage of an enodmorphism to decompose a 254 bit scalar into 2 128 bit scalars.
     * \beta = cube root of 1, mod q (q = order of fq)
     * \lambda = cube root of 1, mod r (r = order of fr)
     *
     * For a point P1 = (X, Y), where Y^2 = X^3 + b, we know that
     * the point P2 = (X * \beta, Y) is also a point on the curve
     * We can represent P2 as a scalar multiplication of P1, where P2 = \lambda * P1
     *
     * For a generic multiplication of P1 by a 254 bit scalar k, we can decompose k
     * into 2 127 bit scalars (k1, k2), such that k = k1 - (k2 * \lambda)
     *
     * We can now represent (k * P1) as (k1 * P1) - (k2 * P2), where P2 = (X * \beta, Y).
     * As k1, k2 have half the bit length of k, we have reduced the number of loop iterations of our
     * scalar multiplication algorithm in half
     *
     * To find k1, k2, We use the extended euclidean algorithm to find 4 short scalars [a1, a2], [b1, b2] such that
     * modulus = (a1 * b2) - (b1 * a2)
     * We then compube scalars c1 = round(b2 * k / r), c2 = round(b1 * k / r), where
     * k1 = (c1 * a1) + (c2 * a2), k2 = -((c1 * b1) + (c2 * b2))
     * We pre-compute scalars g1 = (2^256 * b1) / n, g2 = (2^256 * b2) / n, to avoid having to perform long division
     * on 512-bit scalars
     **/
    static inline void split_into_endomorphism_scalars(field_t& k, field_t& k1, field_t& k2)
    {
        // uint64_t lambda_reduction[4] = { 0 };
        // __to_montgomery_form(lambda, lambda_reduction);

        // TODO: these parameters only work for the bn254 coordinate field.
        // Need to shift into FieldParams and calculate correct constants for the subgroup field
        constexpr field_t endo_g1 = { { FieldParams::endo_g1_lo, FieldParams::endo_g1_mid, FieldParams::endo_g1_hi, 0 } };

        constexpr field_t endo_g2 = { { FieldParams::endo_g2_lo, FieldParams::endo_g2_mid, 0, 0 } };

        constexpr field_t endo_minus_b1 = { { FieldParams::endo_minus_b1_lo, FieldParams::endo_minus_b1_mid, 0, 0 } };

        constexpr field_t endo_b2 = { { FieldParams::endo_b2_lo, FieldParams::endo_b2_mid, 0, 0 } };

        field_wide_t c1;
        field_wide_t c2;

        // compute c1 = (g2 * k) >> 256
        __mul_512(endo_g2, k, c1);
        // compute c2 = (g1 * k) >> 256
        __mul_512(endo_g1, k, c2);
        // (the bit shifts are implicit, as we only utilize the high limbs of c1, c2

        field_wide_t q1;
        field_wide_t q2;
        // TODO remove data duplication
        field_t c1_hi = {
            { c1.data[4], c1.data[5], c1.data[6], c1.data[7] }
        }; // *(field_t*)((uintptr_t)(&c1) + (4 * sizeof(uint64_t)));
        field_t c2_hi = {
            { c2.data[4], c2.data[5], c2.data[6], c2.data[7] }
        }; // *(field_t*)((uintptr_t)(&c2) + (4 * sizeof(uint64_t)));

        // compute q1 = c1 * -b1
        __mul_512(c1_hi, endo_minus_b1, q1);
        // compute q2 = c2 * b2
        __mul_512(c2_hi, endo_b2, q2);

        field_t t1 = { {
            0,
            0,
            0,
            0,
        } };
        field_t t2 = { {
            0,
            0,
            0,
            0,
        } };
        // TODO: this doesn't have to be a 512-bit multiply...
        field_t q1_lo = {
            { q1.data[0], q1.data[1], q1.data[2], q1.data[3] }
        }; // *(field_t*)((uintptr_t)(&q1) + (4 * sizeof(uint64_t)));
        field_t q2_lo = {
            { q2.data[0], q2.data[1], q2.data[2], q2.data[3] }
        }; // *(field_t*)((uintptr_t)(&q2) + (4 * sizeof(uint64_t)));

        __sub(q2_lo, q1_lo, t1);

        // if k = k'.R
        // and t2 = t2'.R...so, k2 = t1'.R, k1 = t2'.R?
        // __to_montgomery_form(t1, t1);
        __mul(t1, beta, t2);
        // __from_montgomery_form(t2, t2);
        __add(k, t2, t2);

        k2.data[0] = t1.data[0];
        k2.data[1] = t1.data[1];
        k1.data[0] = t2.data[0];
        k1.data[1] = t2.data[1];
    }

    static inline void __get_root_of_unity(const size_t degree, field_t& r)
    {
        __copy(root_of_unity, r);
        for (size_t i = FieldParams::primitive_root_log_size; i > degree; --i) {
            __sqr(r, r);
        }
    }

    static inline field_t get_root_of_unity(const size_t degree)
    {
        field_t r;
        __get_root_of_unity(degree, r);
        return r;
    }

    static inline void batch_invert(field_t* coeffs, size_t n)
    {
        field_t* temporaries = (field_t*)aligned_alloc(32, sizeof(field_t) * n);
        field_t accumulator = one;
        for (size_t i = 0; i < n; ++i) {
            __copy(accumulator, temporaries[i]);
            __mul(accumulator, coeffs[i], accumulator);
        }
        __invert(accumulator, accumulator);

        field_t T0;
        for (size_t i = n - 1; i < n; --i) {
            __mul(accumulator, temporaries[i], T0);
            __mul(accumulator, coeffs[i], accumulator);
            __copy(T0, coeffs[i]);
        }
        aligned_free(temporaries);
    }
}; // class field

} // namespace barretenberg

#ifdef DISABLE_SHENANIGANS
#include "field_impl_int128.tcc"
#else
#include "field_impl_asm.tcc"
#endif<|MERGE_RESOLUTION|>--- conflicted
+++ resolved
@@ -100,8 +100,8 @@
     static void __sub(const field_t& a, const field_t& b, field_t& r) noexcept;
     static void __sub_with_coarse_reduction(const field_t& a, const field_t& b, field_t& r) noexcept;
     static void __conditionally_subtract_from_double_modulus(const field_t& a,
-                                                        field_t& r,
-                                                        const uint64_t predicate) noexcept;
+                                                             field_t& r,
+                                                             const uint64_t predicate) noexcept;
     static void __conditionally_negate_self(field_t& r, const uint64_t predicate) noexcept;
     // compute a * b, put 512-bit result in r (do not reduce)
     static void __mul_512(const field_t& a, const field_t& b, field_wide_t& r) noexcept;
@@ -308,14 +308,7 @@
     /**
      * compute a^{q - 2} mod q, place result in r
      **/
-<<<<<<< HEAD
-    static inline void __invert(const field_t& a, field_t& r) { pow(a, modulus_minus_two, r); }
-=======
-    static inline void __invert(const field_t& a, field_t& r)
-    {
-        __pow(a, modulus_minus_two, r);
-    }
->>>>>>> 441d39ab
+    static inline void __invert(const field_t& a, field_t& r) { __pow(a, modulus_minus_two, r); }
 
     static inline field_t invert(const field_t& a)
     {
@@ -362,18 +355,16 @@
         field_t z = multiplicative_generator; // the generator is a non-residue
         field_t b;
         __pow(a, Q_minus_one_over_two, b); // compute a^{(Q - 1 )/ 2}
-        r = mul(a, b); // r = a^{(Q + 1) / 2}
-        field_t t = mul(r, b); // t = a^{(Q - 1) / 2 + (Q + 1) / 2} = a^{Q}
+        r = mul(a, b);                     // r = a^{(Q + 1) / 2}
+        field_t t = mul(r, b);             // t = a^{(Q - 1) / 2 + (Q + 1) / 2} = a^{Q}
 
         // check if t is a square with euler's criterion
         // if not, we don't have a quadratic residue and a has no square root!
         field_t check = t;
-        for (size_t i = 0; i < FieldParams::primitive_root_log_size - 1; ++i)
-        {
+        for (size_t i = 0; i < FieldParams::primitive_root_log_size - 1; ++i) {
             __sqr(check, check);
         }
-        if (!eq(check, one))
-        {
+        if (!eq(check, one)) {
             r = zero;
             return;
         }
@@ -381,24 +372,21 @@
         __pow(z, Q_minus_one_over_two, t1);
         field_t t2 = mul(t1, z);
         field_t c = mul(t2, t1); // z^Q
-    
+
         size_t m = FieldParams::primitive_root_log_size;
-        while (!eq(t, one))
-        {
+        while (!eq(t, one)) {
             size_t i = 0;
             field_t t2m = t;
-            
+
             // find the smallest value of m, such that t^{2^m} = 1
-            while (!eq(t2m, one))
-            {
+            while (!eq(t2m, one)) {
                 __sqr(t2m, t2m);
                 i += 1;
             }
 
             size_t j = m - i - 1;
             b = c;
-            while (j > 0)
-            {
+            while (j > 0) {
                 __sqr(b, b);
                 --j;
             } // b = z^2^(m-i-1)
@@ -408,29 +396,20 @@
             r = mul(r, b);
             m = i;
         }
-
     }
 
     /**
      * compute a^{(q + 1) / 4}, place result in r
      **/
-<<<<<<< HEAD
-    static inline void __sqrt(const field_t& a, field_t& r) { pow(a, sqrt_exponent, r); }
-=======
     static inline void __sqrt(const field_t& a, field_t& r)
     {
         // if p = 3 mod 4, use exponentiation trick
-        if constexpr ((FieldParams::modulus_0 & 0x3UL) == 0x3UL)
-        {
+        if constexpr ((FieldParams::modulus_0 & 0x3UL) == 0x3UL) {
             __pow(a, sqrt_exponent, r);
-        }
-        else
-        {
+        } else {
             __tonelli_shanks_sqrt(a, r);
         }
     }
->>>>>>> 441d39ab
-
 
     /**
      * Get a random field element in montgomery form, place in `r`
@@ -487,7 +466,9 @@
 
         // TODO: these parameters only work for the bn254 coordinate field.
         // Need to shift into FieldParams and calculate correct constants for the subgroup field
-        constexpr field_t endo_g1 = { { FieldParams::endo_g1_lo, FieldParams::endo_g1_mid, FieldParams::endo_g1_hi, 0 } };
+        constexpr field_t endo_g1 = {
+            { FieldParams::endo_g1_lo, FieldParams::endo_g1_mid, FieldParams::endo_g1_hi, 0 }
+        };
 
         constexpr field_t endo_g2 = { { FieldParams::endo_g2_lo, FieldParams::endo_g2_mid, 0, 0 } };
 
