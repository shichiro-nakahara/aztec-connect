--- conflicted
+++ resolved
@@ -288,10 +288,6 @@
 template <typename FieldParams>
 inline void field<FieldParams>::__conditionally_subtract_from_double_modulus(const field_t &a, field_t &r, const uint64_t predicate) noexcept
 {
-    constexpr uint64_t twice_modulus_3 = FieldParams::twice_modulus_3;
-    constexpr uint64_t twice_modulus_2 = FieldParams::twice_modulus_2;
-    constexpr uint64_t twice_modulus_1 = FieldParams::twice_modulus_1;
-    constexpr uint64_t twice_modulus_0 = FieldParams::twice_modulus_0;
     // TODO use literals instead of memory references
     __asm__ (
         CLEAR_FLAGS("%%r8")
@@ -311,11 +307,7 @@
         "cmovcq %%r15, %%r11 \n\t"
         STORE_FIELD_ELEMENT("%2", "%%r8", "%%r9", "%%r10", "%%r11")
         :
-<<<<<<< HEAD
-        : "r"(&a), "r"(predicate), "r"(&r), [modulus_0] "m"(twice_modulus_0), [modulus_1] "m"(twice_modulus_1), [modulus_2] "m"(twice_modulus_2), [modulus_3] "m"(twice_modulus_3)
-=======
         : "r"(&a), "r"(predicate), "r"(&r), [modulus_0] "i"(FieldParams::twice_modulus_0), [modulus_1] "i"(FieldParams::twice_modulus_1), [modulus_2] "i"(FieldParams::twice_modulus_2), [modulus_3] "i"(FieldParams::twice_modulus_3)
->>>>>>> 441d39ab
         : "%r8", "%r9", "%r10", "%r11", "%r12", "%r13", "%r14", "%r15", "cc", "memory");
 }
 
