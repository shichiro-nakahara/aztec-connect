--- conflicted
+++ resolved
@@ -17,17 +17,9 @@
 using uint128_t = unsigned __int128;
 constexpr uint128_t lo_mask = 0xffffffffffffffffUL;
 
-<<<<<<< HEAD
-constexpr field_t twice_modulus = {
-    .data = {0x87c3eb27e0000002UL, 0x5067d090f372e122UL, 0x70a08b6d0302b0baUL, 0x60c89ce5c2634053UL}};
-=======
-constexpr field_t twice_modulus{{
-    0x87c3eb27e0000002UL,
-    0x5067d090f372e122UL,
-    0x70a08b6d0302b0baUL,
-    0x60c89ce5c2634053UL
-}};
->>>>>>> 02966cc8
+constexpr field_t twice_modulus{
+    { 0x87c3eb27e0000002UL, 0x5067d090f372e122UL, 0x70a08b6d0302b0baUL, 0x60c89ce5c2634053UL }
+};
 
 // compute a + b + carry, returning the carry
 inline void addc(const uint64_t a, const uint64_t b, const uint64_t carry_in, uint64_t& r, uint64_t& carry_out)
@@ -145,7 +137,7 @@
 
 inline void swap(field_t& src, field_t& dest)
 {
-    uint64_t t[4] = {src.data[0], src.data[1], src.data[2], src.data[3]};
+    uint64_t t[4] = { src.data[0], src.data[1], src.data[2], src.data[3] };
     src.data[0] = dest.data[0];
     src.data[1] = dest.data[1];
     src.data[2] = dest.data[2];
@@ -176,11 +168,7 @@
     internal::subtract(r, modulus, r);
 }
 
-<<<<<<< HEAD
 inline void __add_with_coarse_reduction(const field_t& a, const field_t& b, field_t& r)
-=======
-inline void __add_with_coarse_reduction(const field_t &a, const field_t &b, field_t &r)
->>>>>>> 02966cc8
 {
     __add_without_reduction(a, b, r);
     internal::subtract_coarse(r, internal::twice_modulus, r);
@@ -191,11 +179,7 @@
     internal::subtract(a, b, r);
 }
 
-<<<<<<< HEAD
 inline void __sub_with_coarse_reduction(const field_t& a, const field_t& b, field_t& r)
-=======
-inline void __sub_with_coarse_reduction(const field_t &a, const field_t &b, field_t &r)
->>>>>>> 02966cc8
 {
     internal::subtract_coarse(a, b, r);
 }
@@ -234,28 +218,20 @@
     internal::subtract(r, modulus, r);
 }
 
-<<<<<<< HEAD
 inline void __mul_without_reduction(const field_t& a, const field_t& b, field_t& r)
-=======
-inline void __mul_without_reduction(const field_t &a, const field_t &b, field_t &r)
->>>>>>> 02966cc8
 {
     field_wide_t temp;
     mul_512(a, b, temp);
     internal::montgomery_reduce(temp, r);
 }
 
-<<<<<<< HEAD
 inline void __mul(const field_t& a, const field_t& b, field_t& r)
-=======
-inline void __mul(const field_t &a, const field_t &b, field_t &r)
->>>>>>> 02966cc8
 {
     __mul_without_reduction(a, b, r);
     internal::subtract(r, modulus, r);
 }
 
-inline void __conditional_negate(const field_t &a, field_t &r, const bool predicate)
+inline void __conditional_negate(const field_t& a, field_t& r, const bool predicate)
 {
     if (predicate)
     {
