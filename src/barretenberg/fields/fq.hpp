--- conflicted
+++ resolved
@@ -13,21 +13,14 @@
 // 2: all methods that pass in a reference to the return value should be prefixed by __
 // 3: all methods that have a __ prefix, should have a partner method that returns by value
 // 4: this should be consistent with fr
- 
+
 namespace barretenberg
 {
 namespace fq
 {
-<<<<<<< HEAD
 constexpr field_t modulus = {
-    .data = {0x3C208C16D87CFD47UL, 0x97816a916871ca8dUL, 0xb85045b68181585dUL, 0x30644e72e131a029UL}};
-=======
-constexpr field_t modulus = {{
-    0x3C208C16D87CFD47UL,
-    0x97816a916871ca8dUL,
-    0xb85045b68181585dUL,
-    0x30644e72e131a029UL}};
->>>>>>> 7332915b
+    { 0x3C208C16D87CFD47UL, 0x97816a916871ca8dUL, 0xb85045b68181585dUL, 0x30644e72e131a029UL }
+};
 
 namespace internal
 {
@@ -46,58 +39,26 @@
 {
 namespace fq
 {
-<<<<<<< HEAD
-constexpr field_t __zero = {.data = {0x00, 0x00, 0x00, 0x00}};
-=======
-constexpr field_t __zero{{0x00, 0x00, 0x00, 0x00}};
->>>>>>> 7332915b
-
-constexpr field_t curve_b{{0x3, 0x0, 0x0, 0x0}};
-
-constexpr field_t two_inv{{0x87bee7d24f060572, 0xd0fd2add2f1c6ae5, 0x8f5f7492fcfd4f44, 0x1f37631a3d9cbfac}};
-
-<<<<<<< HEAD
-constexpr field_t modulus_plus_one = {
-    .data = {0x3C208C16D87CFD48UL, 0x97816a916871ca8dUL, 0xb85045b68181585dUL, 0x30644e72e131a029UL}};
-
-constexpr field_t r_squared = {
-    .data = {0xF32CFC5B538AFA89UL, 0xB5E71911D44501FBUL, 0x47AB1EFF0A417FF6UL, 0x06D89F71CAB8351FUL}};
-=======
-constexpr field_t modulus_plus_one{{
-    0x3C208C16D87CFD48UL,
-    0x97816a916871ca8dUL,
-    0xb85045b68181585dUL,
-    0x30644e72e131a029UL}};
-
-constexpr field_t r_squared{{
-    0xF32CFC5B538AFA89UL,
-    0xB5E71911D44501FBUL,
-    0x47AB1EFF0A417FF6UL,
-    0x06D89F71CAB8351FUL}};
->>>>>>> 7332915b
-
-constexpr field_t one_raw{{1, 0, 0, 0}};
-
-<<<<<<< HEAD
-constexpr field_t one_mont = {.data = {0xd35d438dc58f0d9d, 0x0a78eb28f5c70b3d, 0x666ea36f7879462c, 0x0e0a77c19a07df2f}};
+constexpr field_t __zero{ { 0x00, 0x00, 0x00, 0x00 } };
+
+constexpr field_t curve_b{ { 0x3, 0x0, 0x0, 0x0 } };
+
+constexpr field_t two_inv{ { 0x87bee7d24f060572, 0xd0fd2add2f1c6ae5, 0x8f5f7492fcfd4f44, 0x1f37631a3d9cbfac } };
+
+constexpr field_t modulus_plus_one{
+    { 0x3C208C16D87CFD48UL, 0x97816a916871ca8dUL, 0xb85045b68181585dUL, 0x30644e72e131a029UL }
+};
+
+constexpr field_t r_squared{
+    { 0xF32CFC5B538AFA89UL, 0xB5E71911D44501FBUL, 0x47AB1EFF0A417FF6UL, 0x06D89F71CAB8351FUL }
+};
+
+constexpr field_t one_raw{ { 1, 0, 0, 0 } };
+
+constexpr field_t one_mont{ { 0xd35d438dc58f0d9d, 0x0a78eb28f5c70b3d, 0x666ea36f7879462c, 0x0e0a77c19a07df2f } };
 
 // cube root of unity modulo (modulus), converted into montgomery form
-constexpr field_t beta = {
-    .data = {0x71930c11d782e155UL, 0xa6bb947cffbe3323UL, 0xaa303344d4741444UL, 0x2c3b3f0d26594943UL}};
-=======
-constexpr field_t one_mont{{
-                               0xd35d438dc58f0d9d,
-                               0x0a78eb28f5c70b3d,
-                               0x666ea36f7879462c,
-                               0x0e0a77c19a07df2f}};
-
-// cube root of unity modulo (modulus), converted into montgomery form
-constexpr field_t beta{{
-                           0x71930c11d782e155UL,
-                           0xa6bb947cffbe3323UL,
-                           0xaa303344d4741444UL,
-                           0x2c3b3f0d26594943UL}};
->>>>>>> 7332915b
+constexpr field_t beta{ { 0x71930c11d782e155UL, 0xa6bb947cffbe3323UL, 0xaa303344d4741444UL, 0x2c3b3f0d26594943UL } };
 
 // compute a * b, put result in r
 inline void __mul(const field_t& a, const field_t& b, const field_t& r);
@@ -117,23 +78,23 @@
 // compute a + b, put result in r. Do not perform final reduction check
 inline void __add_without_reduction(const field_t& a, const field_t& b, field_t& r);
 
-inline void __add_with_coarse_reduction(const field_t &a, const field_t &b, field_t &r);
+inline void __add_with_coarse_reduction(const field_t& a, const field_t& b, field_t& r);
 
 // quadruple a, perform a reduction check that reduces to either (r mod p) or p + (r mod p)
 inline void quad_with_partial_reduction(const field_t& a, const field_t& r);
 
-inline void quad_with_coarse_reduction(const field_t &a, field_t &r);
-
-inline void oct_with_coarse_reduction(const field_t &a, field_t &r);
-
-inline void paralell_double_and_add_without_reduction(field_t &x_0, const field_t &y_0, const field_t &y_1, field_t &r);
+inline void quad_with_coarse_reduction(const field_t& a, field_t& r);
+
+inline void oct_with_coarse_reduction(const field_t& a, field_t& r);
+
+inline void paralell_double_and_add_without_reduction(field_t& x_0, const field_t& y_0, const field_t& y_1, field_t& r);
 
 // compute a - b, put result in r
 inline void __sub(const field_t& a, const field_t& b, field_t& r);
 
-inline void __sub_with_coarse_reduction(const field_t &a, const field_t &b, field_t &r);
-
-inline void reduce_once(const field_t &a, field_t &r);
+inline void __sub_with_coarse_reduction(const field_t& a, const field_t& b, field_t& r);
+
+inline void reduce_once(const field_t& a, field_t& r);
 
 /**
  * copy src into dest. AVX implementation requires words to be aligned on 32 byte bounary
@@ -161,11 +122,7 @@
 /**
  * Negate field_t element `a`, mod `q`, place result in `r`
  **/
-<<<<<<< HEAD
-inline void neg(const field_t& a, field_t& r)
-=======
-inline void __neg(const field_t &a, field_t &r)
->>>>>>> 7332915b
+inline void __neg(const field_t& a, field_t& r)
 {
     __sub(modulus, a, r);
 }
@@ -173,7 +130,7 @@
 /**
  * Negate field_t element `a`, mod `q`, place result in `r`
  **/
-inline field_t neg(const field_t &a)
+inline field_t neg(const field_t& a)
 {
     field_t r;
     __neg(a, r);
@@ -182,11 +139,7 @@
 /**
  * Convert a field element into montgomery form
  **/
-<<<<<<< HEAD
-inline void to_montgomery_form(const field_t& a, field_t& r)
-=======
-inline void __to_montgomery_form(const field_t &a, field_t &r)
->>>>>>> 7332915b
+inline void __to_montgomery_form(const field_t& a, field_t& r)
 {
     copy(a, r);
     while (gt(r, modulus_plus_one))
@@ -200,11 +153,7 @@
  * Convert a field element out of montgomery form by performing a modular
  * reduction against 1
  **/
-<<<<<<< HEAD
-inline void from_montgomery_form(const field_t& a, field_t& r)
-=======
-inline void __from_montgomery_form(const field_t &a, field_t &r)
->>>>>>> 7332915b
+inline void __from_montgomery_form(const field_t& a, field_t& r)
 {
     __mul(a, one_raw, r);
 }
@@ -258,7 +207,8 @@
 {
     // q - 2
     constexpr field_t modulus_minus_two = {
-        0x3C208C16D87CFD45UL, 0x97816a916871ca8dUL, 0xb85045b68181585dUL, 0x30644e72e131a029UL};
+        0x3C208C16D87CFD45UL, 0x97816a916871ca8dUL, 0xb85045b68181585dUL, 0x30644e72e131a029UL
+    };
     pow(a, modulus_minus_two, r);
 }
 
@@ -269,7 +219,8 @@
 {
     // (q + 1) / 2
     constexpr field_t modulus_plus_one_div_two = {
-        0x4F082305B61F3F52UL, 0x65E05AA45A1C72A3UL, 0x6E14116DA0605617UL, 0xC19139CB84C680AUL};
+        0x4F082305B61F3F52UL, 0x65E05AA45A1C72A3UL, 0x6E14116DA0605617UL, 0xC19139CB84C680AUL
+    };
     pow(a, modulus_plus_one_div_two, r);
 }
 
