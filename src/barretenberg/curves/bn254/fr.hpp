--- conflicted
+++ resolved
@@ -44,22 +44,4 @@
 
 typedef field<FrParams> fr;
 
-<<<<<<< HEAD
-inline std::ostream& operator<<(std::ostream& os, typename barretenberg::fr::field_t const& v)
-{
-    auto a = barretenberg::fr::from_montgomery_form(v);
-    std::ios_base::fmtflags f(os.flags());
-    os << std::hex << "0x" << std::setfill('0') << std::setw(16) << a.data[3] << std::setw(16) << a.data[2]
-       << std::setw(16) << a.data[1] << std::setw(16) << a.data[0];
-    os.flags(f);
-    return os;
-}
-
-inline bool operator==(fr::field_t const& lhs, fr::field_t const& rhs)
-{
-    return fr::eq(lhs, rhs);
-}
-
-=======
->>>>>>> 73b14edb
 } // namespace barretenberg