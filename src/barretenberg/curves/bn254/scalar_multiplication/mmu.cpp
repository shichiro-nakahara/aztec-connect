--- conflicted
+++ resolved
@@ -14,14 +14,9 @@
 static bool* bucket_empty_status = nullptr;
 
 const auto init = []() {
-<<<<<<< HEAD
-    // printf("init...\n");
-    constexpr size_t max_num_points = (1 << 20);
-=======
     printf("init. pippenger block size = %d\n", PIPPENGER_BLOCK_SIZE);
     static_assert(PIPPENGER_BLOCK_SIZE < 27);
     constexpr size_t max_num_points = (1 << PIPPENGER_BLOCK_SIZE);
->>>>>>> d04482f1
     constexpr size_t max_num_rounds = 8;
     constexpr size_t max_buckets =
         1 << barretenberg::scalar_multiplication::get_optimal_bucket_width(1 << PIPPENGER_BLOCK_SIZE);
