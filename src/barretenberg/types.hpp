<<<<<<< HEAD
#pragma once
=======
#ifndef TYPES_HPP
#define TYPES_HPP
>>>>>>> 7332915b

#include "stddef.h"
<<<<<<< HEAD
#include "stdint.h"
#include "stdlib.h"

// TODO: WARNING! getentropy is using rand()! Should probably be called dontgetentropy()!
#ifdef _WIN32
#define PRIx64 "llx"
#define PRIu64 "llu"
inline void* aligned_alloc(size_t alignment, size_t size)
{
    return _aligned_malloc(size, alignment);
}
#define aligned_free _aligned_free
inline int getentropy(void* buf, size_t size)
{
    for (size_t i = 0; i < size; ++i)
    {
        ((char*)buf)[i] = (char)rand();
    }
    return 0;
}
#else
#define aligned_free free
#endif

#ifdef __APPLE__
#include <sys/random.h>
inline void* aligned_alloc(size_t alignment, size_t size)
{
    void* t = 0;
    posix_memalign(&t, alignment, size);
    return t;
}
#endif
=======
#include <vector>
>>>>>>> 7332915b

#ifndef BARRETENBERG_SRS_PATH
#define BARRETENBERG_SRS_PATH ""
#endif

#if 0
#define NO_MULTITHREADING 1
#endif

<<<<<<< HEAD
#if 0
#define USE_AVX
=======
// TODO: PUT SOMEWHERE NICE
// Some hacky macros that allow us to parallelize iterating over a polynomial's point-evaluations
#ifndef NO_MULTITHREADING
#define ITERATE_OVER_DOMAIN_START(domain)                                                  \
    _Pragma("omp parallel for")                                                            \
    for (size_t j = 0; j < domain.num_threads; ++j)                                        \
    {                                                                                      \
        for (size_t i = (j * domain.thread_size); i < ((j + 1) * domain.thread_size); ++i) \
        {

#define ITERATE_OVER_DOMAIN_END \
    }                           \
    }
#else
#define ITERATE_OVER_DOMAIN_START(domain)    \
    for (size_t i = 0; i < domain.size; ++i) \
    {

#define ITERATE_OVER_DOMAIN_END \
    }
>>>>>>> 7332915b
#endif

namespace barretenberg
{
namespace fq
{
struct field_t
{
    alignas(32) uint64_t data[4];
};

struct field_wide_t
{
    alignas(64) uint64_t data[8];
};
} // namespace fq

namespace fr
{
struct field_t
{
    alignas(32) uint64_t data[4];
};

struct field_wide_t
{
    alignas(64) uint64_t data[8];
};
} // namespace fr

namespace fq2
{
struct fq2_t
{
    fq::field_t c0;
    fq::field_t c1;
};
} // namespace fq2

namespace fq6
{
struct fq6_t
{
    fq2::fq2_t c0;
    fq2::fq2_t c1;
    fq2::fq2_t c2;
};
} // namespace fq6

namespace fq12
{
struct fq12_t
{
    fq6::fq6_t c0;
    fq6::fq6_t c1;
};
} // namespace fq12

namespace pairing
{
struct ell_coeffs
{
    fq2::fq2_t o;
    fq2::fq2_t vw;
    fq2::fq2_t vv;
};
} // namespace pairing

namespace g1
{
struct affine_element
{
    fq::field_t x;
    fq::field_t y;
};

struct element
{
    fq::field_t x;
    fq::field_t y;
    fq::field_t z;
};
} // namespace g1

namespace g2
{
struct affine_element
{
    fq2::fq2_t x;
    fq2::fq2_t y;
};

struct element
{
    fq2::fq2_t x;
    fq2::fq2_t y;
    fq2::fq2_t z;
};
} // namespace g2

namespace polynomials
{

// TODO: move this into polynomials.hpp
// TODO: fix move constructor
// TODO: use shared_ptr for lookup table
class evaluation_domain
{
  public:
    fr::field_t root;
    fr::field_t root_inverse;
    fr::field_t generator;
    fr::field_t generator_inverse;
    fr::field_t domain;
    fr::field_t domain_inverse;
    size_t size;
    size_t log2_size;
    size_t num_threads;
    size_t thread_size;
    size_t log2_thread_size;
    size_t log2_num_threads;

    fr::field_t** round_roots;
    fr::field_t* roots;
    fr::field_t** inverse_round_roots;
    fr::field_t* inverse_roots;

    evaluation_domain() : round_roots(nullptr), roots(nullptr), inverse_round_roots(nullptr), inverse_roots(nullptr){};
    evaluation_domain(size_t size, bool skip_roots = false);
    evaluation_domain(const evaluation_domain& other);
    // evaluation_domain(evaluation_domain &&other) = delete;
    ~evaluation_domain();
};

struct lagrange_evaluations
{
    fr::field_t vanishing_poly;
    fr::field_t l_1;
    fr::field_t l_n_minus_1;
};
} // namespace polynomials
} // namespace barretenberg

<<<<<<< HEAD
namespace srs
{
struct plonk_srs
{
    barretenberg::g1::affine_element* monomials;
    barretenberg::g2::affine_element SRS_T2;
    size_t degree;
};
} // namespace srs

=======
>>>>>>> 7332915b
namespace waffle
{
// contains the state of a PLONK proof, including witness values, instance values
// and Kate polynomial commitments
// TODO: add proper constructors, copy constructors, destructor

struct plonk_challenges
{
    barretenberg::fr::field_t beta;
    barretenberg::fr::field_t gamma;
    barretenberg::fr::field_t alpha;
    barretenberg::fr::field_t z;
    barretenberg::fr::field_t nu;
};

<<<<<<< HEAD
// contains the state of a PLONK proof, including witness values, instance values
// and Kate polynomial commitments
// TODO: add proper constructors, copy constructors, destructor
struct circuit_state
{
    plonk_challenges challenges;
    barretenberg::fr::field_t alpha_squared;
    barretenberg::fr::field_t alpha_cubed;

    // pointers to witness vectors. Originally these are in Lagrange-base form,
    // during the course of proof construction, are replaced by their coefficient form
    barretenberg::fr::field_t* w_l;
    barretenberg::fr::field_t* w_r;
    barretenberg::fr::field_t* w_o;
    barretenberg::fr::field_t* z_1;
    barretenberg::fr::field_t* z_2;
    barretenberg::fr::field_t* t;
    barretenberg::fr::field_t* linear_poly;

    // pointers to instance vectors. Originally in Lagrange-base form,
    // will be converted into coefficient form
    barretenberg::fr::field_t* q_c;
    barretenberg::fr::field_t* q_m;
    barretenberg::fr::field_t* q_l;
    barretenberg::fr::field_t* q_r;
    barretenberg::fr::field_t* q_o;
    barretenberg::fr::field_t* sigma_1;
    barretenberg::fr::field_t* sigma_2;
    barretenberg::fr::field_t* sigma_3;

    barretenberg::fr::field_t* product_1;
    barretenberg::fr::field_t* product_2;
    barretenberg::fr::field_t* product_3;
    barretenberg::fr::field_t* permutation_product;

    barretenberg::fr::field_t* w_l_lagrange_base;
    barretenberg::fr::field_t* w_r_lagrange_base;
    barretenberg::fr::field_t* w_o_lagrange_base;

    uint32_t* sigma_1_mapping;
    uint32_t* sigma_2_mapping;
    uint32_t* sigma_3_mapping;
    size_t n;

    barretenberg::polynomials::evaluation_domain small_domain;
    barretenberg::polynomials::evaluation_domain mid_domain;
    barretenberg::polynomials::evaluation_domain large_domain;

    circuit_state(size_t n);
    circuit_state(const circuit_state& other);
};

struct witness_ffts
{
    barretenberg::fr::field_t* w_l_large;
    barretenberg::fr::field_t* w_r_large;
    barretenberg::fr::field_t* w_o_large;
    barretenberg::fr::field_t* w_l_mid;
    barretenberg::fr::field_t* w_r_mid;
    barretenberg::fr::field_t* w_o_mid;
};

=======
>>>>>>> 7332915b
struct plonk_proof
{
    // Kate polynomial commitments required for a proof of knowledge
    barretenberg::g1::affine_element W_L;
    barretenberg::g1::affine_element W_R;
    barretenberg::g1::affine_element W_O;
    barretenberg::g1::affine_element Z_1;
    barretenberg::g1::affine_element T_LO;
    barretenberg::g1::affine_element T_MID;
    barretenberg::g1::affine_element T_HI;
    barretenberg::g1::affine_element PI_Z;
    barretenberg::g1::affine_element PI_Z_OMEGA;

    barretenberg::fr::field_t w_l_eval;
    barretenberg::fr::field_t w_r_eval;
    barretenberg::fr::field_t w_o_eval;
    barretenberg::fr::field_t sigma_1_eval;
    barretenberg::fr::field_t sigma_2_eval;
    barretenberg::fr::field_t z_1_shifted_eval;
    barretenberg::fr::field_t linear_eval;

    barretenberg::fr::field_t w_l_shifted_eval;
    barretenberg::fr::field_t w_r_shifted_eval;
    barretenberg::fr::field_t w_o_shifted_eval;
    barretenberg::fr::field_t q_c_eval;
    barretenberg::fr::field_t q_mimc_coefficient_eval;
    std::vector<barretenberg::fr::field_t> custom_gate_evaluations;
};
} // namespace waffle<|MERGE_RESOLUTION|>--- conflicted
+++ resolved
@@ -1,14 +1,9 @@
-<<<<<<< HEAD
 #pragma once
-=======
-#ifndef TYPES_HPP
-#define TYPES_HPP
->>>>>>> 7332915b
 
 #include "stddef.h"
-<<<<<<< HEAD
 #include "stdint.h"
 #include "stdlib.h"
+#include <vector>
 
 // TODO: WARNING! getentropy is using rand()! Should probably be called dontgetentropy()!
 #ifdef _WIN32
@@ -40,43 +35,37 @@
     return t;
 }
 #endif
-=======
-#include <vector>
->>>>>>> 7332915b
 
 #ifndef BARRETENBERG_SRS_PATH
 #define BARRETENBERG_SRS_PATH ""
 #endif
 
+#if 1
+#define NO_MULTITHREADING 1
+#endif
+
 #if 0
-#define NO_MULTITHREADING 1
-#endif
-
-<<<<<<< HEAD
-#if 0
-#define USE_AVX
-=======
+#define USE_AVX 1
+#endif
+
 // TODO: PUT SOMEWHERE NICE
 // Some hacky macros that allow us to parallelize iterating over a polynomial's point-evaluations
 #ifndef NO_MULTITHREADING
-#define ITERATE_OVER_DOMAIN_START(domain)                                                  \
-    _Pragma("omp parallel for")                                                            \
-    for (size_t j = 0; j < domain.num_threads; ++j)                                        \
-    {                                                                                      \
-        for (size_t i = (j * domain.thread_size); i < ((j + 1) * domain.thread_size); ++i) \
+#define ITERATE_OVER_DOMAIN_START(domain)                                                                              \
+    _Pragma("omp parallel for") for (size_t j = 0; j < domain.num_threads; ++j)                                        \
+    {                                                                                                                  \
+        for (size_t i = (j * domain.thread_size); i < ((j + 1) * domain.thread_size); ++i)                             \
         {
 
-#define ITERATE_OVER_DOMAIN_END \
-    }                           \
+#define ITERATE_OVER_DOMAIN_END                                                                                        \
+    }                                                                                                                  \
     }
 #else
-#define ITERATE_OVER_DOMAIN_START(domain)    \
-    for (size_t i = 0; i < domain.size; ++i) \
+#define ITERATE_OVER_DOMAIN_START(domain)                                                                              \
+    for (size_t i = 0; i < domain.size; ++i)                                                                           \
     {
 
-#define ITERATE_OVER_DOMAIN_END \
-    }
->>>>>>> 7332915b
+#define ITERATE_OVER_DOMAIN_END }
 #endif
 
 namespace barretenberg
@@ -220,19 +209,6 @@
 } // namespace polynomials
 } // namespace barretenberg
 
-<<<<<<< HEAD
-namespace srs
-{
-struct plonk_srs
-{
-    barretenberg::g1::affine_element* monomials;
-    barretenberg::g2::affine_element SRS_T2;
-    size_t degree;
-};
-} // namespace srs
-
-=======
->>>>>>> 7332915b
 namespace waffle
 {
 // contains the state of a PLONK proof, including witness values, instance values
@@ -248,71 +224,6 @@
     barretenberg::fr::field_t nu;
 };
 
-<<<<<<< HEAD
-// contains the state of a PLONK proof, including witness values, instance values
-// and Kate polynomial commitments
-// TODO: add proper constructors, copy constructors, destructor
-struct circuit_state
-{
-    plonk_challenges challenges;
-    barretenberg::fr::field_t alpha_squared;
-    barretenberg::fr::field_t alpha_cubed;
-
-    // pointers to witness vectors. Originally these are in Lagrange-base form,
-    // during the course of proof construction, are replaced by their coefficient form
-    barretenberg::fr::field_t* w_l;
-    barretenberg::fr::field_t* w_r;
-    barretenberg::fr::field_t* w_o;
-    barretenberg::fr::field_t* z_1;
-    barretenberg::fr::field_t* z_2;
-    barretenberg::fr::field_t* t;
-    barretenberg::fr::field_t* linear_poly;
-
-    // pointers to instance vectors. Originally in Lagrange-base form,
-    // will be converted into coefficient form
-    barretenberg::fr::field_t* q_c;
-    barretenberg::fr::field_t* q_m;
-    barretenberg::fr::field_t* q_l;
-    barretenberg::fr::field_t* q_r;
-    barretenberg::fr::field_t* q_o;
-    barretenberg::fr::field_t* sigma_1;
-    barretenberg::fr::field_t* sigma_2;
-    barretenberg::fr::field_t* sigma_3;
-
-    barretenberg::fr::field_t* product_1;
-    barretenberg::fr::field_t* product_2;
-    barretenberg::fr::field_t* product_3;
-    barretenberg::fr::field_t* permutation_product;
-
-    barretenberg::fr::field_t* w_l_lagrange_base;
-    barretenberg::fr::field_t* w_r_lagrange_base;
-    barretenberg::fr::field_t* w_o_lagrange_base;
-
-    uint32_t* sigma_1_mapping;
-    uint32_t* sigma_2_mapping;
-    uint32_t* sigma_3_mapping;
-    size_t n;
-
-    barretenberg::polynomials::evaluation_domain small_domain;
-    barretenberg::polynomials::evaluation_domain mid_domain;
-    barretenberg::polynomials::evaluation_domain large_domain;
-
-    circuit_state(size_t n);
-    circuit_state(const circuit_state& other);
-};
-
-struct witness_ffts
-{
-    barretenberg::fr::field_t* w_l_large;
-    barretenberg::fr::field_t* w_r_large;
-    barretenberg::fr::field_t* w_o_large;
-    barretenberg::fr::field_t* w_l_mid;
-    barretenberg::fr::field_t* w_r_mid;
-    barretenberg::fr::field_t* w_o_mid;
-};
-
-=======
->>>>>>> 7332915b
 struct plonk_proof
 {
     // Kate polynomial commitments required for a proof of knowledge
