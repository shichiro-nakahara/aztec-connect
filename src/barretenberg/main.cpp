#include <valgrind/callgrind.h>
#include "assert.hpp"
#include "stdlib.h"

#include "./waffle/composer/mimc_composer.hpp"
#include "./waffle/composer/standard_composer.hpp"
#include "./waffle/proof_system/prover/prover.hpp"
#include "./waffle/proof_system/verifier/verifier.hpp"
#include "./waffle/proof_system/preprocess.hpp"


#include "./waffle/stdlib/common.hpp"
#include "./waffle/stdlib/field/field.hpp"
#include "./waffle/stdlib/mimc.hpp"

void generate_test_plonk_circuit(waffle::StandardComposer &composer, size_t num_gates)
{
    plonk::stdlib::field_t a(plonk::stdlib::witness_t(&composer, barretenberg::fr::random_element()));
    plonk::stdlib::field_t b(plonk::stdlib::witness_t(&composer, barretenberg::fr::random_element()));
    plonk::stdlib::field_t c(&composer);
    for (size_t i = 0; i < (num_gates / 4) - 4; ++i)
    {
        c = a + b;
        c = a * c;
        a = b * b;
        b = c * c;
    }
}
constexpr size_t NUM_GATES = 1 << 10;


// size_t get_num_rounds(size_t bucket_size)
// {
//     return (127 + bucket_size) / (bucket_size + 1);
// }

<<<<<<< HEAD
// // struct pippenger_point_data
// // {
// //     fr::field_t *scalars;
// //     g1::affine_element *points;
// // };

// constexpr size_t NUM_POINTS = 1 << 19;

// // void *pippenger_single(void *v_args) noexcept
// // {
// //     pippenger_point_data *data = (pippenger_point_data *)v_args;
// //     scalar_multiplication::pippenger(&data->scalars[0], &data->points[0], NUM_POINTS);
// //     return NULL;
// // }

// // void pippenger_multicore() noexcept
// // {
// //     fr::field_t *scalars = (fr::field_t *)aligned_alloc(32, sizeof(fr::field_t) * NUM_POINTS * NUM_THREADS);
// //     g1::affine_element *points = (g1::affine_element *)aligned_alloc(32, sizeof(g1::affine_element) * NUM_POINTS *
// NUM_THREADS * 2);

// //     pthread_t thread[NUM_THREADS];
// //     printf("Before Thread\n");
// //     for (size_t i = 0; i < NUM_POINTS; ++i)
// //     {
// //         scalars[i] = fr::random_element();
// //     }

// //     generate_points(points, NUM_POINTS * NUM_THREADS);

// //     printf("generating point table\n");
// //     scalar_multiplication::generate_pippenger_point_table(points, points, NUM_POINTS * NUM_THREADS);

// //     pippenger_point_data *inputs = (pippenger_point_data *)malloc(sizeof(pippenger_point_data) * NUM_THREADS);
// //     for (size_t i = 0; i < NUM_THREADS; ++i)
// //     {
// //         size_t inc = i * NUM_POINTS;
// //         inputs[i].scalars = &scalars[inc];
// //         inputs[i].points = &points[inc];
// //         pthread_create(&thread[i], NULL, &pippenger_single, (void *)(&inputs[i]));
// //     }
// //     for (size_t j = 0; j < NUM_THREADS; ++j)
// //     {
// //         pthread_join(thread[j], NULL);
// //     }
// //     printf("After Thread\n");
// //     aligned_free(inputs);
// //     aligned_free(scalars);
// //     aligned_free(points);
// // }

// // int main()
// // {
// //     pippenger_multicore();
// // }
// // // small .exe for profiling
// int main()
=======
// size_t get_num_bucket_adds(const size_t num_rounds, const size_t bucket_size)
>>>>>>> 7332915b
// {
//     size_t num_buckets = 1UL << bucket_size;
//     return (2 * num_buckets + 2) * num_rounds;
// }

// size_t get_next_bucket_size(const size_t bucket_size)
// {
//     size_t old_rounds = get_num_rounds(bucket_size);
//     size_t acc = bucket_size;
//     size_t new_rounds = old_rounds;
//     while (old_rounds <= new_rounds)
//     {
//         ++acc;
//         new_rounds = get_num_rounds(acc);
//     }
<<<<<<< HEAD
//     polynomials::evaluation_domain domain = polynomials::evaluation_domain(NUM_POINTS);
//     printf("calling fft\n");
//     CALLGRIND_START_INSTRUMENTATION;
//     // for (size_t i = (NUM_POINTS * 2) - 1; i > 0; --i)
//     // {
//     //     printf("point[%lu] = :", i);
//     //     g1::print(points[i]);
//     //     printf("\n");
//     // }
//     polynomials::fft(scalars, domain);
//     CALLGRIND_STOP_INSTRUMENTATION;
//     CALLGRIND_DUMP_STATS;
//     aligned_free(scalars);
// }
=======
//     return acc;
// }


constexpr double add_to_mixed_add_complexity = 1.36;
int main()
{
    CALLGRIND_STOP_INSTRUMENTATION;
    printf("generating witnesses\n");
    waffle::StandardComposer composer = waffle::StandardComposer(NUM_GATES);
    generate_test_plonk_circuit(composer, NUM_GATES);
    waffle::Prover prover = composer.preprocess();
    waffle::Verifier verifier = waffle::preprocess(prover);

    printf("constructing proof\n");
    CALLGRIND_START_INSTRUMENTATION;
    waffle::plonk_proof proof = prover.construct_proof();
    CALLGRIND_STOP_INSTRUMENTATION;
    CALLGRIND_DUMP_STATS;

    // printf("test\n");
    // std::vector<size_t> buckets;
    
    // size_t current_bucket = 1;
    // for (size_t i = 1; i < 1 << 26; ++i)
    // {
    //     size_t num_points = i;
    //     bool found_optimal_bucket = false;
    //     while (!found_optimal_bucket)
    //     {
    //         size_t current_rounds = get_num_rounds(current_bucket);

    //         size_t next_bucket_size = get_next_bucket_size(current_bucket);
    //         size_t next_rounds = get_num_rounds(next_bucket_size);
    //         size_t current_bucket_adds = get_num_bucket_adds(current_rounds, current_bucket);
    //         size_t next_bucket_adds = get_num_bucket_adds(next_rounds, next_bucket_size);

    //         size_t current_mixed_adds = num_points * current_rounds * 2;
    //         size_t next_mixed_adds = num_points * next_rounds * 2;

    //         double current_complexity = static_cast<double>(current_mixed_adds) + (static_cast<double>(current_bucket_adds) * add_to_mixed_add_complexity);
    //         double next_complexity = static_cast<double>(next_mixed_adds) + (static_cast<double>(next_bucket_adds) * add_to_mixed_add_complexity);

    //         if (next_complexity < current_complexity)
    //         {
    //             current_bucket = next_bucket_size;
    //             printf("increased bucket size at i = %lu, to %lu\n", i, current_bucket);
    //         }
    //         else
    //         {
    //             found_optimal_bucket = true;
    //         }
    //     }
    // }
}
>>>>>>> 7332915b
<|MERGE_RESOLUTION|>--- conflicted
+++ resolved
@@ -1,19 +1,18 @@
-#include <valgrind/callgrind.h>
 #include "assert.hpp"
 #include "stdlib.h"
+//#include <valgrind/callgrind.h>
 
 #include "./waffle/composer/mimc_composer.hpp"
 #include "./waffle/composer/standard_composer.hpp"
+#include "./waffle/proof_system/preprocess.hpp"
 #include "./waffle/proof_system/prover/prover.hpp"
 #include "./waffle/proof_system/verifier/verifier.hpp"
-#include "./waffle/proof_system/preprocess.hpp"
-
 
 #include "./waffle/stdlib/common.hpp"
 #include "./waffle/stdlib/field/field.hpp"
 #include "./waffle/stdlib/mimc.hpp"
 
-void generate_test_plonk_circuit(waffle::StandardComposer &composer, size_t num_gates)
+void generate_test_plonk_circuit(waffle::StandardComposer& composer, size_t num_gates)
 {
     plonk::stdlib::field_t a(plonk::stdlib::witness_t(&composer, barretenberg::fr::random_element()));
     plonk::stdlib::field_t b(plonk::stdlib::witness_t(&composer, barretenberg::fr::random_element()));
@@ -28,73 +27,12 @@
 }
 constexpr size_t NUM_GATES = 1 << 10;
 
-
 // size_t get_num_rounds(size_t bucket_size)
 // {
 //     return (127 + bucket_size) / (bucket_size + 1);
 // }
 
-<<<<<<< HEAD
-// // struct pippenger_point_data
-// // {
-// //     fr::field_t *scalars;
-// //     g1::affine_element *points;
-// // };
-
-// constexpr size_t NUM_POINTS = 1 << 19;
-
-// // void *pippenger_single(void *v_args) noexcept
-// // {
-// //     pippenger_point_data *data = (pippenger_point_data *)v_args;
-// //     scalar_multiplication::pippenger(&data->scalars[0], &data->points[0], NUM_POINTS);
-// //     return NULL;
-// // }
-
-// // void pippenger_multicore() noexcept
-// // {
-// //     fr::field_t *scalars = (fr::field_t *)aligned_alloc(32, sizeof(fr::field_t) * NUM_POINTS * NUM_THREADS);
-// //     g1::affine_element *points = (g1::affine_element *)aligned_alloc(32, sizeof(g1::affine_element) * NUM_POINTS *
-// NUM_THREADS * 2);
-
-// //     pthread_t thread[NUM_THREADS];
-// //     printf("Before Thread\n");
-// //     for (size_t i = 0; i < NUM_POINTS; ++i)
-// //     {
-// //         scalars[i] = fr::random_element();
-// //     }
-
-// //     generate_points(points, NUM_POINTS * NUM_THREADS);
-
-// //     printf("generating point table\n");
-// //     scalar_multiplication::generate_pippenger_point_table(points, points, NUM_POINTS * NUM_THREADS);
-
-// //     pippenger_point_data *inputs = (pippenger_point_data *)malloc(sizeof(pippenger_point_data) * NUM_THREADS);
-// //     for (size_t i = 0; i < NUM_THREADS; ++i)
-// //     {
-// //         size_t inc = i * NUM_POINTS;
-// //         inputs[i].scalars = &scalars[inc];
-// //         inputs[i].points = &points[inc];
-// //         pthread_create(&thread[i], NULL, &pippenger_single, (void *)(&inputs[i]));
-// //     }
-// //     for (size_t j = 0; j < NUM_THREADS; ++j)
-// //     {
-// //         pthread_join(thread[j], NULL);
-// //     }
-// //     printf("After Thread\n");
-// //     aligned_free(inputs);
-// //     aligned_free(scalars);
-// //     aligned_free(points);
-// // }
-
-// // int main()
-// // {
-// //     pippenger_multicore();
-// // }
-// // // small .exe for profiling
-// int main()
-=======
 // size_t get_num_bucket_adds(const size_t num_rounds, const size_t bucket_size)
->>>>>>> 7332915b
 // {
 //     size_t num_buckets = 1UL << bucket_size;
 //     return (2 * num_buckets + 2) * num_rounds;
@@ -110,30 +48,13 @@
 //         ++acc;
 //         new_rounds = get_num_rounds(acc);
 //     }
-<<<<<<< HEAD
-//     polynomials::evaluation_domain domain = polynomials::evaluation_domain(NUM_POINTS);
-//     printf("calling fft\n");
-//     CALLGRIND_START_INSTRUMENTATION;
-//     // for (size_t i = (NUM_POINTS * 2) - 1; i > 0; --i)
-//     // {
-//     //     printf("point[%lu] = :", i);
-//     //     g1::print(points[i]);
-//     //     printf("\n");
-//     // }
-//     polynomials::fft(scalars, domain);
-//     CALLGRIND_STOP_INSTRUMENTATION;
-//     CALLGRIND_DUMP_STATS;
-//     aligned_free(scalars);
-// }
-=======
 //     return acc;
 // }
 
-
-constexpr double add_to_mixed_add_complexity = 1.36;
+// constexpr double add_to_mixed_add_complexity = 1.36;
 int main()
 {
-    CALLGRIND_STOP_INSTRUMENTATION;
+    // CALLGRIND_STOP_INSTRUMENTATION;
     printf("generating witnesses\n");
     waffle::StandardComposer composer = waffle::StandardComposer(NUM_GATES);
     generate_test_plonk_circuit(composer, NUM_GATES);
@@ -141,14 +62,14 @@
     waffle::Verifier verifier = waffle::preprocess(prover);
 
     printf("constructing proof\n");
-    CALLGRIND_START_INSTRUMENTATION;
+    // CALLGRIND_START_INSTRUMENTATION;
     waffle::plonk_proof proof = prover.construct_proof();
-    CALLGRIND_STOP_INSTRUMENTATION;
-    CALLGRIND_DUMP_STATS;
+    // CALLGRIND_STOP_INSTRUMENTATION;
+    // CALLGRIND_DUMP_STATS;
 
     // printf("test\n");
     // std::vector<size_t> buckets;
-    
+
     // size_t current_bucket = 1;
     // for (size_t i = 1; i < 1 << 26; ++i)
     // {
@@ -166,8 +87,10 @@
     //         size_t current_mixed_adds = num_points * current_rounds * 2;
     //         size_t next_mixed_adds = num_points * next_rounds * 2;
 
-    //         double current_complexity = static_cast<double>(current_mixed_adds) + (static_cast<double>(current_bucket_adds) * add_to_mixed_add_complexity);
-    //         double next_complexity = static_cast<double>(next_mixed_adds) + (static_cast<double>(next_bucket_adds) * add_to_mixed_add_complexity);
+    //         double current_complexity = static_cast<double>(current_mixed_adds) +
+    //         (static_cast<double>(current_bucket_adds) * add_to_mixed_add_complexity); double next_complexity =
+    //         static_cast<double>(next_mixed_adds) + (static_cast<double>(next_bucket_adds) *
+    //         add_to_mixed_add_complexity);
 
     //         if (next_complexity < current_complexity)
     //         {
@@ -180,5 +103,4 @@
     //         }
     //     }
     // }
-}
->>>>>>> 7332915b
+}