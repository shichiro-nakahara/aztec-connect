# barretenburg
# copyright 2019 Spilsbury Holdings

include(FetchContent)

if(NOT WASM)
<<<<<<< HEAD
    FetchContent_Declare(
        leveldb
        GIT_REPOSITORY https://github.com/google/leveldb.git
        GIT_TAG 1.22
    )
=======
FetchContent_Declare(
    leveldb
    GIT_REPOSITORY https://github.com/google/leveldb.git
    GIT_TAG 1.22
)
>>>>>>> 73b14edb

    FetchContent_GetProperties(leveldb)
    if(NOT leveldb_POPULATED)
        FetchContent_Populate(leveldb)
        add_subdirectory(${leveldb_SOURCE_DIR} ${leveldb_BINARY_DIR} EXCLUDE_FROM_ALL)
    endif()

    set(
        CONDITIONAL_SOURCES
        waffle/stdlib/merkle_tree/leveldb_store.hpp
        waffle/stdlib/merkle_tree/leveldb_store.cpp
    )
    set(
        CONDITIONAL_LIBRARIES
        leveldb
    )
endif()
endif()

add_compile_options(-Werror -Wall -Wextra -Wconversion -Wsign-conversion)

<<<<<<< HEAD
set(
    BARRETENBERG_SOURCES
    types.hpp
    uint256/uint256.hpp
    fields/field_impl_int128.tcc
    fields/field_impl_asm.tcc
    fields/field.hpp
=======
if(CMAKE_CXX_COMPILER_ID MATCHES "Clang")
    set(CMAKE_CXX_FLAGS "${CMAKE_CXX_FLAGS} -Wno-unguarded-availability-new -Wno-c99-extensions")
endif()

add_library(
    barretenberg STATIC
    uint256/uint512_impl.hpp
    uint256/uint512.hpp
    fields/field2_impl.hpp
>>>>>>> 73b14edb
    fields/field2.hpp
    fields/field6.hpp
    fields/field12.hpp
    groups/wnaf.hpp
    groups/affine_element_impl.hpp
    groups/affine_element.hpp
    groups/element_impl.hpp
    groups/element.hpp
    groups/group_impl_asm.tcc
    groups/group_impl_int128.tcc
    groups/group.hpp
    curves/bn254/fr.hpp
    curves/bn254/fq.hpp
    curves/bn254/fq2.hpp
    curves/bn254/fq6.hpp
    curves/bn254/fq12.hpp
    curves/bn254/g1.hpp
    curves/bn254/g2.hpp
    curves/bn254/scalar_multiplication/mmu.cpp
    curves/bn254/scalar_multiplication/mmu.hpp
    curves/bn254/scalar_multiplication/process_buckets.hpp
    curves/bn254/scalar_multiplication/scalar_multiplication_unsafe.cpp
    curves/bn254/scalar_multiplication/scalar_multiplication.cpp
    curves/bn254/scalar_multiplication/scalar_multiplication.hpp
    curves/bn254/pairing_impl.hpp
    curves/bn254/pairing.hpp
    curves/grumpkin/grumpkin.hpp
    misc_crypto/blake2s/blake2s.cpp
    misc_crypto/blake2s/blake2s.hpp
    misc_crypto/blake2s/blake2-impl.hpp
    misc_crypto/sha256/sha256.cpp
    misc_crypto/sha256/sha256.hpp
    misc_crypto/pedersen/pedersen.cpp
    misc_crypto/pedersen/pedersen.hpp
    misc_crypto/commitment/pedersen_note.cpp
    misc_crypto/commitment/pedersen_note.hpp
    misc_crypto/schnorr/c_bind.cpp
    misc_crypto/schnorr/schnorr.tcc
    misc_crypto/schnorr/schnorr.hpp
    misc_crypto/schnorr/c_bind.cpp
    io/io.hpp
    keccak/hash_types.h
    keccak/keccakf1600.c
    keccak/keccak.c
    keccak/keccak.h
    polynomials/evaluation_domain.cpp
    polynomials/evaluation_domain.hpp
    polynomials/polynomial_arithmetic.cpp
    polynomials/polynomial_arithmetic.hpp
    polynomials/polynomial.cpp
    polynomials/polynomial.hpp
    transcript/manifest.hpp
    transcript/transcript.cpp
    transcript/transcript.hpp
    waffle/waffle_types.hpp
    waffle/reference_string/reference_string.cpp
    waffle/reference_string/reference_string.hpp
    waffle/proof_system/proving_key/proving_key.cpp
    waffle/proof_system/proving_key/proving_key.hpp
    waffle/proof_system/verification_key/verification_key.cpp
    waffle/proof_system/verification_key/verification_key.hpp
    waffle/proof_system/linearizer.hpp
    waffle/proof_system/program_settings.hpp
    waffle/proof_system/permutation.hpp
    waffle/proof_system/preprocess.hpp
    waffle/proof_system/public_inputs/public_inputs.cpp
    waffle/proof_system/public_inputs/public_inputs.hpp
    waffle/proof_system/widgets/base_widget.hpp
    waffle/proof_system/widgets/arithmetic_widget.cpp
    waffle/proof_system/widgets/arithmetic_widget.hpp
    waffle/proof_system/widgets/bool_widget.cpp
    waffle/proof_system/widgets/bool_widget.hpp
    waffle/proof_system/widgets/mimc_widget.cpp
    waffle/proof_system/widgets/mimc_widget.hpp
    waffle/proof_system/widgets/sequential_widget.cpp
    waffle/proof_system/widgets/sequential_widget.hpp
    waffle/proof_system/widgets/turbo_arithmetic_widget.cpp
    waffle/proof_system/widgets/turbo_arithmetic_widget.hpp
    waffle/proof_system/widgets/turbo_fixed_base_widget.cpp
    waffle/proof_system/widgets/turbo_fixed_base_widget.hpp
    waffle/proof_system/widgets/turbo_range_widget.cpp
    waffle/proof_system/widgets/turbo_range_widget.hpp
    waffle/proof_system/widgets/turbo_logic_widget.cpp
    waffle/proof_system/widgets/turbo_logic_widget.hpp
    waffle/proof_system/prover/prover.cpp
    waffle/proof_system/prover/prover.hpp
    waffle/proof_system/verifier/verifier.cpp
    waffle/proof_system/verifier/verifier.hpp
    waffle/composer/composer_base.cpp
    waffle/composer/composer_base.hpp
    waffle/composer/standard_composer.cpp
    waffle/composer/standard_composer.hpp
    waffle/composer/mimc_composer.cpp
    waffle/composer/mimc_composer.hpp
    waffle/composer/turbo_composer.cpp
    waffle/composer/turbo_composer.hpp
    waffle/stdlib/common.hpp
    waffle/stdlib/int_utils.hpp
    waffle/stdlib/bool/bool.cpp
    waffle/stdlib/bool/bool.hpp
    waffle/stdlib/field/field.cpp
    waffle/stdlib/field/field.hpp
    waffle/stdlib/uint/arithmetic.cpp
    waffle/stdlib/uint/logic.cpp
    waffle/stdlib/uint/comparison.cpp
    waffle/stdlib/uint/uint.cpp
    waffle/stdlib/uint/uint.hpp
#    waffle/stdlib/uint/noir_uint.hpp
    waffle/stdlib/uint32/uint32.hpp
    waffle/stdlib/bitarray/bitarray.cpp
    waffle/stdlib/bitarray/bitarray.hpp
    waffle/stdlib/byte_array/byte_array.cpp
    waffle/stdlib/byte_array/byte_array.hpp
    waffle/stdlib/mimc.cpp
    waffle/stdlib/mimc.hpp
    waffle/stdlib/crypto/crypto.hpp
    waffle/stdlib/crypto/hash/blake2s.cpp
    waffle/stdlib/crypto/hash/blake2s.hpp
    waffle/stdlib/crypto/hash/sha256.cpp
    waffle/stdlib/crypto/hash/sha256.hpp
    waffle/stdlib/merkle_tree/hash.hpp
    waffle/stdlib/merkle_tree/merkle_tree.hpp
    waffle/stdlib/merkle_tree/memory_store.hpp
    waffle/stdlib/merkle_tree/memory_store.cpp
    waffle/stdlib/crypto/hash/pedersen.cpp
    waffle/stdlib/crypto/hash/pedersen.hpp
    waffle/stdlib/crypto/schnorr/schnorr.cpp
    waffle/stdlib/crypto/schnorr/schnorr.hpp
    waffle/stdlib/crypto/commitment/pedersen_note.cpp
    waffle/stdlib/crypto/commitment/pedersen_note.hpp
<<<<<<< HEAD
    noir/expression.cpp
    noir/statement.cpp
    noir/printer.cpp
    noir/parse.cpp
    noir/compiler/compiler.cpp
    noir/compiler/function_statement_visitor.cpp
    noir/compiler/expression_visitor.cpp
    noir/compiler/function_call.cpp
    noir/compiler/symbol_table.cpp
    ${CONDITIONAL_SOURCES}
)

if(CMAKE_CXX_COMPILER_ID MATCHES "Clang")
    set(CMAKE_CXX_FLAGS "${CMAKE_CXX_FLAGS} -Wno-unguarded-availability-new -Wno-c99-extensions")
endif()

add_library(
    barretenberg STATIC
    ${BARRETENBERG_SOURCES}
=======
#    noir/expression.cpp
#    noir/statement.cpp
#    noir/printer.cpp
#    noir/parse.cpp
#    noir/compiler/compiler.cpp
#    noir/compiler/function_statement_visitor.cpp
#    noir/compiler/expression_visitor.cpp
#    noir/compiler/function_call.cpp
#    noir/compiler/symbol_table.cpp
)

target_precompile_headers(
    barretenberg
    PUBLIC
    "$<$<COMPILE_LANGUAGE:CXX>:<random$<ANGLE-R>>"
    $<$<COMPILE_LANGUAGE:CXX>:"${CMAKE_CURRENT_SOURCE_DIR}/assert.hpp">
    $<$<COMPILE_LANGUAGE:CXX>:"${CMAKE_CURRENT_SOURCE_DIR}/types.hpp">
    $<$<COMPILE_LANGUAGE:CXX>:"${CMAKE_CURRENT_SOURCE_DIR}/utils.hpp">
    $<$<COMPILE_LANGUAGE:CXX>:"${CMAKE_CURRENT_SOURCE_DIR}/uint256/uint256.hpp">
    $<$<COMPILE_LANGUAGE:CXX>:"${CMAKE_CURRENT_SOURCE_DIR}/uint256/uint256_impl.hpp">
    $<$<COMPILE_LANGUAGE:CXX>:"${CMAKE_CURRENT_SOURCE_DIR}/fields/asm_macros.hpp">
    $<$<COMPILE_LANGUAGE:CXX>:"${CMAKE_CURRENT_SOURCE_DIR}/fields/field.hpp">
    $<$<COMPILE_LANGUAGE:CXX>:"${CMAKE_CURRENT_SOURCE_DIR}/fields/field_impl_generic.hpp">
    $<$<COMPILE_LANGUAGE:CXX>:"${CMAKE_CURRENT_SOURCE_DIR}/fields/field_impl_x64.hpp">
>>>>>>> 73b14edb
)

target_include_directories(
    barretenberg
    SYSTEM PRIVATE
<<<<<<< HEAD
    ${private_include_dir}/boost
=======
>>>>>>> 73b14edb
)
#         ${private_include_dir}/boost
set_target_properties(
    barretenberg
    PROPERTIES
    LINKER_LANGUAGE CXX
)

target_link_libraries(
    barretenberg
    PRIVATE
    ${CONDITIONAL_LIBRARIES}
)

<<<<<<< HEAD
if(WASM)
    add_executable(
        barretenberg.wasm
        ${BARRETENBERG_SOURCES}
    )

    target_include_directories(
        barretenberg.wasm
        SYSTEM PRIVATE
        ${private_include_dir}/boost
    )

    target_link_options(
        barretenberg.wasm
        PRIVATE
        -nostartfiles -Wl,--no-entry -Wl,--export-dynamic -Wl,--import-memory
    )
endif()
=======

message(STATUS "current source dir = ${CMAKE_CURRENT_SOURCE_DIR}")

>>>>>>> 73b14edb

if(PROFILING)
    add_executable(
        barretenberg_profiling
        main.cpp
<<<<<<< HEAD
        ${BARRETENBERG_SOURCES}
=======
        fields/asm_macros.hpp
        types.hpp
        uint256/uint256_impl.hpp
        uint256/uint256.hpp
        uint256/uint512_impl.hpp
        uint256/uint512.hpp
        fields/field_impl_generic.hpp
        fields/field_impl_x64.hpp
        fields/field.hpp
        fields/field2_impl.hpp
        fields/field2.hpp
        fields/field6.hpp
        fields/field12.hpp
        groups/wnaf.hpp
        groups/affine_element_impl.hpp
        groups/affine_element.hpp
        groups/element_impl.hpp
        groups/element.hpp
        groups/group_impl_asm.tcc
        groups/group_impl_int128.tcc
        groups/group.hpp
        curves/bn254/fr.hpp
        curves/bn254/fq.hpp
        curves/bn254/fq2.hpp
        curves/bn254/fq6.hpp
        curves/bn254/fq12.hpp
        curves/bn254/g1.hpp
        curves/bn254/g2.hpp
        curves/bn254/scalar_multiplication/mmu.cpp
        curves/bn254/scalar_multiplication/mmu.hpp
        curves/bn254/scalar_multiplication/process_buckets.hpp
        curves/bn254/scalar_multiplication/scalar_multiplication_unsafe.cpp
        curves/bn254/scalar_multiplication/scalar_multiplication.cpp
        curves/bn254/scalar_multiplication/scalar_multiplication.hpp
        curves/bn254/pairing_impl.hpp
        curves/bn254/pairing.hpp
        curves/grumpkin/grumpkin.hpp
        misc_crypto/blake2s/blake2s.cpp
        misc_crypto/blake2s/blake2s.hpp
        misc_crypto/blake2s/blake2-impl.hpp
        misc_crypto/sha256/sha256.cpp
        misc_crypto/sha256/sha256.hpp
        misc_crypto/schnorr/schnorr.tcc
        misc_crypto/schnorr/schnorr.hpp
        misc_crypto/pedersen/pedersen.cpp
        misc_crypto/pedersen/pedersen.hpp
        misc_crypto/commitment/pedersen_note.cpp
        misc_crypto/commitment/pedersen_note.hpp
        io/io.hpp
        keccak/hash_types.h
        keccak/keccakf1600.c
        keccak/keccak.c
        keccak/keccak.h
        polynomials/evaluation_domain.cpp
        polynomials/evaluation_domain.hpp
        polynomials/polynomial_arithmetic.cpp
        polynomials/polynomial_arithmetic.hpp
        polynomials/polynomial.cpp
        polynomials/polynomial.hpp
        transcript/manifest.hpp
        transcript/transcript.cpp
        transcript/transcript.hpp
        waffle/waffle_types.hpp
        waffle/reference_string/reference_string.cpp
        waffle/reference_string/reference_string.hpp
        waffle/proof_system/proving_key/proving_key.cpp
        waffle/proof_system/proving_key/proving_key.hpp
        waffle/proof_system/verification_key/verification_key.cpp
        waffle/proof_system/verification_key/verification_key.hpp
        waffle/proof_system/linearizer.hpp
        waffle/proof_system/program_settings.hpp
        waffle/proof_system/permutation.hpp
        waffle/proof_system/preprocess.hpp
        waffle/proof_system/public_inputs/public_inputs.cpp
        waffle/proof_system/public_inputs/public_inputs.hpp
        waffle/proof_system/widgets/base_widget.hpp
        waffle/proof_system/widgets/arithmetic_widget.cpp
        waffle/proof_system/widgets/arithmetic_widget.hpp
        waffle/proof_system/widgets/bool_widget.cpp
        waffle/proof_system/widgets/bool_widget.hpp
        waffle/proof_system/widgets/mimc_widget.cpp
        waffle/proof_system/widgets/mimc_widget.hpp
        waffle/proof_system/widgets/sequential_widget.cpp
        waffle/proof_system/widgets/sequential_widget.hpp
        waffle/proof_system/widgets/turbo_arithmetic_widget.cpp
        waffle/proof_system/widgets/turbo_arithmetic_widget.hpp
        waffle/proof_system/widgets/turbo_fixed_base_widget.cpp
        waffle/proof_system/widgets/turbo_fixed_base_widget.hpp
        waffle/proof_system/widgets/turbo_range_widget.cpp
        waffle/proof_system/widgets/turbo_range_widget.hpp
        waffle/proof_system/widgets/turbo_logic_widget.cpp
        waffle/proof_system/widgets/turbo_logic_widget.hpp
        waffle/proof_system/prover/prover.cpp
        waffle/proof_system/prover/prover.hpp
        waffle/proof_system/verifier/verifier.cpp
        waffle/proof_system/verifier/verifier.hpp
        waffle/composer/composer_base.cpp
        waffle/composer/composer_base.hpp
        waffle/composer/standard_composer.cpp
        waffle/composer/standard_composer.hpp
        waffle/composer/mimc_composer.cpp
        waffle/composer/mimc_composer.hpp
        waffle/composer/turbo_composer.cpp
        waffle/composer/turbo_composer.hpp
        waffle/stdlib/common.hpp
        waffle/stdlib/int_utils.hpp
        waffle/stdlib/bool/bool.cpp
        waffle/stdlib/bool/bool.hpp
        waffle/stdlib/field/field.cpp
        waffle/stdlib/field/field.hpp
        waffle/stdlib/uint32/uint32.hpp
        waffle/stdlib/uint/arithmetic.cpp
        waffle/stdlib/uint/logic.cpp
        waffle/stdlib/uint/comparison.cpp
        waffle/stdlib/uint/uint.cpp
        waffle/stdlib/uint/uint.hpp
#        waffle/stdlib/uint/noir_uint.hpp
        waffle/stdlib/bitarray/bitarray.cpp
        waffle/stdlib/bitarray/bitarray.hpp
        waffle/stdlib/byte_array/byte_array.cpp
        waffle/stdlib/byte_array/byte_array.hpp
        waffle/stdlib/mimc.cpp
        waffle/stdlib/mimc.hpp
        waffle/stdlib/crypto/crypto.hpp
        waffle/stdlib/crypto/hash/blake2s.cpp
        waffle/stdlib/crypto/hash/blake2s.hpp
        waffle/stdlib/crypto/hash/sha256.cpp
        waffle/stdlib/crypto/hash/sha256.hpp
        waffle/stdlib/merkle_tree/merkle_tree.hpp
        waffle/stdlib/merkle_tree/memory_store.hpp
        waffle/stdlib/merkle_tree/memory_store.cpp
        waffle/stdlib/merkle_tree/leveldb_store.hpp
        waffle/stdlib/merkle_tree/leveldb_store.cpp
        waffle/stdlib/crypto/hash/pedersen.cpp
        waffle/stdlib/crypto/hash/pedersen.hpp
        waffle/stdlib/crypto/schnorr/schnorr.cpp
        waffle/stdlib/crypto/schnorr/schnorr.hpp
        waffle/stdlib/crypto/commitment/pedersen_note.cpp
        waffle/stdlib/crypto/commitment/pedersen_note.hpp
>>>>>>> 73b14edb
    )

    target_link_libraries(
        barretenberg_profiling
        PRIVATE
        leveldb
    )

    set_target_properties(
        barretenberg_profiling
        PROPERTIES
        LINKER_LANGUAGE CXX
        RUNTIME_OUTPUT_DIRECTORY ../../test
    )
endif()

install(
    DIRECTORY
    ${include_dir}
    DESTINATION ${CMAKE_INSTALL_INCLUDEDIR}
    FILES_MATCHING
    PATTERN "*.hpp"
)<|MERGE_RESOLUTION|>--- conflicted
+++ resolved
@@ -4,19 +4,11 @@
 include(FetchContent)
 
 if(NOT WASM)
-<<<<<<< HEAD
     FetchContent_Declare(
         leveldb
         GIT_REPOSITORY https://github.com/google/leveldb.git
         GIT_TAG 1.22
     )
-=======
-FetchContent_Declare(
-    leveldb
-    GIT_REPOSITORY https://github.com/google/leveldb.git
-    GIT_TAG 1.22
-)
->>>>>>> 73b14edb
 
     FetchContent_GetProperties(leveldb)
     if(NOT leveldb_POPULATED)
@@ -29,34 +21,32 @@
         waffle/stdlib/merkle_tree/leveldb_store.hpp
         waffle/stdlib/merkle_tree/leveldb_store.cpp
     )
+
     set(
         CONDITIONAL_LIBRARIES
         leveldb
     )
 endif()
-endif()
 
 add_compile_options(-Werror -Wall -Wextra -Wconversion -Wsign-conversion)
 
-<<<<<<< HEAD
+if(CMAKE_CXX_COMPILER_ID MATCHES "Clang")
+    set(CMAKE_CXX_FLAGS "${CMAKE_CXX_FLAGS} -Wno-unguarded-availability-new -Wno-c99-extensions")
+endif()
+
 set(
     BARRETENBERG_SOURCES
     types.hpp
-    uint256/uint256.hpp
-    fields/field_impl_int128.tcc
-    fields/field_impl_asm.tcc
-    fields/field.hpp
-=======
-if(CMAKE_CXX_COMPILER_ID MATCHES "Clang")
-    set(CMAKE_CXX_FLAGS "${CMAKE_CXX_FLAGS} -Wno-unguarded-availability-new -Wno-c99-extensions")
-endif()
-
-add_library(
-    barretenberg STATIC
     uint256/uint512_impl.hpp
     uint256/uint512.hpp
+    uint256/uint256_impl.hpp
+    uint256/uint256.hpp
+    fields/asm_macros.hpp
+    fields/field_impl_generic.hpp
+    fields/field_impl_x64.hpp
+    fields/field_impl.hpp
+    fields/field.hpp
     fields/field2_impl.hpp
->>>>>>> 73b14edb
     fields/field2.hpp
     fields/field6.hpp
     fields/field12.hpp
@@ -187,36 +177,21 @@
     waffle/stdlib/crypto/schnorr/schnorr.hpp
     waffle/stdlib/crypto/commitment/pedersen_note.cpp
     waffle/stdlib/crypto/commitment/pedersen_note.hpp
-<<<<<<< HEAD
-    noir/expression.cpp
-    noir/statement.cpp
-    noir/printer.cpp
-    noir/parse.cpp
-    noir/compiler/compiler.cpp
-    noir/compiler/function_statement_visitor.cpp
-    noir/compiler/expression_visitor.cpp
-    noir/compiler/function_call.cpp
-    noir/compiler/symbol_table.cpp
     ${CONDITIONAL_SOURCES}
 )
-
-if(CMAKE_CXX_COMPILER_ID MATCHES "Clang")
-    set(CMAKE_CXX_FLAGS "${CMAKE_CXX_FLAGS} -Wno-unguarded-availability-new -Wno-c99-extensions")
-endif()
+    #noir/expression.cpp
+    #noir/statement.cpp
+    #noir/printer.cpp
+    #noir/parse.cpp
+    #noir/compiler/compiler.cpp
+    #noir/compiler/function_statement_visitor.cpp
+    #noir/compiler/expression_visitor.cpp
+    #noir/compiler/function_call.cpp
+    #noir/compiler/symbol_table.cpp
 
 add_library(
     barretenberg STATIC
     ${BARRETENBERG_SOURCES}
-=======
-#    noir/expression.cpp
-#    noir/statement.cpp
-#    noir/printer.cpp
-#    noir/parse.cpp
-#    noir/compiler/compiler.cpp
-#    noir/compiler/function_statement_visitor.cpp
-#    noir/compiler/expression_visitor.cpp
-#    noir/compiler/function_call.cpp
-#    noir/compiler/symbol_table.cpp
 )
 
 target_precompile_headers(
@@ -232,18 +207,14 @@
     $<$<COMPILE_LANGUAGE:CXX>:"${CMAKE_CURRENT_SOURCE_DIR}/fields/field.hpp">
     $<$<COMPILE_LANGUAGE:CXX>:"${CMAKE_CURRENT_SOURCE_DIR}/fields/field_impl_generic.hpp">
     $<$<COMPILE_LANGUAGE:CXX>:"${CMAKE_CURRENT_SOURCE_DIR}/fields/field_impl_x64.hpp">
->>>>>>> 73b14edb
 )
 
 target_include_directories(
     barretenberg
     SYSTEM PRIVATE
-<<<<<<< HEAD
-    ${private_include_dir}/boost
-=======
->>>>>>> 73b14edb
 )
 #         ${private_include_dir}/boost
+
 set_target_properties(
     barretenberg
     PROPERTIES
@@ -256,7 +227,6 @@
     ${CONDITIONAL_LIBRARIES}
 )
 
-<<<<<<< HEAD
 if(WASM)
     add_executable(
         barretenberg.wasm
@@ -275,159 +245,12 @@
         -nostartfiles -Wl,--no-entry -Wl,--export-dynamic -Wl,--import-memory
     )
 endif()
-=======
-
-message(STATUS "current source dir = ${CMAKE_CURRENT_SOURCE_DIR}")
-
->>>>>>> 73b14edb
 
 if(PROFILING)
     add_executable(
         barretenberg_profiling
         main.cpp
-<<<<<<< HEAD
         ${BARRETENBERG_SOURCES}
-=======
-        fields/asm_macros.hpp
-        types.hpp
-        uint256/uint256_impl.hpp
-        uint256/uint256.hpp
-        uint256/uint512_impl.hpp
-        uint256/uint512.hpp
-        fields/field_impl_generic.hpp
-        fields/field_impl_x64.hpp
-        fields/field.hpp
-        fields/field2_impl.hpp
-        fields/field2.hpp
-        fields/field6.hpp
-        fields/field12.hpp
-        groups/wnaf.hpp
-        groups/affine_element_impl.hpp
-        groups/affine_element.hpp
-        groups/element_impl.hpp
-        groups/element.hpp
-        groups/group_impl_asm.tcc
-        groups/group_impl_int128.tcc
-        groups/group.hpp
-        curves/bn254/fr.hpp
-        curves/bn254/fq.hpp
-        curves/bn254/fq2.hpp
-        curves/bn254/fq6.hpp
-        curves/bn254/fq12.hpp
-        curves/bn254/g1.hpp
-        curves/bn254/g2.hpp
-        curves/bn254/scalar_multiplication/mmu.cpp
-        curves/bn254/scalar_multiplication/mmu.hpp
-        curves/bn254/scalar_multiplication/process_buckets.hpp
-        curves/bn254/scalar_multiplication/scalar_multiplication_unsafe.cpp
-        curves/bn254/scalar_multiplication/scalar_multiplication.cpp
-        curves/bn254/scalar_multiplication/scalar_multiplication.hpp
-        curves/bn254/pairing_impl.hpp
-        curves/bn254/pairing.hpp
-        curves/grumpkin/grumpkin.hpp
-        misc_crypto/blake2s/blake2s.cpp
-        misc_crypto/blake2s/blake2s.hpp
-        misc_crypto/blake2s/blake2-impl.hpp
-        misc_crypto/sha256/sha256.cpp
-        misc_crypto/sha256/sha256.hpp
-        misc_crypto/schnorr/schnorr.tcc
-        misc_crypto/schnorr/schnorr.hpp
-        misc_crypto/pedersen/pedersen.cpp
-        misc_crypto/pedersen/pedersen.hpp
-        misc_crypto/commitment/pedersen_note.cpp
-        misc_crypto/commitment/pedersen_note.hpp
-        io/io.hpp
-        keccak/hash_types.h
-        keccak/keccakf1600.c
-        keccak/keccak.c
-        keccak/keccak.h
-        polynomials/evaluation_domain.cpp
-        polynomials/evaluation_domain.hpp
-        polynomials/polynomial_arithmetic.cpp
-        polynomials/polynomial_arithmetic.hpp
-        polynomials/polynomial.cpp
-        polynomials/polynomial.hpp
-        transcript/manifest.hpp
-        transcript/transcript.cpp
-        transcript/transcript.hpp
-        waffle/waffle_types.hpp
-        waffle/reference_string/reference_string.cpp
-        waffle/reference_string/reference_string.hpp
-        waffle/proof_system/proving_key/proving_key.cpp
-        waffle/proof_system/proving_key/proving_key.hpp
-        waffle/proof_system/verification_key/verification_key.cpp
-        waffle/proof_system/verification_key/verification_key.hpp
-        waffle/proof_system/linearizer.hpp
-        waffle/proof_system/program_settings.hpp
-        waffle/proof_system/permutation.hpp
-        waffle/proof_system/preprocess.hpp
-        waffle/proof_system/public_inputs/public_inputs.cpp
-        waffle/proof_system/public_inputs/public_inputs.hpp
-        waffle/proof_system/widgets/base_widget.hpp
-        waffle/proof_system/widgets/arithmetic_widget.cpp
-        waffle/proof_system/widgets/arithmetic_widget.hpp
-        waffle/proof_system/widgets/bool_widget.cpp
-        waffle/proof_system/widgets/bool_widget.hpp
-        waffle/proof_system/widgets/mimc_widget.cpp
-        waffle/proof_system/widgets/mimc_widget.hpp
-        waffle/proof_system/widgets/sequential_widget.cpp
-        waffle/proof_system/widgets/sequential_widget.hpp
-        waffle/proof_system/widgets/turbo_arithmetic_widget.cpp
-        waffle/proof_system/widgets/turbo_arithmetic_widget.hpp
-        waffle/proof_system/widgets/turbo_fixed_base_widget.cpp
-        waffle/proof_system/widgets/turbo_fixed_base_widget.hpp
-        waffle/proof_system/widgets/turbo_range_widget.cpp
-        waffle/proof_system/widgets/turbo_range_widget.hpp
-        waffle/proof_system/widgets/turbo_logic_widget.cpp
-        waffle/proof_system/widgets/turbo_logic_widget.hpp
-        waffle/proof_system/prover/prover.cpp
-        waffle/proof_system/prover/prover.hpp
-        waffle/proof_system/verifier/verifier.cpp
-        waffle/proof_system/verifier/verifier.hpp
-        waffle/composer/composer_base.cpp
-        waffle/composer/composer_base.hpp
-        waffle/composer/standard_composer.cpp
-        waffle/composer/standard_composer.hpp
-        waffle/composer/mimc_composer.cpp
-        waffle/composer/mimc_composer.hpp
-        waffle/composer/turbo_composer.cpp
-        waffle/composer/turbo_composer.hpp
-        waffle/stdlib/common.hpp
-        waffle/stdlib/int_utils.hpp
-        waffle/stdlib/bool/bool.cpp
-        waffle/stdlib/bool/bool.hpp
-        waffle/stdlib/field/field.cpp
-        waffle/stdlib/field/field.hpp
-        waffle/stdlib/uint32/uint32.hpp
-        waffle/stdlib/uint/arithmetic.cpp
-        waffle/stdlib/uint/logic.cpp
-        waffle/stdlib/uint/comparison.cpp
-        waffle/stdlib/uint/uint.cpp
-        waffle/stdlib/uint/uint.hpp
-#        waffle/stdlib/uint/noir_uint.hpp
-        waffle/stdlib/bitarray/bitarray.cpp
-        waffle/stdlib/bitarray/bitarray.hpp
-        waffle/stdlib/byte_array/byte_array.cpp
-        waffle/stdlib/byte_array/byte_array.hpp
-        waffle/stdlib/mimc.cpp
-        waffle/stdlib/mimc.hpp
-        waffle/stdlib/crypto/crypto.hpp
-        waffle/stdlib/crypto/hash/blake2s.cpp
-        waffle/stdlib/crypto/hash/blake2s.hpp
-        waffle/stdlib/crypto/hash/sha256.cpp
-        waffle/stdlib/crypto/hash/sha256.hpp
-        waffle/stdlib/merkle_tree/merkle_tree.hpp
-        waffle/stdlib/merkle_tree/memory_store.hpp
-        waffle/stdlib/merkle_tree/memory_store.cpp
-        waffle/stdlib/merkle_tree/leveldb_store.hpp
-        waffle/stdlib/merkle_tree/leveldb_store.cpp
-        waffle/stdlib/crypto/hash/pedersen.cpp
-        waffle/stdlib/crypto/hash/pedersen.hpp
-        waffle/stdlib/crypto/schnorr/schnorr.cpp
-        waffle/stdlib/crypto/schnorr/schnorr.hpp
-        waffle/stdlib/crypto/commitment/pedersen_note.cpp
-        waffle/stdlib/crypto/commitment/pedersen_note.hpp
->>>>>>> 73b14edb
     )
 
     target_link_libraries(
