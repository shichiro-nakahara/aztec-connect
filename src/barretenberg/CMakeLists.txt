# barretenburg
# copyright 2019 Spilsbury Holdings

add_compile_options(-Werror -Wall -Wextra -Wshadow -Wpedantic)
add_compile_options(-Wconversion -Wsign-conversion)

add_library(
    barretenberg STATIC
    types.hpp
    fields/asm_macros.hpp
    fields/fr_impl_asm.hpp
    fields/fr_impl_int128.hpp
    fields/fr.hpp
    fields/fq_impl_asm.hpp
    fields/fq_impl_int128.hpp
    fields/fq.hpp
    fields/fq2.hpp
    fields/fq6.hpp
    fields/fq12.hpp
    groups/wnaf.hpp
    groups/g1.hpp
    groups/g2.hpp
    groups/scalar_multiplication.cpp
    groups/scalar_multiplication.hpp
    groups/pairing.cpp
    groups/pairing.hpp
    io/io.hpp
    keccak/hash_types.h
    keccak/keccakf1600.c
    keccak/keccak.c
    keccak/keccak.h
    polynomials/evaluation_domain.cpp
    polynomials/evaluation_domain.hpp
    polynomials/polynomial_arithmetic.cpp
    polynomials/polynomial_arithmetic.hpp
    polynomials/polynomial.cpp
    polynomials/polynomial.hpp
    waffle/reference_string/reference_string.cpp
    waffle/reference_string/reference_string.hpp
    waffle/proof_system/linearizer.hpp
    waffle/proof_system/challenge.hpp
    waffle/proof_system/permutation.hpp
    waffle/proof_system/preprocess.hpp
    waffle/proof_system/widgets/base_widget.hpp
    waffle/proof_system/widgets/arithmetic_widget.cpp
    waffle/proof_system/widgets/arithmetic_widget.hpp
    waffle/proof_system/widgets/bool_widget.cpp
    waffle/proof_system/widgets/bool_widget.hpp
    waffle/proof_system/widgets/mimc_widget.cpp
    waffle/proof_system/widgets/mimc_widget.hpp
    waffle/proof_system/widgets/sequential_widget.cpp
    waffle/proof_system/widgets/sequential_widget.hpp
    waffle/proof_system/prover/prover.cpp
    waffle/proof_system/prover/prover.hpp
    waffle/proof_system/verifier/verifier.cpp
    waffle/proof_system/verifier/verifier.hpp
    waffle/composer/composer_base.hpp
    waffle/composer/standard_composer.cpp
    waffle/composer/standard_composer.hpp
    waffle/composer/bool_composer.cpp
    waffle/composer/bool_composer.hpp
    waffle/composer/mimc_composer.cpp
    waffle/composer/mimc_composer.hpp
    waffle/composer/extended_composer.cpp
    waffle/composer/extended_composer.hpp
    waffle/stdlib/common.hpp
    waffle/stdlib/bool/bool.tcc
    waffle/stdlib/bool/bool.hpp
    waffle/stdlib/field/field.tcc
    waffle/stdlib/field/field.hpp
    waffle/stdlib/uint32/uint32.tcc
    waffle/stdlib/uint32/uint32.hpp
    waffle/stdlib/mimc.tcc
    waffle/stdlib/mimc.hpp
)

set_target_properties(
    barretenberg

    PROPERTIES
    LINKER_LANGUAGE CXX
)

target_link_libraries(
    barretenberg
)

<<<<<<< HEAD
add_executable(
    barretenberg_profiling
    main.cpp
    fields/asm_macros.hpp
    types.hpp
    fields/fr_impl_asm.hpp
    fields/fr_impl_int128.hpp
    fields/fr.hpp
    fields/fq_impl_asm.hpp
    fields/fq_impl_int128.hpp
    fields/fq.hpp
    fields/fq2.hpp
    fields/fq6.hpp
    fields/fq12.hpp
    groups/wnaf.hpp
    groups/g1.hpp
    groups/g2.hpp
    groups/scalar_multiplication.cpp
    groups/scalar_multiplication.hpp
    groups/pairing.cpp
    groups/pairing.hpp
    io/io.hpp
    keccak/hash_types.h
    keccak/keccakf1600.c
    keccak/keccak.c
    keccak/keccak.h
    polynomials/evaluation_domain.cpp
    polynomials/evaluation_domain.hpp
    polynomials/polynomial_arithmetic.cpp
    polynomials/polynomial_arithmetic.hpp
    polynomials/polynomial.cpp
    polynomials/polynomial.hpp
    waffle/reference_string/reference_string.cpp
    waffle/reference_string/reference_string.hpp
    waffle/proof_system/linearizer.hpp
    waffle/proof_system/challenge.hpp
    waffle/proof_system/permutation.hpp
    waffle/proof_system/preprocess.hpp
    waffle/proof_system/widgets/base_widget.hpp
    waffle/proof_system/widgets/arithmetic_widget.cpp
    waffle/proof_system/widgets/arithmetic_widget.hpp
    waffle/proof_system/widgets/bool_widget.cpp
    waffle/proof_system/widgets/bool_widget.hpp
    waffle/proof_system/widgets/mimc_widget.cpp
    waffle/proof_system/widgets/mimc_widget.hpp
    waffle/proof_system/widgets/sequential_widget.cpp
    waffle/proof_system/widgets/sequential_widget.hpp
    waffle/proof_system/prover/prover.cpp
    waffle/proof_system/prover/prover.hpp
    waffle/proof_system/verifier/verifier.cpp
    waffle/proof_system/verifier/verifier.hpp
    waffle/composer/composer_base.hpp
    waffle/composer/standard_composer.cpp
    waffle/composer/standard_composer.hpp
    waffle/composer/bool_composer.cpp
    waffle/composer/bool_composer.hpp
    waffle/composer/mimc_composer.cpp
    waffle/composer/mimc_composer.hpp
    waffle/composer/extended_composer.cpp
    waffle/composer/extended_composer.hpp
    waffle/stdlib/common.hpp
    waffle/stdlib/bool/bool.tcc
    waffle/stdlib/bool/bool.hpp
    waffle/stdlib/field/field.tcc
    waffle/stdlib/field/field.hpp
    waffle/stdlib/uint32/uint32.tcc
    waffle/stdlib/uint32/uint32.hpp
    waffle/stdlib/mimc.tcc
    waffle/stdlib/mimc.hpp
)
=======
if(BARRETENBERG_PROFILING)
    add_executable(
        barretenberg_profiling
        main.cpp
        fields/asm_macros.hpp
        types.hpp
        fields/fr_impl_asm.hpp
        fields/fr_impl_int128.hpp
        fields/fr.hpp
        fields/fq_impl_asm.hpp
        fields/fq_impl_int128.hpp
        fields/fq.hpp
        fields/fq2.hpp
        fields/fq6.hpp
        fields/fq12.hpp
        groups/wnaf.hpp
        groups/g1.hpp
        groups/g2.hpp
        groups/scalar_multiplication.cpp
        groups/scalar_multiplication.hpp
        groups/pairing.cpp
        groups/pairing.hpp
        io/io.hpp
        keccak/hash_types.h
        keccak/keccakf1600.c
        keccak/keccak.c
        keccak/keccak.h
        polynomials/evaluation_domain.cpp
        polynomials/evaluation_domain.hpp
        polynomials/polynomial_arithmetic.cpp
        polynomials/polynomial_arithmetic.hpp
        polynomials/polynomial.cpp
        polynomials/polynomial.hpp
        waffle/reference_string/reference_string.cpp
        waffle/reference_string/reference_string.hpp
        waffle/proof_system/linearizer.hpp
        waffle/proof_system/challenge.hpp
        waffle/proof_system/permutation.hpp
        waffle/proof_system/preprocess.hpp
        waffle/proof_system/widgets/base_widget.hpp
        waffle/proof_system/widgets/arithmetic_widget.cpp
        waffle/proof_system/widgets/arithmetic_widget.hpp
        waffle/proof_system/widgets/bool_widget.cpp
        waffle/proof_system/widgets/bool_widget.hpp
        waffle/proof_system/widgets/mimc_widget.cpp
        waffle/proof_system/widgets/mimc_widget.hpp
        waffle/proof_system/widgets/sequential_widget.cpp
        waffle/proof_system/widgets/sequential_widget.hpp
        waffle/proof_system/prover/prover.cpp
        waffle/proof_system/prover/prover.hpp
        waffle/proof_system/verifier/verifier.cpp
        waffle/proof_system/verifier/verifier.hpp
        waffle/composer/composer_base.hpp
        waffle/composer/standard_composer.cpp
        waffle/composer/standard_composer.hpp
        waffle/composer/bool_composer.cpp
        waffle/composer/bool_composer.hpp
        waffle/composer/mimc_composer.cpp
        waffle/composer/mimc_composer.hpp
        waffle/stdlib/common.hpp
        waffle/stdlib/bool/bool.tcc
        waffle/stdlib/bool/bool.hpp
        waffle/stdlib/field/field.tcc
        waffle/stdlib/field/field.hpp
        waffle/stdlib/uint32/uint32.tcc
        waffle/stdlib/uint32/uint32.hpp
        waffle/stdlib/mimc.tcc
        waffle/stdlib/mimc.hpp
    )
>>>>>>> 0fad807f

    target_link_libraries(
        barretenberg_profiling
    )
    set_target_properties(
        barretenberg_profiling

        PROPERTIES
        LINKER_LANGUAGE CXX
        RUNTIME_OUTPUT_DIRECTORY ../../test
    )
endif()

install(
    DIRECTORY
    ${include_dir}
    DESTINATION ${CMAKE_INSTALL_INCLUDEDIR}
    FILES_MATCHING
    PATTERN "*.hpp"
)<|MERGE_RESOLUTION|>--- conflicted
+++ resolved
@@ -85,78 +85,6 @@
     barretenberg
 )
 
-<<<<<<< HEAD
-add_executable(
-    barretenberg_profiling
-    main.cpp
-    fields/asm_macros.hpp
-    types.hpp
-    fields/fr_impl_asm.hpp
-    fields/fr_impl_int128.hpp
-    fields/fr.hpp
-    fields/fq_impl_asm.hpp
-    fields/fq_impl_int128.hpp
-    fields/fq.hpp
-    fields/fq2.hpp
-    fields/fq6.hpp
-    fields/fq12.hpp
-    groups/wnaf.hpp
-    groups/g1.hpp
-    groups/g2.hpp
-    groups/scalar_multiplication.cpp
-    groups/scalar_multiplication.hpp
-    groups/pairing.cpp
-    groups/pairing.hpp
-    io/io.hpp
-    keccak/hash_types.h
-    keccak/keccakf1600.c
-    keccak/keccak.c
-    keccak/keccak.h
-    polynomials/evaluation_domain.cpp
-    polynomials/evaluation_domain.hpp
-    polynomials/polynomial_arithmetic.cpp
-    polynomials/polynomial_arithmetic.hpp
-    polynomials/polynomial.cpp
-    polynomials/polynomial.hpp
-    waffle/reference_string/reference_string.cpp
-    waffle/reference_string/reference_string.hpp
-    waffle/proof_system/linearizer.hpp
-    waffle/proof_system/challenge.hpp
-    waffle/proof_system/permutation.hpp
-    waffle/proof_system/preprocess.hpp
-    waffle/proof_system/widgets/base_widget.hpp
-    waffle/proof_system/widgets/arithmetic_widget.cpp
-    waffle/proof_system/widgets/arithmetic_widget.hpp
-    waffle/proof_system/widgets/bool_widget.cpp
-    waffle/proof_system/widgets/bool_widget.hpp
-    waffle/proof_system/widgets/mimc_widget.cpp
-    waffle/proof_system/widgets/mimc_widget.hpp
-    waffle/proof_system/widgets/sequential_widget.cpp
-    waffle/proof_system/widgets/sequential_widget.hpp
-    waffle/proof_system/prover/prover.cpp
-    waffle/proof_system/prover/prover.hpp
-    waffle/proof_system/verifier/verifier.cpp
-    waffle/proof_system/verifier/verifier.hpp
-    waffle/composer/composer_base.hpp
-    waffle/composer/standard_composer.cpp
-    waffle/composer/standard_composer.hpp
-    waffle/composer/bool_composer.cpp
-    waffle/composer/bool_composer.hpp
-    waffle/composer/mimc_composer.cpp
-    waffle/composer/mimc_composer.hpp
-    waffle/composer/extended_composer.cpp
-    waffle/composer/extended_composer.hpp
-    waffle/stdlib/common.hpp
-    waffle/stdlib/bool/bool.tcc
-    waffle/stdlib/bool/bool.hpp
-    waffle/stdlib/field/field.tcc
-    waffle/stdlib/field/field.hpp
-    waffle/stdlib/uint32/uint32.tcc
-    waffle/stdlib/uint32/uint32.hpp
-    waffle/stdlib/mimc.tcc
-    waffle/stdlib/mimc.hpp
-)
-=======
 if(BARRETENBERG_PROFILING)
     add_executable(
         barretenberg_profiling
@@ -216,6 +144,8 @@
         waffle/composer/bool_composer.hpp
         waffle/composer/mimc_composer.cpp
         waffle/composer/mimc_composer.hpp
+        waffle/composer/extended_composer.cpp
+        waffle/composer/extended_composer.hpp
         waffle/stdlib/common.hpp
         waffle/stdlib/bool/bool.tcc
         waffle/stdlib/bool/bool.hpp
@@ -226,7 +156,6 @@
         waffle/stdlib/mimc.tcc
         waffle/stdlib/mimc.hpp
     )
->>>>>>> 0fad807f
 
     target_link_libraries(
         barretenberg_profiling
