# barretenburg
# copyright 2019 Spilsbury Holdings

include(FetchContent)

if(NOT WASM)
FetchContent_Declare(
    leveldb
    GIT_REPOSITORY https://github.com/google/leveldb.git
    GIT_TAG 1.22
)

FetchContent_GetProperties(leveldb)
if(NOT leveldb_POPULATED)
    FetchContent_Populate(leveldb)
    add_subdirectory(${leveldb_SOURCE_DIR} ${leveldb_BINARY_DIR} EXCLUDE_FROM_ALL)
endif()
endif()

add_compile_options(-Werror -Wall -Wextra -Wconversion -Wsign-conversion)

if(CMAKE_CXX_COMPILER_ID MATCHES "Clang")
    set(CMAKE_CXX_FLAGS "${CMAKE_CXX_FLAGS} -Wno-unguarded-availability-new -Wno-c99-extensions")
endif()

add_library(
    barretenberg STATIC
    uint256/uint512_impl.hpp
    uint256/uint512.hpp
    fields/field2_impl.hpp
    fields/field2.hpp
    fields/field6.hpp
    fields/field12.hpp
    groups/wnaf.hpp
    groups/affine_element_impl.hpp
    groups/affine_element.hpp
    groups/element_impl.hpp
    groups/element.hpp
    groups/group_impl_asm.tcc
    groups/group_impl_int128.tcc
    groups/group.hpp
    curves/bn254/fr.hpp
    curves/bn254/fq.hpp
    curves/bn254/fq2.hpp
    curves/bn254/fq6.hpp
    curves/bn254/fq12.hpp
    curves/bn254/g1.hpp
    curves/bn254/g2.hpp
    curves/bn254/scalar_multiplication/mmu.cpp
    curves/bn254/scalar_multiplication/mmu.hpp
    curves/bn254/scalar_multiplication/process_buckets.hpp
    curves/bn254/scalar_multiplication/scalar_multiplication_unsafe.cpp
    curves/bn254/scalar_multiplication/scalar_multiplication.cpp
    curves/bn254/scalar_multiplication/scalar_multiplication.hpp
    curves/bn254/pairing_impl.hpp
    curves/bn254/pairing.hpp
    curves/grumpkin/grumpkin.hpp
    misc_crypto/blake2s/blake2s.cpp
    misc_crypto/blake2s/blake2s.hpp
    misc_crypto/blake2s/blake2-impl.hpp
    misc_crypto/sha256/sha256.cpp
    misc_crypto/sha256/sha256.hpp
    misc_crypto/pedersen/pedersen.cpp
    misc_crypto/pedersen/pedersen.hpp
    misc_crypto/commitment/pedersen_note.cpp
    misc_crypto/commitment/pedersen_note.hpp
    misc_crypto/schnorr/schnorr.tcc
    misc_crypto/schnorr/schnorr.hpp
    io/io.hpp
    keccak/hash_types.h
    keccak/keccakf1600.c
    keccak/keccak.c
    keccak/keccak.h
    polynomials/evaluation_domain.cpp
    polynomials/evaluation_domain.hpp
    polynomials/polynomial_arithmetic.cpp
    polynomials/polynomial_arithmetic.hpp
    polynomials/polynomial.cpp
    polynomials/polynomial.hpp
    transcript/manifest.hpp
    transcript/transcript.cpp
    transcript/transcript.hpp
    waffle/waffle_types.hpp
    waffle/reference_string/reference_string.cpp
    waffle/reference_string/reference_string.hpp
    waffle/proof_system/proving_key/proving_key.cpp
    waffle/proof_system/proving_key/proving_key.hpp
    waffle/proof_system/verification_key/verification_key.cpp
    waffle/proof_system/verification_key/verification_key.hpp
    waffle/proof_system/linearizer.hpp
    waffle/proof_system/program_settings.hpp
    waffle/proof_system/permutation.hpp
    waffle/proof_system/preprocess.hpp
    waffle/proof_system/public_inputs/public_inputs.cpp
    waffle/proof_system/public_inputs/public_inputs.hpp
    waffle/proof_system/widgets/base_widget.hpp
    waffle/proof_system/widgets/arithmetic_widget.cpp
    waffle/proof_system/widgets/arithmetic_widget.hpp
    waffle/proof_system/widgets/bool_widget.cpp
    waffle/proof_system/widgets/bool_widget.hpp
    waffle/proof_system/widgets/mimc_widget.cpp
    waffle/proof_system/widgets/mimc_widget.hpp
    waffle/proof_system/widgets/sequential_widget.cpp
    waffle/proof_system/widgets/sequential_widget.hpp
    waffle/proof_system/widgets/turbo_arithmetic_widget.cpp
    waffle/proof_system/widgets/turbo_arithmetic_widget.hpp
    waffle/proof_system/widgets/turbo_fixed_base_widget.cpp
    waffle/proof_system/widgets/turbo_fixed_base_widget.hpp
    waffle/proof_system/widgets/turbo_range_widget.cpp
    waffle/proof_system/widgets/turbo_range_widget.hpp
    waffle/proof_system/widgets/turbo_logic_widget.cpp
    waffle/proof_system/widgets/turbo_logic_widget.hpp
    waffle/proof_system/prover/prover.cpp
    waffle/proof_system/prover/prover.hpp
    waffle/proof_system/verifier/verifier.cpp
    waffle/proof_system/verifier/verifier.hpp
    waffle/composer/composer_base.cpp
    waffle/composer/composer_base.hpp
    waffle/composer/standard_composer.cpp
    waffle/composer/standard_composer.hpp
    waffle/composer/mimc_composer.cpp
    waffle/composer/mimc_composer.hpp
    waffle/composer/turbo_composer.cpp
    waffle/composer/turbo_composer.hpp
    waffle/stdlib/common.hpp
    waffle/stdlib/int_utils.hpp
    waffle/stdlib/bool/bool.cpp
    waffle/stdlib/bool/bool.hpp
    waffle/stdlib/field/field.cpp
    waffle/stdlib/field/field.hpp
    waffle/stdlib/uint/arithmetic.cpp
    waffle/stdlib/uint/logic.cpp
    waffle/stdlib/uint/comparison.cpp
    waffle/stdlib/uint/uint.cpp
    waffle/stdlib/uint/uint.hpp
#    waffle/stdlib/uint/noir_uint.hpp
    waffle/stdlib/uint32/uint32.hpp
    waffle/stdlib/bitarray/bitarray.cpp
    waffle/stdlib/bitarray/bitarray.hpp
    waffle/stdlib/byte_array/byte_array.cpp
    waffle/stdlib/byte_array/byte_array.hpp
    waffle/stdlib/mimc.cpp
    waffle/stdlib/mimc.hpp
    waffle/stdlib/crypto/crypto.hpp
    waffle/stdlib/crypto/hash/blake2s.cpp
    waffle/stdlib/crypto/hash/blake2s.hpp
    waffle/stdlib/crypto/hash/sha256.cpp
    waffle/stdlib/crypto/hash/sha256.hpp
    waffle/stdlib/merkle_tree/hash.hpp
    waffle/stdlib/merkle_tree/merkle_tree.hpp
    waffle/stdlib/merkle_tree/memory_store.hpp
    waffle/stdlib/merkle_tree/memory_store.cpp
    waffle/stdlib/merkle_tree/leveldb_store.hpp
    waffle/stdlib/merkle_tree/leveldb_store.cpp
    waffle/stdlib/crypto/hash/pedersen.cpp
    waffle/stdlib/crypto/hash/pedersen.hpp
    waffle/stdlib/crypto/schnorr/schnorr.cpp
    waffle/stdlib/crypto/schnorr/schnorr.hpp
    waffle/stdlib/crypto/commitment/pedersen_note.cpp
    waffle/stdlib/crypto/commitment/pedersen_note.hpp
#    noir/expression.cpp
#    noir/statement.cpp
#    noir/printer.cpp
#    noir/parse.cpp
#    noir/compiler/compiler.cpp
#    noir/compiler/function_statement_visitor.cpp
#    noir/compiler/expression_visitor.cpp
#    noir/compiler/function_call.cpp
#    noir/compiler/symbol_table.cpp
)

target_precompile_headers(
    barretenberg
    PUBLIC
    "$<$<COMPILE_LANGUAGE:CXX>:<random$<ANGLE-R>>"
    $<$<COMPILE_LANGUAGE:CXX>:"${CMAKE_CURRENT_SOURCE_DIR}/assert.hpp">
    $<$<COMPILE_LANGUAGE:CXX>:"${CMAKE_CURRENT_SOURCE_DIR}/portability/win32.hpp">
    $<$<COMPILE_LANGUAGE:CXX>:"${CMAKE_CURRENT_SOURCE_DIR}/portability/apple.hpp">
    $<$<COMPILE_LANGUAGE:CXX>:"${CMAKE_CURRENT_SOURCE_DIR}/portability/linux.hpp">
    $<$<COMPILE_LANGUAGE:CXX>:"${CMAKE_CURRENT_SOURCE_DIR}/types.hpp">
    $<$<COMPILE_LANGUAGE:CXX>:"${CMAKE_CURRENT_SOURCE_DIR}/utils.hpp">
    $<$<COMPILE_LANGUAGE:CXX>:"${CMAKE_CURRENT_SOURCE_DIR}/uint256/uint256.hpp">
    $<$<COMPILE_LANGUAGE:CXX>:"${CMAKE_CURRENT_SOURCE_DIR}/uint256/uint256_impl.hpp">
    $<$<COMPILE_LANGUAGE:CXX>:"${CMAKE_CURRENT_SOURCE_DIR}/fields/asm_macros.hpp">
    $<$<COMPILE_LANGUAGE:CXX>:"${CMAKE_CURRENT_SOURCE_DIR}/fields/field.hpp">
    $<$<COMPILE_LANGUAGE:CXX>:"${CMAKE_CURRENT_SOURCE_DIR}/fields/field_impl_generic.hpp">
    $<$<COMPILE_LANGUAGE:CXX>:"${CMAKE_CURRENT_SOURCE_DIR}/fields/field_impl_x64.hpp">
)

target_include_directories(
    barretenberg
    SYSTEM PRIVATE
)
#         ${private_include_dir}/boost
set_target_properties(
    barretenberg
    PROPERTIES
    LINKER_LANGUAGE CXX
)

target_link_libraries(
    barretenberg
    PRIVATE
    leveldb
)


message(STATUS "current source dir = ${CMAKE_CURRENT_SOURCE_DIR}")


if(PROFILING)
    add_executable(
        barretenberg_profiling
        main.cpp
        fields/asm_macros.hpp
        types.hpp
        uint256/uint256_impl.hpp
        uint256/uint256.hpp
        uint256/uint512_impl.hpp
        uint256/uint512.hpp
        fields/field_impl_generic.hpp
        fields/field_impl_x64.hpp
        fields/field.hpp
        fields/field2_impl.hpp
        fields/field2.hpp
        fields/field6.hpp
        fields/field12.hpp
        groups/wnaf.hpp
        groups/affine_element_impl.hpp
        groups/affine_element.hpp
        groups/element_impl.hpp
        groups/element.hpp
        groups/group_impl_asm.tcc
        groups/group_impl_int128.tcc
        groups/group.hpp
        curves/bn254/fr.hpp
        curves/bn254/fq.hpp
        curves/bn254/fq2.hpp
        curves/bn254/fq6.hpp
        curves/bn254/fq12.hpp
        curves/bn254/g1.hpp
        curves/bn254/g2.hpp
        curves/bn254/scalar_multiplication/mmu.cpp
        curves/bn254/scalar_multiplication/mmu.hpp
        curves/bn254/scalar_multiplication/process_buckets.hpp
        curves/bn254/scalar_multiplication/scalar_multiplication_unsafe.cpp
        curves/bn254/scalar_multiplication/scalar_multiplication.cpp
        curves/bn254/scalar_multiplication/scalar_multiplication.hpp
        curves/bn254/pairing_impl.hpp
        curves/bn254/pairing.hpp
        curves/grumpkin/grumpkin.hpp
        misc_crypto/blake2s/blake2s.cpp
        misc_crypto/blake2s/blake2s.hpp
        misc_crypto/blake2s/blake2-impl.hpp
        misc_crypto/sha256/sha256.cpp
        misc_crypto/sha256/sha256.hpp
        misc_crypto/schnorr/schnorr.tcc
        misc_crypto/schnorr/schnorr.hpp
        misc_crypto/pedersen/pedersen.cpp
        misc_crypto/pedersen/pedersen.hpp
        misc_crypto/commitment/pedersen_note.cpp
        misc_crypto/commitment/pedersen_note.hpp
        io/io.hpp
        keccak/hash_types.h
        keccak/keccakf1600.c
        keccak/keccak.c
        keccak/keccak.h
        polynomials/evaluation_domain.cpp
        polynomials/evaluation_domain.hpp
        polynomials/polynomial_arithmetic.cpp
        polynomials/polynomial_arithmetic.hpp
        polynomials/polynomial.cpp
        polynomials/polynomial.hpp
        transcript/manifest.hpp
        transcript/transcript.cpp
        transcript/transcript.hpp
        waffle/waffle_types.hpp
        waffle/reference_string/reference_string.cpp
        waffle/reference_string/reference_string.hpp
        waffle/proof_system/proving_key/proving_key.cpp
        waffle/proof_system/proving_key/proving_key.hpp
        waffle/proof_system/verification_key/verification_key.cpp
        waffle/proof_system/verification_key/verification_key.hpp
        waffle/proof_system/linearizer.hpp
        waffle/proof_system/program_settings.hpp
        waffle/proof_system/permutation.hpp
        waffle/proof_system/preprocess.hpp
        waffle/proof_system/public_inputs/public_inputs.cpp
        waffle/proof_system/public_inputs/public_inputs.hpp
        waffle/proof_system/widgets/base_widget.hpp
        waffle/proof_system/widgets/arithmetic_widget.cpp
        waffle/proof_system/widgets/arithmetic_widget.hpp
        waffle/proof_system/widgets/bool_widget.cpp
        waffle/proof_system/widgets/bool_widget.hpp
        waffle/proof_system/widgets/mimc_widget.cpp
        waffle/proof_system/widgets/mimc_widget.hpp
        waffle/proof_system/widgets/sequential_widget.cpp
        waffle/proof_system/widgets/sequential_widget.hpp
        waffle/proof_system/widgets/turbo_arithmetic_widget.cpp
        waffle/proof_system/widgets/turbo_arithmetic_widget.hpp
        waffle/proof_system/widgets/turbo_fixed_base_widget.cpp
        waffle/proof_system/widgets/turbo_fixed_base_widget.hpp
        waffle/proof_system/widgets/turbo_range_widget.cpp
        waffle/proof_system/widgets/turbo_range_widget.hpp
        waffle/proof_system/widgets/turbo_logic_widget.cpp
        waffle/proof_system/widgets/turbo_logic_widget.hpp
        waffle/proof_system/prover/prover.cpp
        waffle/proof_system/prover/prover.hpp
        waffle/proof_system/verifier/verifier.cpp
        waffle/proof_system/verifier/verifier.hpp
        waffle/composer/composer_base.cpp
        waffle/composer/composer_base.hpp
        waffle/composer/standard_composer.cpp
        waffle/composer/standard_composer.hpp
        waffle/composer/mimc_composer.cpp
        waffle/composer/mimc_composer.hpp
        waffle/composer/turbo_composer.cpp
        waffle/composer/turbo_composer.hpp
        waffle/stdlib/common.hpp
        waffle/stdlib/int_utils.hpp
        waffle/stdlib/bool/bool.cpp
        waffle/stdlib/bool/bool.hpp
        waffle/stdlib/field/field.cpp
        waffle/stdlib/field/field.hpp
        waffle/stdlib/uint32/uint32.hpp
        waffle/stdlib/uint/arithmetic.cpp
        waffle/stdlib/uint/logic.cpp
        waffle/stdlib/uint/comparison.cpp
        waffle/stdlib/uint/uint.cpp
        waffle/stdlib/uint/uint.hpp
#        waffle/stdlib/uint/noir_uint.hpp
        waffle/stdlib/bitarray/bitarray.cpp
        waffle/stdlib/bitarray/bitarray.hpp
        waffle/stdlib/byte_array/byte_array.cpp
        waffle/stdlib/byte_array/byte_array.hpp
        waffle/stdlib/mimc.cpp
        waffle/stdlib/mimc.hpp
        waffle/stdlib/crypto/crypto.hpp
        waffle/stdlib/crypto/hash/blake2s.cpp
        waffle/stdlib/crypto/hash/blake2s.hpp
        waffle/stdlib/crypto/hash/sha256.cpp
        waffle/stdlib/crypto/hash/sha256.hpp
<<<<<<< HEAD
=======
        waffle/stdlib/merkle_tree/merkle_tree.hpp
        waffle/stdlib/merkle_tree/memory_store.hpp
        waffle/stdlib/merkle_tree/memory_store.cpp
        waffle/stdlib/merkle_tree/leveldb_store.hpp
        waffle/stdlib/merkle_tree/leveldb_store.cpp
>>>>>>> 449a7049
        waffle/stdlib/crypto/hash/pedersen.cpp
        waffle/stdlib/crypto/hash/pedersen.hpp
        waffle/stdlib/crypto/schnorr/schnorr.cpp
        waffle/stdlib/crypto/schnorr/schnorr.hpp
        waffle/stdlib/crypto/commitment/pedersen_note.cpp
        waffle/stdlib/crypto/commitment/pedersen_note.hpp
    )

    target_link_libraries(
        barretenberg_profiling
        PRIVATE
    )

    set_target_properties(
        barretenberg_profiling

        PROPERTIES
        LINKER_LANGUAGE CXX
        RUNTIME_OUTPUT_DIRECTORY ../../test
    )
endif()

install(
    DIRECTORY
    ${include_dir}
    DESTINATION ${CMAKE_INSTALL_INCLUDEDIR}
    FILES_MATCHING
    PATTERN "*.hpp"
)<|MERGE_RESOLUTION|>--- conflicted
+++ resolved
@@ -174,9 +174,6 @@
     PUBLIC
     "$<$<COMPILE_LANGUAGE:CXX>:<random$<ANGLE-R>>"
     $<$<COMPILE_LANGUAGE:CXX>:"${CMAKE_CURRENT_SOURCE_DIR}/assert.hpp">
-    $<$<COMPILE_LANGUAGE:CXX>:"${CMAKE_CURRENT_SOURCE_DIR}/portability/win32.hpp">
-    $<$<COMPILE_LANGUAGE:CXX>:"${CMAKE_CURRENT_SOURCE_DIR}/portability/apple.hpp">
-    $<$<COMPILE_LANGUAGE:CXX>:"${CMAKE_CURRENT_SOURCE_DIR}/portability/linux.hpp">
     $<$<COMPILE_LANGUAGE:CXX>:"${CMAKE_CURRENT_SOURCE_DIR}/types.hpp">
     $<$<COMPILE_LANGUAGE:CXX>:"${CMAKE_CURRENT_SOURCE_DIR}/utils.hpp">
     $<$<COMPILE_LANGUAGE:CXX>:"${CMAKE_CURRENT_SOURCE_DIR}/uint256/uint256.hpp">
@@ -340,14 +337,11 @@
         waffle/stdlib/crypto/hash/blake2s.hpp
         waffle/stdlib/crypto/hash/sha256.cpp
         waffle/stdlib/crypto/hash/sha256.hpp
-<<<<<<< HEAD
-=======
         waffle/stdlib/merkle_tree/merkle_tree.hpp
         waffle/stdlib/merkle_tree/memory_store.hpp
         waffle/stdlib/merkle_tree/memory_store.cpp
         waffle/stdlib/merkle_tree/leveldb_store.hpp
         waffle/stdlib/merkle_tree/leveldb_store.cpp
->>>>>>> 449a7049
         waffle/stdlib/crypto/hash/pedersen.cpp
         waffle/stdlib/crypto/hash/pedersen.hpp
         waffle/stdlib/crypto/schnorr/schnorr.cpp
