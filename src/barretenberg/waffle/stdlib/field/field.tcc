#pragma once

#include "../../../assert.hpp"
<<<<<<< HEAD
#include "../../../fields/fr.hpp"
=======
#include "../../../curves/bn254/fr.hpp"
>>>>>>> 64f12528
#include "../../composer/composer_base.hpp"
#include "../bool/bool.hpp"

namespace plonk {
namespace stdlib {
template <typename ComposerContext>
<<<<<<< HEAD
field_t<ComposerContext>::field_t()
    : context(nullptr)
    , additive_constant(barretenberg::fr::zero())
    , multiplicative_constant(barretenberg::fr::one())
    , witness(barretenberg::fr::zero())
    , witness_index(static_cast<uint32_t>(-1))
{}

template <typename ComposerContext>
field_t<ComposerContext>::field_t(ComposerContext* parent_context) : context(parent_context)
{
    ASSERT(parent_context != nullptr);
    additive_constant = barretenberg::fr::zero();
    multiplicative_constant = barretenberg::fr::one();
    witness = barretenberg::fr::zero();
}

template <typename ComposerContext>
field_t<ComposerContext>::field_t(const witness_t<ComposerContext>& value) : context(value.context)
{
    ASSERT(context != nullptr);
    additive_constant = barretenberg::fr::zero();
    multiplicative_constant = barretenberg::fr::one();
    barretenberg::fr::copy(value.witness, witness);
    witness_index = value.witness_index;
}

template <typename ComposerContext>
field_t<ComposerContext>::field_t(ComposerContext* parent_context, const barretenberg::fr::field_t& value)
    : context(parent_context)
{
    ASSERT(parent_context != nullptr);
    barretenberg::fr::copy(value, additive_constant);
    multiplicative_constant = barretenberg::fr::one();
    witness = barretenberg::fr::zero();
=======
field_t<ComposerContext>::field_t(ComposerContext* parent_context)
    : context(parent_context)
    , additive_constant(barretenberg::fr::zero)
    , multiplicative_constant(barretenberg::fr::one)
    , witness_index(static_cast<uint32_t>(-1))
{
}

template <typename ComposerContext>
field_t<ComposerContext>::field_t(const witness_t<ComposerContext>& value) : context(value.context)
{
    additive_constant = barretenberg::fr::zero;
    multiplicative_constant = barretenberg::fr::one;
    witness_index = value.witness_index;
}

template <typename ComposerContext>
field_t<ComposerContext>::field_t(ComposerContext* parent_context, const barretenberg::fr::field_t& value)
    : context(parent_context)
{
    barretenberg::fr::__copy(value, additive_constant);
    multiplicative_constant = barretenberg::fr::zero;
    witness_index = static_cast<uint32_t>(-1);
}

template <typename ComposerContext> field_t<ComposerContext>::field_t(const uint64_t value) : context(nullptr)
{
    additive_constant = barretenberg::fr::to_montgomery_form({ { value, 0UL, 0UL, 0UL } });
    multiplicative_constant = barretenberg::fr::zero;
    witness_index = static_cast<uint32_t>(-1);
>>>>>>> 64f12528
}

template <typename ComposerContext> field_t<ComposerContext>::field_t(const field_t& other) : context(other.context)
{
    barretenberg::fr::__copy(other.additive_constant, additive_constant);
    barretenberg::fr::__copy(other.multiplicative_constant, multiplicative_constant);
    witness_index = other.witness_index;
}

template <typename ComposerContext> field_t<ComposerContext>::field_t(field_t&& other) : context(other.context)
{
    barretenberg::fr::__copy(other.additive_constant, additive_constant);
    barretenberg::fr::__copy(other.multiplicative_constant, multiplicative_constant);
    witness_index = other.witness_index;
}

<<<<<<< HEAD
template <typename ComposerContext> field_t<ComposerContext>::~field_t() {}

template <typename ComposerContext> field_t<ComposerContext>::field_t(const bool_t<ComposerContext>& other)
{
    context = other.context;
    if (other.witness_index == static_cast<uint32_t>(-1)) {
        additive_constant =
            (other.witness_bool ^ other.witness_inverted) ? barretenberg::fr::one() : barretenberg::fr::zero();
        multiplicative_constant = barretenberg::fr::one();
        witness = barretenberg::fr::zero();
        witness_index = static_cast<uint32_t>(-1);
    } else {
        witness = other.witness;
=======
template <typename ComposerContext> field_t<ComposerContext>::field_t(const bool_t<ComposerContext>& other)
{
    context = (other.context == nullptr) ? nullptr : other.context;
    if (other.witness_index == static_cast<uint32_t>(-1))
    {
        additive_constant =
            (other.witness_bool ^ other.witness_inverted) ? barretenberg::fr::one : barretenberg::fr::zero;
        multiplicative_constant = barretenberg::fr::one;
        witness_index = static_cast<uint32_t>(-1);
    }
    else
    {
>>>>>>> 64f12528
        witness_index = other.witness_index;
        additive_constant = other.witness_inverted ? barretenberg::fr::one : barretenberg::fr::zero;
        multiplicative_constant = other.witness_inverted ? barretenberg::fr::neg_one() : barretenberg::fr::one;
    }
}

template <typename ComposerContext> field_t<ComposerContext>::operator bool_t<ComposerContext>()
{
<<<<<<< HEAD
    bool add_constant_check = barretenberg::fr::eq(additive_constant, barretenberg::fr::zero());
    bool mul_constant_check = barretenberg::fr::eq(multiplicative_constant, barretenberg::fr::one());
    bool inverted_check = barretenberg::fr::eq(additive_constant, barretenberg::fr::one()) &&
                          barretenberg::fr::eq(multiplicative_constant, barretenberg::fr::neg_one());
    if ((!add_constant_check || !mul_constant_check) && !inverted_check) {
        normalize();
    }

    ASSERT(barretenberg::fr::eq(witness, barretenberg::fr::zero()) ||
           barretenberg::fr::eq(witness, barretenberg::fr::one()));
=======
    if (witness_index == static_cast<uint32_t>(-1))
    {
        bool_t<ComposerContext> result(context);
        result.witness_bool = barretenberg::fr::eq(additive_constant, barretenberg::fr::one);
        result.witness_inverted = false;
        result.witness_index = static_cast<uint32_t>(-1);
        return result;
    }
    bool add_constant_check = barretenberg::fr::eq(additive_constant, barretenberg::fr::zero);
    bool mul_constant_check = barretenberg::fr::eq(multiplicative_constant, barretenberg::fr::one);
    bool inverted_check = barretenberg::fr::eq(additive_constant, barretenberg::fr::one) &&
                          barretenberg::fr::eq(multiplicative_constant, barretenberg::fr::neg_one());
    if ((!add_constant_check || !mul_constant_check) && !inverted_check)
    {
        normalize();
    }

    barretenberg::fr::field_t witness = context->get_variable(witness_index);
    ASSERT(barretenberg::fr::eq(witness, barretenberg::fr::zero) ||
           barretenberg::fr::eq(witness, barretenberg::fr::one));
>>>>>>> 64f12528
    bool_t<ComposerContext> result(context);
    result.witness_bool = barretenberg::fr::eq(witness, barretenberg::fr::one);
    result.witness_inverted = inverted_check;
    result.witness_index = witness_index;
    context->create_bool_gate(witness_index);
    return result;
}

template <typename ComposerContext> field_t<ComposerContext>& field_t<ComposerContext>::operator=(const field_t& other)
{
    barretenberg::fr::__copy(other.additive_constant, additive_constant);
    barretenberg::fr::__copy(other.multiplicative_constant, multiplicative_constant);
    witness_index = other.witness_index;
<<<<<<< HEAD
    if (context == nullptr && other.context != nullptr) {
        context = other.context;
    }
=======
    context = (other.context == nullptr ? nullptr : other.context);
>>>>>>> 64f12528
    return *this;
}

template <typename ComposerContext> field_t<ComposerContext>& field_t<ComposerContext>::operator=(field_t&& other)
{
    barretenberg::fr::__copy(other.additive_constant, additive_constant);
    barretenberg::fr::__copy(other.multiplicative_constant, multiplicative_constant);
    witness_index = other.witness_index;
<<<<<<< HEAD
    if (context == nullptr && other.context != nullptr) {
        context = other.context;
    }
=======
    context = (other.context == nullptr ? nullptr : other.context);
>>>>>>> 64f12528
    return *this;
}

template <typename ComposerContext>
<<<<<<< HEAD
field_t<ComposerContext>& field_t<ComposerContext>::operator=(const barretenberg::fr::field_t& value)
=======
field_t<ComposerContext> field_t<ComposerContext>::operator+(const field_t& other) const
>>>>>>> 64f12528
{
    ComposerContext* ctx = (context == nullptr) ? other.context : context;
    field_t<ComposerContext> result(ctx);
    ASSERT(ctx || (witness_index == static_cast<uint32_t>(-1) && other.witness_index == static_cast<uint32_t>(-1)));

<<<<<<< HEAD
template <typename ComposerContext> field_t<ComposerContext>& field_t<ComposerContext>::operator=(const uint64_t value)
{
    witness_index = static_cast<uint32_t>(-1);
    witness = barretenberg::fr::to_montgomery_form({ { value, 0, 0, 0 } });
    barretenberg::fr::copy(barretenberg::fr::zero(), additive_constant);
    barretenberg::fr::copy(barretenberg::fr::one(), multiplicative_constant);
}

template <typename ComposerContext> field_t<ComposerContext> field_t<ComposerContext>::operator+(const field_t& other)
{
    ASSERT(context == other.context || other.context == nullptr);
    field_t<ComposerContext> result(context);

    if (witness_index == other.witness_index) {
=======
    if (witness_index == other.witness_index)
    {
>>>>>>> 64f12528
        barretenberg::fr::__add(additive_constant, other.additive_constant, result.additive_constant);
        barretenberg::fr::__add(multiplicative_constant, other.multiplicative_constant, result.multiplicative_constant);
        result.witness_index = witness_index;
    }
<<<<<<< HEAD
    if (witness_index == static_cast<uint32_t>(-1) && other.witness_index == static_cast<uint32_t>(-1)) {
=======
    else if (witness_index == static_cast<uint32_t>(-1) && other.witness_index == static_cast<uint32_t>(-1))
    {
>>>>>>> 64f12528
        // both inputs are constant - don't add a gate
        barretenberg::fr::__add(additive_constant, other.additive_constant, result.additive_constant);
    } else if (witness_index != static_cast<uint32_t>(-1) && other.witness_index == static_cast<uint32_t>(-1)) {
        // one input is constant - don't add a gate, but update scaling factors
        barretenberg::fr::__add(additive_constant, other.additive_constant, result.additive_constant);
        barretenberg::fr::__copy(multiplicative_constant, result.multiplicative_constant);
        result.witness_index = witness_index;
    } else if (witness_index == static_cast<uint32_t>(-1) && other.witness_index != static_cast<uint32_t>(-1)) {
        barretenberg::fr::__add(additive_constant, other.additive_constant, result.additive_constant);
        barretenberg::fr::__copy(other.multiplicative_constant, result.multiplicative_constant);
        result.witness_index = other.witness_index;
<<<<<<< HEAD
    } else {
        // both inputs map to circuit varaibles - create a + constraint
        barretenberg::fr::field_t T0;
        barretenberg::fr::__mul(witness, multiplicative_constant, result.witness);
        barretenberg::fr::__mul(other.witness, other.multiplicative_constant, T0);
        barretenberg::fr::__add(result.witness, T0, result.witness);
        barretenberg::fr::__add(result.witness, additive_constant, result.witness);
        barretenberg::fr::__add(result.witness, other.additive_constant, result.witness);

        result.witness_index = context->add_variable(result.witness);
=======
    }
    else
    {
        barretenberg::fr::field_t T0;
        barretenberg::fr::field_t left = context->get_variable(witness_index);
        barretenberg::fr::field_t right = context->get_variable(other.witness_index);
        barretenberg::fr::field_t out;
        barretenberg::fr::__mul(left, multiplicative_constant, out);
        barretenberg::fr::__mul(right, other.multiplicative_constant, T0);
        barretenberg::fr::__add(out, T0, out);
        barretenberg::fr::__add(out, additive_constant, out);
        barretenberg::fr::__add(out, other.additive_constant, out);
        result.witness_index = ctx->add_variable(out);

>>>>>>> 64f12528
        const waffle::add_triple gate_coefficients{ witness_index,
                                                    other.witness_index,
                                                    result.witness_index,
                                                    multiplicative_constant,
                                                    other.multiplicative_constant,
                                                    barretenberg::fr::neg_one(),
                                                    barretenberg::fr::add(additive_constant, other.additive_constant) };
<<<<<<< HEAD
        context->create_add_gate(gate_coefficients);
=======
        ctx->create_add_gate(gate_coefficients);
>>>>>>> 64f12528
    }
    return result;
}

<<<<<<< HEAD
template <typename ComposerContext> field_t<ComposerContext> field_t<ComposerContext>::operator-(const field_t& other)
=======
template <typename ComposerContext>
field_t<ComposerContext> field_t<ComposerContext>::operator-(const field_t& other) const
>>>>>>> 64f12528
{
    field_t<ComposerContext> rhs(other);
    barretenberg::fr::__neg(rhs.additive_constant, rhs.additive_constant);
    barretenberg::fr::__neg(rhs.multiplicative_constant, rhs.multiplicative_constant);
    return operator+(rhs);
}

<<<<<<< HEAD
template <typename ComposerContext> field_t<ComposerContext> field_t<ComposerContext>::operator*(const field_t& other)
=======
template <typename ComposerContext>
field_t<ComposerContext> field_t<ComposerContext>::operator*(const field_t& other) const
>>>>>>> 64f12528
{
    ComposerContext* ctx = (context == nullptr) ? other.context : context;
    field_t<ComposerContext> result(ctx);
    ASSERT(ctx || (witness_index == static_cast<uint32_t>(-1) && other.witness_index == static_cast<uint32_t>(-1)));

<<<<<<< HEAD
    if (witness_index == static_cast<uint32_t>(-1) && other.witness_index == static_cast<uint32_t>(-1)) {
=======
    if (witness_index == static_cast<uint32_t>(-1) && other.witness_index == static_cast<uint32_t>(-1))
    {
>>>>>>> 64f12528
        // both inputs are constant - don't add a gate
        barretenberg::fr::__mul(additive_constant, other.additive_constant, result.additive_constant);
    } else if (witness_index != static_cast<uint32_t>(-1) && other.witness_index == static_cast<uint32_t>(-1)) {
        // one input is constant - don't add a gate, but update scaling factors
        barretenberg::fr::__mul(additive_constant, other.additive_constant, result.additive_constant);
        barretenberg::fr::__mul(multiplicative_constant, other.additive_constant, result.multiplicative_constant);
        result.witness_index = witness_index;
    } else if (witness_index == static_cast<uint32_t>(-1) && other.witness_index != static_cast<uint32_t>(-1)) {
        barretenberg::fr::__mul(additive_constant, other.additive_constant, result.additive_constant);
        barretenberg::fr::__mul(other.multiplicative_constant, additive_constant, result.multiplicative_constant);
        result.witness_index = other.witness_index;
    } else {
        // both inputs map to circuit varaibles - create a * constraint
        barretenberg::fr::field_t T0;
        barretenberg::fr::field_t q_m;
        barretenberg::fr::field_t q_l;
        barretenberg::fr::field_t q_r;
        barretenberg::fr::field_t q_c;

        barretenberg::fr::__mul(additive_constant, other.additive_constant, q_c);
        barretenberg::fr::__mul(additive_constant, other.multiplicative_constant, q_r);
        barretenberg::fr::__mul(multiplicative_constant, other.additive_constant, q_l);
        barretenberg::fr::__mul(multiplicative_constant, other.multiplicative_constant, q_m);

        barretenberg::fr::field_t left = context->get_variable(witness_index);
        barretenberg::fr::field_t right = context->get_variable(other.witness_index);
        barretenberg::fr::field_t out;

        barretenberg::fr::__mul(left, right, out);
        barretenberg::fr::__mul(out, q_m, out);
        barretenberg::fr::__mul(left, q_l, T0);
        barretenberg::fr::__add(out, T0, out);
        barretenberg::fr::__mul(right, q_r, T0);
        barretenberg::fr::__add(out, T0, out);
        barretenberg::fr::__add(out, q_c, out);
        result.witness_index = ctx->add_variable(out);
        const waffle::poly_triple gate_coefficients{
            witness_index, other.witness_index, result.witness_index, q_m, q_l, q_r, barretenberg::fr::neg_one(), q_c
        };
        ctx->create_poly_gate(gate_coefficients);
    }
    return result;
}

<<<<<<< HEAD
template <typename ComposerContext> field_t<ComposerContext> field_t<ComposerContext>::operator/(const field_t& other)
=======
template <typename ComposerContext>
field_t<ComposerContext> field_t<ComposerContext>::operator/(const field_t& other) const
>>>>>>> 64f12528
{
    ComposerContext* ctx = (context == nullptr) ? other.context : context;
    field_t<ComposerContext> result(ctx);
    ASSERT(ctx || (witness_index == static_cast<uint32_t>(-1) && other.witness_index == static_cast<uint32_t>(-1)));

    barretenberg::fr::field_t additive_multiplier = barretenberg::fr::one;

    if (witness_index == static_cast<uint32_t>(-1) && other.witness_index == static_cast<uint32_t>(-1)) {
        // both inputs are constant - don't add a gate
<<<<<<< HEAD
        if (!barretenberg::fr::eq(other.additive_constant, barretenberg::fr::zero())) {
=======
        if (!barretenberg::fr::eq(other.additive_constant, barretenberg::fr::zero))
        {
>>>>>>> 64f12528
            additive_multiplier = barretenberg::fr::invert(other.additive_constant);
        }
        barretenberg::fr::__mul(additive_constant, additive_multiplier, result.additive_constant);
    } else if (witness_index != static_cast<uint32_t>(-1) && other.witness_index == static_cast<uint32_t>(-1)) {
        // one input is constant - don't add a gate, but update scaling factors
<<<<<<< HEAD
        if (!barretenberg::fr::eq(other.additive_constant, barretenberg::fr::zero())) {
=======
        if (!barretenberg::fr::eq(other.additive_constant, barretenberg::fr::zero))
        {
>>>>>>> 64f12528
            additive_multiplier = barretenberg::fr::invert(other.additive_constant);
        }
        barretenberg::fr::__mul(additive_constant, additive_multiplier, result.additive_constant);
        barretenberg::fr::__mul(multiplicative_constant, additive_multiplier, result.multiplicative_constant);
        result.witness_index = witness_index;
<<<<<<< HEAD
    } else if (witness_index == static_cast<uint32_t>(-1) && other.witness_index != static_cast<uint32_t>(-1)) {
        if (!barretenberg::fr::eq(other.additive_constant, barretenberg::fr::zero())) {
=======
    }
    else if (witness_index == static_cast<uint32_t>(-1) && other.witness_index != static_cast<uint32_t>(-1))
    {
        if (!barretenberg::fr::eq(other.additive_constant, barretenberg::fr::zero))
        {
>>>>>>> 64f12528
            additive_multiplier = barretenberg::fr::invert(other.additive_constant);
        }
        barretenberg::fr::__mul(additive_constant, other.additive_constant, result.additive_constant);
        barretenberg::fr::__mul(other.multiplicative_constant, additive_constant, result.multiplicative_constant);
        result.witness_index = other.witness_index;
<<<<<<< HEAD
    } else {
=======
    }
    else
    {
        barretenberg::fr::field_t left = context->get_variable(witness_index);
        barretenberg::fr::field_t right = context->get_variable(other.witness_index);
        barretenberg::fr::field_t out;

>>>>>>> 64f12528
        // even if LHS is constant, if divisor is not constant we need a gate to compute the inverse
        // barretenberg::fr::field_t witness_multiplier = barretenberg::fr::invert(other.witness);
        // m1.x1 + a1 / (m2.x2 + a2) = x3
        barretenberg::fr::field_t T0;
        barretenberg::fr::__mul(multiplicative_constant, left, T0);
        barretenberg::fr::__add(T0, additive_constant, T0);
        barretenberg::fr::field_t T1;
        barretenberg::fr::__mul(other.multiplicative_constant, right, T1);
        barretenberg::fr::__add(T1, other.additive_constant, T1);

<<<<<<< HEAD
        result.witness = barretenberg::fr::mul(T0, barretenberg::fr::invert(T1));
        result.witness_index = context->add_variable(result.witness);
=======
        out = barretenberg::fr::mul(T0, barretenberg::fr::invert(T1));
        result.witness_index = ctx->add_variable(out);
>>>>>>> 64f12528

        // m2.x2.x3 + a2.x3 = m1.x1 + a1
        // m2.x2.x3 + a2.x3 - m1.x1 - a1 = 0
        // left = x3
        // right = x2
        // out = x1
        // qm = m2
        // ql = a2
        // qr = 0
        // qo = -m1
        // qc = -a1
        barretenberg::fr::field_t q_m = other.multiplicative_constant;
        barretenberg::fr::field_t q_l = other.additive_constant;
        barretenberg::fr::field_t q_r = barretenberg::fr::zero;
        barretenberg::fr::field_t q_o = barretenberg::fr::neg(multiplicative_constant);
        barretenberg::fr::field_t q_c = barretenberg::fr::neg(additive_constant);

        const waffle::poly_triple gate_coefficients{
            result.witness_index, other.witness_index, witness_index, q_m, q_l, q_r, q_o, q_c
        };
        ctx->create_poly_gate(gate_coefficients);
    }
    return result;
}

template <typename ComposerContext> field_t<ComposerContext> field_t<ComposerContext>::normalize()
{
<<<<<<< HEAD
    field_t<ComposerContext> result(context);
    barretenberg::fr::__mul(witness, multiplicative_constant, result.witness);
    barretenberg::fr::__add(result.witness, additive_constant, result.witness);

    result.witness_index = context->add_variable(result.witness);

    const waffle::poly_triple gate_coefficients{
        witness_index,           witness_index,      result.witness_index,        { { 0, 0, 0, 0 } },
        multiplicative_constant, { { 0, 0, 0, 0 } }, barretenberg::fr::neg_one(), additive_constant
    };

    context->create_poly_gate(gate_coefficients);
=======
    if (witness_index == static_cast<uint32_t>(-1) ||
        (barretenberg::fr::eq(multiplicative_constant, barretenberg::fr::one) &&
         barretenberg::fr::eq(additive_constant, barretenberg::fr::zero)))
    {
        return *this;
    }
>>>>>>> 64f12528

    field_t<ComposerContext> result(context);
    barretenberg::fr::field_t value = context->get_variable(witness_index);
    barretenberg::fr::field_t out;
    barretenberg::fr::__mul(value, multiplicative_constant, out);
    barretenberg::fr::__add(out, additive_constant, out);

    result.witness_index = context->add_variable(out);
    result.additive_constant = barretenberg::fr::zero;
    result.multiplicative_constant = barretenberg::fr::one;
    const waffle::add_triple gate_coefficients{ witness_index,        witness_index,
                                                result.witness_index, multiplicative_constant,
                                                { { 0, 0, 0, 0 } },   barretenberg::fr::neg_one(),
                                                additive_constant };

    context->create_add_gate(gate_coefficients);
    return result;
}

<<<<<<< HEAD
template <typename ComposerContext> barretenberg::fr::field_t field_t<ComposerContext>::get()
{
    if (witness_index != static_cast<uint32_t>(-1)) {
        return witness;
    } else {
        return additive_constant;
    }
}
// template <typename ComposerContext>
// field_t<ComposerContext> field_t<ComposerContext>::operator/(const field_t &other)
// {
// }

} // namespace stdlib
} // namespace plonk

#endif
=======
template <typename ComposerContext> barretenberg::fr::field_t field_t<ComposerContext>::get_value()
{
    if (witness_index != static_cast<uint32_t>(-1))
    {
        ASSERT(context != nullptr);
        return context->get_variable(witness_index);
    }
    else
    {
        return additive_constant;
    }
}
} // namespace stdlib
} // namespace plonk
>>>>>>> 64f12528
<|MERGE_RESOLUTION|>--- conflicted
+++ resolved
@@ -1,64 +1,24 @@
 #pragma once
 
 #include "../../../assert.hpp"
-<<<<<<< HEAD
-#include "../../../fields/fr.hpp"
-=======
 #include "../../../curves/bn254/fr.hpp"
->>>>>>> 64f12528
 #include "../../composer/composer_base.hpp"
 #include "../bool/bool.hpp"
 
 namespace plonk {
 namespace stdlib {
-template <typename ComposerContext>
-<<<<<<< HEAD
-field_t<ComposerContext>::field_t()
-    : context(nullptr)
-    , additive_constant(barretenberg::fr::zero())
-    , multiplicative_constant(barretenberg::fr::one())
-    , witness(barretenberg::fr::zero())
-    , witness_index(static_cast<uint32_t>(-1))
-{}
-
-template <typename ComposerContext>
-field_t<ComposerContext>::field_t(ComposerContext* parent_context) : context(parent_context)
-{
-    ASSERT(parent_context != nullptr);
-    additive_constant = barretenberg::fr::zero();
-    multiplicative_constant = barretenberg::fr::one();
-    witness = barretenberg::fr::zero();
-}
-
-template <typename ComposerContext>
-field_t<ComposerContext>::field_t(const witness_t<ComposerContext>& value) : context(value.context)
-{
-    ASSERT(context != nullptr);
-    additive_constant = barretenberg::fr::zero();
-    multiplicative_constant = barretenberg::fr::one();
-    barretenberg::fr::copy(value.witness, witness);
-    witness_index = value.witness_index;
-}
-
-template <typename ComposerContext>
-field_t<ComposerContext>::field_t(ComposerContext* parent_context, const barretenberg::fr::field_t& value)
-    : context(parent_context)
-{
-    ASSERT(parent_context != nullptr);
-    barretenberg::fr::copy(value, additive_constant);
-    multiplicative_constant = barretenberg::fr::one();
-    witness = barretenberg::fr::zero();
-=======
+
+template <typename ComposerContext>
 field_t<ComposerContext>::field_t(ComposerContext* parent_context)
     : context(parent_context)
     , additive_constant(barretenberg::fr::zero)
     , multiplicative_constant(barretenberg::fr::one)
     , witness_index(static_cast<uint32_t>(-1))
-{
-}
-
-template <typename ComposerContext>
-field_t<ComposerContext>::field_t(const witness_t<ComposerContext>& value) : context(value.context)
+{}
+
+template <typename ComposerContext>
+field_t<ComposerContext>::field_t(const witness_t<ComposerContext>& value)
+    : context(value.context)
 {
     additive_constant = barretenberg::fr::zero;
     multiplicative_constant = barretenberg::fr::one;
@@ -74,56 +34,42 @@
     witness_index = static_cast<uint32_t>(-1);
 }
 
-template <typename ComposerContext> field_t<ComposerContext>::field_t(const uint64_t value) : context(nullptr)
+template <typename ComposerContext>
+field_t<ComposerContext>::field_t(const uint64_t value)
+    : context(nullptr)
 {
     additive_constant = barretenberg::fr::to_montgomery_form({ { value, 0UL, 0UL, 0UL } });
     multiplicative_constant = barretenberg::fr::zero;
     witness_index = static_cast<uint32_t>(-1);
->>>>>>> 64f12528
-}
-
-template <typename ComposerContext> field_t<ComposerContext>::field_t(const field_t& other) : context(other.context)
+}
+
+template <typename ComposerContext>
+field_t<ComposerContext>::field_t(const field_t& other)
+    : context(other.context)
 {
     barretenberg::fr::__copy(other.additive_constant, additive_constant);
     barretenberg::fr::__copy(other.multiplicative_constant, multiplicative_constant);
     witness_index = other.witness_index;
 }
 
-template <typename ComposerContext> field_t<ComposerContext>::field_t(field_t&& other) : context(other.context)
+template <typename ComposerContext>
+field_t<ComposerContext>::field_t(field_t&& other)
+    : context(other.context)
 {
     barretenberg::fr::__copy(other.additive_constant, additive_constant);
     barretenberg::fr::__copy(other.multiplicative_constant, multiplicative_constant);
     witness_index = other.witness_index;
 }
 
-<<<<<<< HEAD
-template <typename ComposerContext> field_t<ComposerContext>::~field_t() {}
-
 template <typename ComposerContext> field_t<ComposerContext>::field_t(const bool_t<ComposerContext>& other)
 {
-    context = other.context;
+    context = (other.context == nullptr) ? nullptr : other.context;
     if (other.witness_index == static_cast<uint32_t>(-1)) {
-        additive_constant =
-            (other.witness_bool ^ other.witness_inverted) ? barretenberg::fr::one() : barretenberg::fr::zero();
-        multiplicative_constant = barretenberg::fr::one();
-        witness = barretenberg::fr::zero();
-        witness_index = static_cast<uint32_t>(-1);
-    } else {
-        witness = other.witness;
-=======
-template <typename ComposerContext> field_t<ComposerContext>::field_t(const bool_t<ComposerContext>& other)
-{
-    context = (other.context == nullptr) ? nullptr : other.context;
-    if (other.witness_index == static_cast<uint32_t>(-1))
-    {
         additive_constant =
             (other.witness_bool ^ other.witness_inverted) ? barretenberg::fr::one : barretenberg::fr::zero;
         multiplicative_constant = barretenberg::fr::one;
         witness_index = static_cast<uint32_t>(-1);
-    }
-    else
-    {
->>>>>>> 64f12528
+    } else {
         witness_index = other.witness_index;
         additive_constant = other.witness_inverted ? barretenberg::fr::one : barretenberg::fr::zero;
         multiplicative_constant = other.witness_inverted ? barretenberg::fr::neg_one() : barretenberg::fr::one;
@@ -132,20 +78,7 @@
 
 template <typename ComposerContext> field_t<ComposerContext>::operator bool_t<ComposerContext>()
 {
-<<<<<<< HEAD
-    bool add_constant_check = barretenberg::fr::eq(additive_constant, barretenberg::fr::zero());
-    bool mul_constant_check = barretenberg::fr::eq(multiplicative_constant, barretenberg::fr::one());
-    bool inverted_check = barretenberg::fr::eq(additive_constant, barretenberg::fr::one()) &&
-                          barretenberg::fr::eq(multiplicative_constant, barretenberg::fr::neg_one());
-    if ((!add_constant_check || !mul_constant_check) && !inverted_check) {
-        normalize();
-    }
-
-    ASSERT(barretenberg::fr::eq(witness, barretenberg::fr::zero()) ||
-           barretenberg::fr::eq(witness, barretenberg::fr::one()));
-=======
-    if (witness_index == static_cast<uint32_t>(-1))
-    {
+    if (witness_index == static_cast<uint32_t>(-1)) {
         bool_t<ComposerContext> result(context);
         result.witness_bool = barretenberg::fr::eq(additive_constant, barretenberg::fr::one);
         result.witness_inverted = false;
@@ -156,15 +89,13 @@
     bool mul_constant_check = barretenberg::fr::eq(multiplicative_constant, barretenberg::fr::one);
     bool inverted_check = barretenberg::fr::eq(additive_constant, barretenberg::fr::one) &&
                           barretenberg::fr::eq(multiplicative_constant, barretenberg::fr::neg_one());
-    if ((!add_constant_check || !mul_constant_check) && !inverted_check)
-    {
+    if ((!add_constant_check || !mul_constant_check) && !inverted_check) {
         normalize();
     }
 
     barretenberg::fr::field_t witness = context->get_variable(witness_index);
     ASSERT(barretenberg::fr::eq(witness, barretenberg::fr::zero) ||
            barretenberg::fr::eq(witness, barretenberg::fr::one));
->>>>>>> 64f12528
     bool_t<ComposerContext> result(context);
     result.witness_bool = barretenberg::fr::eq(witness, barretenberg::fr::one);
     result.witness_inverted = inverted_check;
@@ -178,13 +109,7 @@
     barretenberg::fr::__copy(other.additive_constant, additive_constant);
     barretenberg::fr::__copy(other.multiplicative_constant, multiplicative_constant);
     witness_index = other.witness_index;
-<<<<<<< HEAD
-    if (context == nullptr && other.context != nullptr) {
-        context = other.context;
-    }
-=======
     context = (other.context == nullptr ? nullptr : other.context);
->>>>>>> 64f12528
     return *this;
 }
 
@@ -193,56 +118,22 @@
     barretenberg::fr::__copy(other.additive_constant, additive_constant);
     barretenberg::fr::__copy(other.multiplicative_constant, multiplicative_constant);
     witness_index = other.witness_index;
-<<<<<<< HEAD
-    if (context == nullptr && other.context != nullptr) {
-        context = other.context;
-    }
-=======
     context = (other.context == nullptr ? nullptr : other.context);
->>>>>>> 64f12528
     return *this;
 }
 
 template <typename ComposerContext>
-<<<<<<< HEAD
-field_t<ComposerContext>& field_t<ComposerContext>::operator=(const barretenberg::fr::field_t& value)
-=======
 field_t<ComposerContext> field_t<ComposerContext>::operator+(const field_t& other) const
->>>>>>> 64f12528
 {
     ComposerContext* ctx = (context == nullptr) ? other.context : context;
     field_t<ComposerContext> result(ctx);
     ASSERT(ctx || (witness_index == static_cast<uint32_t>(-1) && other.witness_index == static_cast<uint32_t>(-1)));
 
-<<<<<<< HEAD
-template <typename ComposerContext> field_t<ComposerContext>& field_t<ComposerContext>::operator=(const uint64_t value)
-{
-    witness_index = static_cast<uint32_t>(-1);
-    witness = barretenberg::fr::to_montgomery_form({ { value, 0, 0, 0 } });
-    barretenberg::fr::copy(barretenberg::fr::zero(), additive_constant);
-    barretenberg::fr::copy(barretenberg::fr::one(), multiplicative_constant);
-}
-
-template <typename ComposerContext> field_t<ComposerContext> field_t<ComposerContext>::operator+(const field_t& other)
-{
-    ASSERT(context == other.context || other.context == nullptr);
-    field_t<ComposerContext> result(context);
-
     if (witness_index == other.witness_index) {
-=======
-    if (witness_index == other.witness_index)
-    {
->>>>>>> 64f12528
         barretenberg::fr::__add(additive_constant, other.additive_constant, result.additive_constant);
         barretenberg::fr::__add(multiplicative_constant, other.multiplicative_constant, result.multiplicative_constant);
         result.witness_index = witness_index;
-    }
-<<<<<<< HEAD
-    if (witness_index == static_cast<uint32_t>(-1) && other.witness_index == static_cast<uint32_t>(-1)) {
-=======
-    else if (witness_index == static_cast<uint32_t>(-1) && other.witness_index == static_cast<uint32_t>(-1))
-    {
->>>>>>> 64f12528
+    } else if (witness_index == static_cast<uint32_t>(-1) && other.witness_index == static_cast<uint32_t>(-1)) {
         // both inputs are constant - don't add a gate
         barretenberg::fr::__add(additive_constant, other.additive_constant, result.additive_constant);
     } else if (witness_index != static_cast<uint32_t>(-1) && other.witness_index == static_cast<uint32_t>(-1)) {
@@ -254,21 +145,7 @@
         barretenberg::fr::__add(additive_constant, other.additive_constant, result.additive_constant);
         barretenberg::fr::__copy(other.multiplicative_constant, result.multiplicative_constant);
         result.witness_index = other.witness_index;
-<<<<<<< HEAD
-    } else {
-        // both inputs map to circuit varaibles - create a + constraint
-        barretenberg::fr::field_t T0;
-        barretenberg::fr::__mul(witness, multiplicative_constant, result.witness);
-        barretenberg::fr::__mul(other.witness, other.multiplicative_constant, T0);
-        barretenberg::fr::__add(result.witness, T0, result.witness);
-        barretenberg::fr::__add(result.witness, additive_constant, result.witness);
-        barretenberg::fr::__add(result.witness, other.additive_constant, result.witness);
-
-        result.witness_index = context->add_variable(result.witness);
-=======
-    }
-    else
-    {
+    } else {
         barretenberg::fr::field_t T0;
         barretenberg::fr::field_t left = context->get_variable(witness_index);
         barretenberg::fr::field_t right = context->get_variable(other.witness_index);
@@ -280,7 +157,6 @@
         barretenberg::fr::__add(out, other.additive_constant, out);
         result.witness_index = ctx->add_variable(out);
 
->>>>>>> 64f12528
         const waffle::add_triple gate_coefficients{ witness_index,
                                                     other.witness_index,
                                                     result.witness_index,
@@ -288,21 +164,13 @@
                                                     other.multiplicative_constant,
                                                     barretenberg::fr::neg_one(),
                                                     barretenberg::fr::add(additive_constant, other.additive_constant) };
-<<<<<<< HEAD
-        context->create_add_gate(gate_coefficients);
-=======
         ctx->create_add_gate(gate_coefficients);
->>>>>>> 64f12528
-    }
-    return result;
-}
-
-<<<<<<< HEAD
-template <typename ComposerContext> field_t<ComposerContext> field_t<ComposerContext>::operator-(const field_t& other)
-=======
+    }
+    return result;
+}
+
 template <typename ComposerContext>
 field_t<ComposerContext> field_t<ComposerContext>::operator-(const field_t& other) const
->>>>>>> 64f12528
 {
     field_t<ComposerContext> rhs(other);
     barretenberg::fr::__neg(rhs.additive_constant, rhs.additive_constant);
@@ -310,23 +178,14 @@
     return operator+(rhs);
 }
 
-<<<<<<< HEAD
-template <typename ComposerContext> field_t<ComposerContext> field_t<ComposerContext>::operator*(const field_t& other)
-=======
 template <typename ComposerContext>
 field_t<ComposerContext> field_t<ComposerContext>::operator*(const field_t& other) const
->>>>>>> 64f12528
 {
     ComposerContext* ctx = (context == nullptr) ? other.context : context;
     field_t<ComposerContext> result(ctx);
     ASSERT(ctx || (witness_index == static_cast<uint32_t>(-1) && other.witness_index == static_cast<uint32_t>(-1)));
 
-<<<<<<< HEAD
     if (witness_index == static_cast<uint32_t>(-1) && other.witness_index == static_cast<uint32_t>(-1)) {
-=======
-    if (witness_index == static_cast<uint32_t>(-1) && other.witness_index == static_cast<uint32_t>(-1))
-    {
->>>>>>> 64f12528
         // both inputs are constant - don't add a gate
         barretenberg::fr::__mul(additive_constant, other.additive_constant, result.additive_constant);
     } else if (witness_index != static_cast<uint32_t>(-1) && other.witness_index == static_cast<uint32_t>(-1)) {
@@ -371,12 +230,8 @@
     return result;
 }
 
-<<<<<<< HEAD
-template <typename ComposerContext> field_t<ComposerContext> field_t<ComposerContext>::operator/(const field_t& other)
-=======
 template <typename ComposerContext>
 field_t<ComposerContext> field_t<ComposerContext>::operator/(const field_t& other) const
->>>>>>> 64f12528
 {
     ComposerContext* ctx = (context == nullptr) ? other.context : context;
     field_t<ComposerContext> result(ctx);
@@ -386,54 +241,30 @@
 
     if (witness_index == static_cast<uint32_t>(-1) && other.witness_index == static_cast<uint32_t>(-1)) {
         // both inputs are constant - don't add a gate
-<<<<<<< HEAD
-        if (!barretenberg::fr::eq(other.additive_constant, barretenberg::fr::zero())) {
-=======
-        if (!barretenberg::fr::eq(other.additive_constant, barretenberg::fr::zero))
-        {
->>>>>>> 64f12528
+        if (!barretenberg::fr::eq(other.additive_constant, barretenberg::fr::zero)) {
             additive_multiplier = barretenberg::fr::invert(other.additive_constant);
         }
         barretenberg::fr::__mul(additive_constant, additive_multiplier, result.additive_constant);
     } else if (witness_index != static_cast<uint32_t>(-1) && other.witness_index == static_cast<uint32_t>(-1)) {
         // one input is constant - don't add a gate, but update scaling factors
-<<<<<<< HEAD
-        if (!barretenberg::fr::eq(other.additive_constant, barretenberg::fr::zero())) {
-=======
-        if (!barretenberg::fr::eq(other.additive_constant, barretenberg::fr::zero))
-        {
->>>>>>> 64f12528
+        if (!barretenberg::fr::eq(other.additive_constant, barretenberg::fr::zero)) {
             additive_multiplier = barretenberg::fr::invert(other.additive_constant);
         }
         barretenberg::fr::__mul(additive_constant, additive_multiplier, result.additive_constant);
         barretenberg::fr::__mul(multiplicative_constant, additive_multiplier, result.multiplicative_constant);
         result.witness_index = witness_index;
-<<<<<<< HEAD
     } else if (witness_index == static_cast<uint32_t>(-1) && other.witness_index != static_cast<uint32_t>(-1)) {
-        if (!barretenberg::fr::eq(other.additive_constant, barretenberg::fr::zero())) {
-=======
-    }
-    else if (witness_index == static_cast<uint32_t>(-1) && other.witness_index != static_cast<uint32_t>(-1))
-    {
-        if (!barretenberg::fr::eq(other.additive_constant, barretenberg::fr::zero))
-        {
->>>>>>> 64f12528
+        if (!barretenberg::fr::eq(other.additive_constant, barretenberg::fr::zero)) {
             additive_multiplier = barretenberg::fr::invert(other.additive_constant);
         }
         barretenberg::fr::__mul(additive_constant, other.additive_constant, result.additive_constant);
         barretenberg::fr::__mul(other.multiplicative_constant, additive_constant, result.multiplicative_constant);
         result.witness_index = other.witness_index;
-<<<<<<< HEAD
-    } else {
-=======
-    }
-    else
-    {
+    } else {
         barretenberg::fr::field_t left = context->get_variable(witness_index);
         barretenberg::fr::field_t right = context->get_variable(other.witness_index);
         barretenberg::fr::field_t out;
 
->>>>>>> 64f12528
         // even if LHS is constant, if divisor is not constant we need a gate to compute the inverse
         // barretenberg::fr::field_t witness_multiplier = barretenberg::fr::invert(other.witness);
         // m1.x1 + a1 / (m2.x2 + a2) = x3
@@ -444,13 +275,8 @@
         barretenberg::fr::__mul(other.multiplicative_constant, right, T1);
         barretenberg::fr::__add(T1, other.additive_constant, T1);
 
-<<<<<<< HEAD
-        result.witness = barretenberg::fr::mul(T0, barretenberg::fr::invert(T1));
-        result.witness_index = context->add_variable(result.witness);
-=======
         out = barretenberg::fr::mul(T0, barretenberg::fr::invert(T1));
         result.witness_index = ctx->add_variable(out);
->>>>>>> 64f12528
 
         // m2.x2.x3 + a2.x3 = m1.x1 + a1
         // m2.x2.x3 + a2.x3 - m1.x1 - a1 = 0
@@ -478,27 +304,11 @@
 
 template <typename ComposerContext> field_t<ComposerContext> field_t<ComposerContext>::normalize()
 {
-<<<<<<< HEAD
-    field_t<ComposerContext> result(context);
-    barretenberg::fr::__mul(witness, multiplicative_constant, result.witness);
-    barretenberg::fr::__add(result.witness, additive_constant, result.witness);
-
-    result.witness_index = context->add_variable(result.witness);
-
-    const waffle::poly_triple gate_coefficients{
-        witness_index,           witness_index,      result.witness_index,        { { 0, 0, 0, 0 } },
-        multiplicative_constant, { { 0, 0, 0, 0 } }, barretenberg::fr::neg_one(), additive_constant
-    };
-
-    context->create_poly_gate(gate_coefficients);
-=======
     if (witness_index == static_cast<uint32_t>(-1) ||
         (barretenberg::fr::eq(multiplicative_constant, barretenberg::fr::one) &&
-         barretenberg::fr::eq(additive_constant, barretenberg::fr::zero)))
-    {
+         barretenberg::fr::eq(additive_constant, barretenberg::fr::zero))) {
         return *this;
     }
->>>>>>> 64f12528
 
     field_t<ComposerContext> result(context);
     barretenberg::fr::field_t value = context->get_variable(witness_index);
@@ -518,37 +328,15 @@
     return result;
 }
 
-<<<<<<< HEAD
-template <typename ComposerContext> barretenberg::fr::field_t field_t<ComposerContext>::get()
+template <typename ComposerContext> barretenberg::fr::field_t field_t<ComposerContext>::get_value()
 {
     if (witness_index != static_cast<uint32_t>(-1)) {
-        return witness;
-    } else {
-        return additive_constant;
-    }
-}
-// template <typename ComposerContext>
-// field_t<ComposerContext> field_t<ComposerContext>::operator/(const field_t &other)
-// {
-// }
-
-} // namespace stdlib
-} // namespace plonk
-
-#endif
-=======
-template <typename ComposerContext> barretenberg::fr::field_t field_t<ComposerContext>::get_value()
-{
-    if (witness_index != static_cast<uint32_t>(-1))
-    {
         ASSERT(context != nullptr);
         return context->get_variable(witness_index);
-    }
-    else
-    {
+    } else {
         return additive_constant;
     }
 }
+
 } // namespace stdlib
-} // namespace plonk
->>>>>>> 64f12528
+} // namespace plonk