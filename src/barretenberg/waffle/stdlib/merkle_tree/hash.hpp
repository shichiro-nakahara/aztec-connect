#pragma once
<<<<<<< HEAD
#include "../../../misc_crypto/sha256/sha256.hpp"
#include "../../composer/standard_composer.hpp"
#include "../field/field.hpp"
#include "../group/group_utils.hpp"
#include "../mimc.hpp"
=======
#include "../../../misc_crypto/blake2s/blake2s.hpp"
#include "../../../misc_crypto/pedersen/pedersen.hpp"
#include "../../../misc_crypto/sha256/sha256.hpp"
#include "../byte_array/byte_array.hpp"
#include "../crypto/hash/blake2s.hpp"
#include "../crypto/hash/sha256.hpp"
>>>>>>> 449a7049
#include <iomanip>
#include <iostream>
#include <vector>

namespace plonk {
namespace stdlib {
namespace merkle_tree {

inline bool isLittleEndian()
{
    constexpr int num = 42;
    return (*(char*)&num == 42);
}

<<<<<<< HEAD
inline barretenberg::fr sha256(std::string const& input)
{
    /*
    std::vector<unsigned char> src(input.size() * 32);
    auto src_ptr = (barretenberg::fr*)&src[0];
    for (size_t i = 0; i < input.size(); ++i) {
        src_ptr[i] = input[i].from_montgomery_form();
        if (isLittleEndian()) {
            barretenberg::fr be;
            be.data[0] = __builtin_bswap64(src_ptr[i].data[3]);
            be.data[1] = __builtin_bswap64(src_ptr[i].data[2]);
            be.data[2] = __builtin_bswap64(src_ptr[i].data[1]);
            be.data[3] = __builtin_bswap64(src_ptr[i].data[0]);
            src_ptr[i] = be;
        }
        // TODO: Reverse machine words on BE?
    }
    */
    std::vector<uint8_t> inputv(input.begin(), input.end());
    std::vector<uint8_t> output = sha256::sha256(inputv);
    barretenberg::fr result = barretenberg::fr::zero();
=======
template <typename ComposerContext> inline field_t<ComposerContext> hash_value(byte_array<ComposerContext> const& input)
{
    ASSERT(input.get_context() != nullptr);
    return stdlib::blake2s(input);
}

inline barretenberg::fr::field_t hash_value_native(std::string const& input)
{
    std::vector<uint8_t> inputv(input.begin(), input.end());
    // std::vector<uint8_t> output = blake2::blake2s(inputv);
    std::vector<uint8_t> output = blake2::blake2s(inputv);
    barretenberg::fr::field_t result = barretenberg::fr::zero;
>>>>>>> 449a7049
    if (isLittleEndian()) {
        result.data[0] = __builtin_bswap64(*(uint64_t*)&output[24]);
        result.data[1] = __builtin_bswap64(*(uint64_t*)&output[16]);
        result.data[2] = __builtin_bswap64(*(uint64_t*)&output[8]);
        result.data[3] = __builtin_bswap64(*(uint64_t*)&output[0]);
    } else {
        result.data[0] = *(uint64_t*)&output[24];
        result.data[1] = *(uint64_t*)&output[16];
        result.data[2] = *(uint64_t*)&output[8];
        result.data[3] = *(uint64_t*)&output[0];
    }
    return result.to_montgomery_form();
}

<<<<<<< HEAD
inline barretenberg::fr hash(std::vector<barretenberg::fr> const& input)
=======
inline barretenberg::fr::field_t compress_native(std::vector<barretenberg::fr::field_t> const& input)
>>>>>>> 449a7049
{
    return crypto::pedersen::compress_native(input[0], input[1]);
}

<<<<<<< HEAD
// inline barretenberg::fr hash(std::vector<barretenberg::fr> const& input)
// {
//     waffle::StandardComposer throw_away_composer;
//     std::vector<field_t<waffle::StandardComposer>> inputs;
//     std::transform(input.begin(), input.end(), std::back_inserter(inputs), [&](auto const& v) {
//         return field_t<waffle::StandardComposer>(witness_t(&throw_away_composer, v));
//     });
//     return stdlib::mimc7<waffle::StandardComposer>(inputs).get_value();
// }

=======
>>>>>>> 449a7049
} // namespace merkle_tree
} // namespace stdlib
} // namespace plonk<|MERGE_RESOLUTION|>--- conflicted
+++ resolved
@@ -1,18 +1,10 @@
 #pragma once
-<<<<<<< HEAD
-#include "../../../misc_crypto/sha256/sha256.hpp"
-#include "../../composer/standard_composer.hpp"
-#include "../field/field.hpp"
-#include "../group/group_utils.hpp"
-#include "../mimc.hpp"
-=======
 #include "../../../misc_crypto/blake2s/blake2s.hpp"
 #include "../../../misc_crypto/pedersen/pedersen.hpp"
 #include "../../../misc_crypto/sha256/sha256.hpp"
 #include "../byte_array/byte_array.hpp"
 #include "../crypto/hash/blake2s.hpp"
 #include "../crypto/hash/sha256.hpp"
->>>>>>> 449a7049
 #include <iomanip>
 #include <iostream>
 #include <vector>
@@ -27,42 +19,18 @@
     return (*(char*)&num == 42);
 }
 
-<<<<<<< HEAD
-inline barretenberg::fr sha256(std::string const& input)
-{
-    /*
-    std::vector<unsigned char> src(input.size() * 32);
-    auto src_ptr = (barretenberg::fr*)&src[0];
-    for (size_t i = 0; i < input.size(); ++i) {
-        src_ptr[i] = input[i].from_montgomery_form();
-        if (isLittleEndian()) {
-            barretenberg::fr be;
-            be.data[0] = __builtin_bswap64(src_ptr[i].data[3]);
-            be.data[1] = __builtin_bswap64(src_ptr[i].data[2]);
-            be.data[2] = __builtin_bswap64(src_ptr[i].data[1]);
-            be.data[3] = __builtin_bswap64(src_ptr[i].data[0]);
-            src_ptr[i] = be;
-        }
-        // TODO: Reverse machine words on BE?
-    }
-    */
-    std::vector<uint8_t> inputv(input.begin(), input.end());
-    std::vector<uint8_t> output = sha256::sha256(inputv);
-    barretenberg::fr result = barretenberg::fr::zero();
-=======
 template <typename ComposerContext> inline field_t<ComposerContext> hash_value(byte_array<ComposerContext> const& input)
 {
     ASSERT(input.get_context() != nullptr);
     return stdlib::blake2s(input);
 }
 
-inline barretenberg::fr::field_t hash_value_native(std::string const& input)
+inline barretenberg::fr hash_value_native(std::string const& input)
 {
     std::vector<uint8_t> inputv(input.begin(), input.end());
     // std::vector<uint8_t> output = blake2::blake2s(inputv);
     std::vector<uint8_t> output = blake2::blake2s(inputv);
-    barretenberg::fr::field_t result = barretenberg::fr::zero;
->>>>>>> 449a7049
+    barretenberg::fr result = barretenberg::fr::zero();
     if (isLittleEndian()) {
         result.data[0] = __builtin_bswap64(*(uint64_t*)&output[24]);
         result.data[1] = __builtin_bswap64(*(uint64_t*)&output[16]);
@@ -77,28 +45,11 @@
     return result.to_montgomery_form();
 }
 
-<<<<<<< HEAD
-inline barretenberg::fr hash(std::vector<barretenberg::fr> const& input)
-=======
-inline barretenberg::fr::field_t compress_native(std::vector<barretenberg::fr::field_t> const& input)
->>>>>>> 449a7049
+inline barretenberg::fr compress_native(std::vector<barretenberg::fr> const& input)
 {
     return crypto::pedersen::compress_native(input[0], input[1]);
 }
 
-<<<<<<< HEAD
-// inline barretenberg::fr hash(std::vector<barretenberg::fr> const& input)
-// {
-//     waffle::StandardComposer throw_away_composer;
-//     std::vector<field_t<waffle::StandardComposer>> inputs;
-//     std::transform(input.begin(), input.end(), std::back_inserter(inputs), [&](auto const& v) {
-//         return field_t<waffle::StandardComposer>(witness_t(&throw_away_composer, v));
-//     });
-//     return stdlib::mimc7<waffle::StandardComposer>(inputs).get_value();
-// }
-
-=======
->>>>>>> 449a7049
 } // namespace merkle_tree
 } // namespace stdlib
 } // namespace plonk