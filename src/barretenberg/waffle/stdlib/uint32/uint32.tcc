--- conflicted
+++ resolved
@@ -48,8 +48,7 @@
     ComposerContext* ctx = (context == nullptr) ? right.context : context;
     uint32<ComposerContext> result(*this);
     result.context = ctx;
-    for (size_t i = 0; i < 32; ++i)
-    {
+    for (size_t i = 0; i < 32; ++i) {
         result.queued_logic_operation.operand_wires[i] = bool_t<ComposerContext>(right.bool_wires[i]);
     }
     result.queued_logic_operation.method = wire_logic_op;
@@ -87,23 +86,11 @@
      **/
     // TODO: We could remove the +1 extra gate if we could tap the *previous* gate in the circuit...
     // OR: start in reverse order :/
-<<<<<<< HEAD
-    for (size_t i = 0; i < 32; ++i) {
-        result.field_wires[i] = wire_logic_op(left.field_wires[i], right.field_wires[i]);
-        if (ctx->supports_feature(waffle::ComposerBase::Features::EXTENDED_ARITHMETISATION)) {
-            if (i > 0) {
-                result.accumulators[i] = result.accumulators[i - 1] + (const_multiplier * result.field_wires[i]);
-            } else {
-                result.accumulators[0] = field_t<ComposerContext>(result.field_wires[i]);
-            }
-            const_multiplier = const_multiplier + const_multiplier;
-=======
     maximum_value = 0;
     field_t<ComposerContext> const_mul(context, barretenberg::fr::one);
     field_t<ComposerContext> accumulator(context, barretenberg::fr::zero);
 
-    for (size_t i = 0; i < 32; ++i)
-    {
+    for (size_t i = 0; i < 32; ++i) {
         // this is very hacky at the moment!
         // We can combine a logic operation on a single bit, with an accumulation of that bit into a sum.
         // But to get the optimizer to pick this up, we need to interleave bit accumulations between logic ops in the
@@ -112,16 +99,12 @@
         // TODO: We should improve the optimizer to pick up on this pattern without needing this peculiar interleaving
         // nonsense (right now the optimizer is rather simple, and will only investigate adjacent gates to see if an
         // addition gate can be elided out)
-        if (i == 0)
-        {
+        if (i == 0) {
             bool_wires[i] = wire_logic_op(bool_wires[i], operand_wires[i]);
             accumulator = field_t<ComposerContext>(bool_wires[i]);
-        }
-        else
-        {
+        } else {
             bool_wires[i] = wire_logic_op(bool_wires[i], operand_wires[i]);
             accumulator = accumulator + (const_mul * bool_wires[i]);
->>>>>>> 25326372
         }
         const_mul = const_mul + const_mul;
 
@@ -129,26 +112,13 @@
             (bool_wires[i].witness_index == static_cast<uint32_t>(-1)) ? bool_wires[i].get_value() : true;
         maximum_value = maximum_value + (static_cast<int_utils::uint128_t>(maximum_bool) << i);
     }
-<<<<<<< HEAD
-    result.num_witness_bits = 32;
-    if (ctx->supports_feature(waffle::ComposerBase::Features::EXTENDED_ARITHMETISATION)) {
-        result.witness = result.accumulators[31].witness;
-        result.witness_index = result.accumulators[31].witness_index;
-        result.witness_status = uint32<ComposerContext>::WitnessStatus::OK;
-    } else {
-        result.witness_status = uint32<ComposerContext>::WitnessStatus::IN_BINARY_FORM;
-=======
-    if (accumulator.witness_index == static_cast<uint32_t>(-1))
-    {
+    if (accumulator.witness_index == static_cast<uint32_t>(-1)) {
         additive_constant =
             static_cast<uint32_t>(barretenberg::fr::from_montgomery_form(accumulator.additive_constant).data[0]);
         multiplicative_constant = 1;
-    }
-    else
-    {
+    } else {
         additive_constant = 0;
         multiplicative_constant = 1;
->>>>>>> 25326372
     }
 
     witness_index = accumulator.witness_index;
@@ -179,8 +149,7 @@
     // TODO: We could remove the +1 extra gate if we could tap the *previous* gate in the circuit...
     // OR: start in reverse order :/
     field_t<ComposerContext> const_mul(context, barretenberg::fr::one);
-    for (size_t i = 0; i < 32; ++i)
-    {
+    for (size_t i = 0; i < 32; ++i) {
         bool_wires[i] = wire_logic_op(bool_wires[i], operand_wires[i]);
     }
     witness_index = static_cast<uint32_t>(-1);
@@ -196,15 +165,8 @@
     , witness_status(WitnessStatus::OK)
     , maximum_value(0)
 {
-<<<<<<< HEAD
     for (size_t i = 0; i < 32; ++i) {
-        field_wires[i] = bool_t<ComposerContext>();
-        accumulators[i] = field_t<ComposerContext>();
-=======
-    for (size_t i = 0; i < 32; ++i)
-    {
         bool_wires[i] = bool_t<ComposerContext>();
->>>>>>> 25326372
     }
 }
 
@@ -218,16 +180,8 @@
     , maximum_value(0)
 {
     ASSERT(parent_context != nullptr);
-<<<<<<< HEAD
-    field_t<ComposerContext> zero_wire = field_t<ComposerContext>(parent_context, barretenberg::fr::zero());
     for (size_t i = 0; i < 32; ++i) {
-        field_wires[i] = bool_t<ComposerContext>(parent_context, false);
-        accumulators[i] = field_t<ComposerContext>(parent_context, barretenberg::fr::zero());
-=======
-    for (size_t i = 0; i < 32; ++i)
-    {
         bool_wires[i] = bool_t<ComposerContext>(parent_context, false);
->>>>>>> 25326372
     }
 }
 
@@ -251,8 +205,7 @@
     , multiplicative_constant(1)
     , witness_status(WitnessStatus::NOT_NORMALIZED)
     , maximum_value(value)
-{
-}
+{}
 
 template <typename ComposerContext>
 uint32<ComposerContext>::uint32(ComposerContext* parent_context, const uint32_t value)
@@ -292,38 +245,26 @@
     , maximum_value(other.maximum_value)
 {
     ASSERT(context != nullptr);
-<<<<<<< HEAD
+
+    if (other.queued_logic_operation.method != nullptr) {
+        queued_logic_operation.method = other.queued_logic_operation.method;
+    }
     for (size_t i = 0; i < 32; ++i) {
-        field_wires[i] = (other.field_wires[i]);
-        accumulators[i] = (other.accumulators[i]);
-=======
-
-    if (other.queued_logic_operation.method != nullptr)
-    {
-        queued_logic_operation.method = other.queued_logic_operation.method;
-    }
-    for (size_t i = 0; i < 32; ++i)
-    {
         bool_wires[i] = (other.bool_wires[i]);
-        if (other.queued_logic_operation.method != nullptr)
-        {
+        if (other.queued_logic_operation.method != nullptr) {
             queued_logic_operation.operand_wires[i] = other.queued_logic_operation.operand_wires[i];
         }
->>>>>>> 25326372
     }
 }
 
 template <typename ComposerContext>
 uint32<ComposerContext>::uint32(uint32&& other)
     : context(other.context)
-    , witness(other.witness)
     , witness_index(other.witness_index)
     , additive_constant(other.additive_constant)
     , multiplicative_constant(other.multiplicative_constant)
     , witness_status(other.witness_status)
-    , num_witness_bits(other.num_witness_bits)
-    , field_wires(std::move(other.field_wires))
-    , accumulators(std::move(other.accumulators))
+    , maximum_value(other.maximum_value)
 {
     ASSERT(context != nullptr);
 }
@@ -337,24 +278,15 @@
     witness_status = other.witness_status;
     maximum_value = other.maximum_value;
     ASSERT(context != nullptr);
-<<<<<<< HEAD
+
+    if (other.queued_logic_operation.method != nullptr) {
+        queued_logic_operation.method = other.queued_logic_operation.method;
+    }
     for (size_t i = 0; i < 32; ++i) {
-        field_wires[i] = (other.field_wires[i]);
-        accumulators[i] = (other.accumulators[i]);
-=======
-
-    if (other.queued_logic_operation.method != nullptr)
-    {
-        queued_logic_operation.method = other.queued_logic_operation.method;
-    }
-    for (size_t i = 0; i < 32; ++i)
-    {
         bool_wires[i] = (other.bool_wires[i]);
-        if (other.queued_logic_operation.method != nullptr)
-        {
+        if (other.queued_logic_operation.method != nullptr) {
             queued_logic_operation.operand_wires[i] = other.queued_logic_operation.operand_wires[i];
         }
->>>>>>> 25326372
     }
     return *this;
 }
@@ -368,8 +300,7 @@
     witness_status = WitnessStatus::IN_BINARY_FORM;
     witness_index = static_cast<uint32_t>(-1);
     maximum_value = 0;
-    for (size_t i = 0; i < 32; ++i)
-    {
+    for (size_t i = 0; i < 32; ++i) {
         bool_wires[i] = wires[i];
     }
 }
@@ -382,16 +313,6 @@
     ASSERT(additive_constant == 0);
     ASSERT(multiplicative_constant == 1);
 
-<<<<<<< HEAD
-    // if we have advanced addition gates, this should be optimized at the composer level
-    field_t<ComposerContext> const_mul(context, barretenberg::fr::one());
-    accumulators[0] = field_wires[0];
-    const_mul = const_mul + const_mul;
-    for (size_t i = 1; i < 32; ++i) {
-        accumulators[i] = accumulators[i - 1] + (const_mul * field_wires[i]);
-        const_mul = const_mul + const_mul;
-    }
-=======
     field_t<ComposerContext> constant_multiplier(context, barretenberg::fr::one);
     field_t<ComposerContext> accumulator(context, barretenberg::fr::zero);
 
@@ -399,7 +320,6 @@
         bool maximum_bool = (wire.witness_index == static_cast<uint32_t>(-1) ? wire.get_value() : 1);
         return acc + acc + static_cast<uint64_t>(maximum_bool);
     });
->>>>>>> 25326372
 
     auto sum_wires = [&constant_multiplier](const field_t<ComposerContext>& old, const bool_t& wire) {
         field_t<ComposerContext> out = old + (constant_multiplier * wire);
@@ -420,62 +340,6 @@
 // additions.
 template <typename ComposerContext> void uint32<ComposerContext>::decompose() const
 {
-<<<<<<< HEAD
-    std::vector<bool_t<ComposerContext>> overhead_wires;
-    field_t<ComposerContext> normalized(context);
-
-    // hacky special case for constants - we don't want to add any constraints in this scenario
-    if (witness_index == static_cast<uint32_t>(-1)) {
-        for (size_t i = 0; i < 32; ++i) {
-            bool bit = static_cast<bool>((additive_constant >> i) & 1);
-            field_wires[i] = bool_t<ComposerContext>(context, bit);
-        }
-    } else {
-        normalized.witness = witness;
-        normalized.witness_index = witness_index;
-        if (additive_constant != 0 || multiplicative_constant != 1) {
-            normalized.additive_constant =
-                barretenberg::fr::to_montgomery_form({ { static_cast<uint64_t>(additive_constant), 0, 0, 0 } });
-            normalized.multiplicative_constant =
-                barretenberg::fr::to_montgomery_form({ { static_cast<uint64_t>(multiplicative_constant), 0, 0, 0 } });
-            normalized = normalized.normalize();
-        }
-        barretenberg::fr::field_t test_scalar = barretenberg::fr::from_montgomery_form(normalized.witness);
-        for (size_t i = 0; i < num_witness_bits; ++i) {
-            bool bit = get_bit(test_scalar, i);
-            if (i < 32) {
-                field_wires[i] = bool_t<ComposerContext>(witness_t(context, bit));
-            } else {
-                overhead_wires.emplace_back(bool_t<ComposerContext>(witness_t(context, bit)));
-            }
-        }
-    }
-
-    // if our uint is a constant, none of the following should add any constraints
-    field_t<ComposerContext> const_mul(context, barretenberg::fr::one());
-    accumulators[0] = field_t<ComposerContext>(field_wires[0]);
-    const_mul = const_mul + const_mul;
-    for (size_t i = 1; i < 32; ++i) {
-        accumulators[i] = accumulators[i - 1] + (const_mul * field_wires[i]);
-        const_mul = const_mul + const_mul;
-    }
-
-    if (num_witness_bits > 32) {
-        field_t<ComposerContext> overhead_accumulator = const_mul * overhead_wires[0];
-
-        const_mul = const_mul + const_mul;
-        for (size_t i = 33; i < num_witness_bits; ++i) {
-            overhead_accumulator = overhead_accumulator + (const_mul * overhead_wires[i - 32]);
-            const_mul = const_mul + const_mul;
-        }
-        if (witness_index != static_cast<uint32_t>(-1)) {
-            context->assert_equal((accumulators[31] + overhead_accumulator).witness_index, normalized.witness_index);
-        }
-    } else {
-        if (witness_index != static_cast<uint32_t>(-1)) {
-            context->assert_equal(accumulators[31].witness_index, normalized.witness_index);
-        }
-=======
     typedef bool_t<ComposerContext> bool_t;
     typedef witness_t<ComposerContext> witness_t;
 
@@ -515,13 +379,11 @@
     overhead_accumulator =
         std::accumulate(overhead_wires.begin(), overhead_wires.end(), overhead_accumulator, sum_wires);
 
-    if (accumulator.witness_index != static_cast<uint32_t>(-1))
-    {
+    if (accumulator.witness_index != static_cast<uint32_t>(-1)) {
         field_t<ComposerContext> res = accumulator + overhead_accumulator;
         field_t<ComposerContext> normalized = witness_t(context, context->get_variable(witness_index));
         normalized.witness_index = witness_index;
-        if (additive_constant != 0 || multiplicative_constant != 1)
-        {
+        if (additive_constant != 0 || multiplicative_constant != 1) {
             field_t<ComposerContext> T0 = static_cast<uint64_t>(additive_constant);
             field_t<ComposerContext> T1 = static_cast<uint64_t>(multiplicative_constant);
             normalized = (normalized * T1) + T0;
@@ -531,12 +393,9 @@
         witness_index = accumulator.witness_index;
         additive_constant = 0;
         multiplicative_constant = 1;
-    }
-    else
-    {
+    } else {
         witness_index = static_cast<uint32_t>(-1);
         additive_constant = static_cast<uint32_t>(maximum_value);
->>>>>>> 25326372
     }
 
     multiplicative_constant = 1;
@@ -545,23 +404,13 @@
 
 template <typename ComposerContext> void uint32<ComposerContext>::normalize() const
 {
-<<<<<<< HEAD
+    if (witness_status == WitnessStatus::QUEUED_LOGIC_OPERATION) {
+        internal_logic_operation_binary(queued_logic_operation.operand_wires, queued_logic_operation.method);
+        concatenate();
+    }
     if (witness_status == WitnessStatus::IN_BINARY_FORM) {
         concatenate();
-    } else if (witness_status == WitnessStatus::NOT_NORMALIZED) {
-=======
-    if (witness_status == WitnessStatus::QUEUED_LOGIC_OPERATION)
-    {
-        internal_logic_operation_binary(queued_logic_operation.operand_wires, queued_logic_operation.method);
-        concatenate();
-    }
-    if (witness_status == WitnessStatus::IN_BINARY_FORM)
-    {
-        concatenate();
-    }
-    else if (witness_status == WitnessStatus::NOT_NORMALIZED || witness_status == WitnessStatus::IN_NATIVE_FORM)
-    {
->>>>>>> 25326372
+    } else if (witness_status == WitnessStatus::NOT_NORMALIZED || witness_status == WitnessStatus::IN_NATIVE_FORM) {
         decompose();
     }
 }
@@ -572,12 +421,9 @@
     const auto get_field_element = [ctx = context](
                                        const uint32_t w_idx, const uint32_t add_const, const uint32_t mul_const) {
         field_t<ComposerContext> target;
-        if (w_idx == static_cast<uint32_t>(-1))
-        {
+        if (w_idx == static_cast<uint32_t>(-1)) {
             target = field_t<ComposerContext>(ctx, barretenberg::fr::to_montgomery_form({ { add_const, 0, 0, 0 } }));
-        }
-        else
-        {
+        } else {
             target = witness_t<ComposerContext>(ctx, ctx->get_variable(w_idx));
             target.witness_index = w_idx;
             target.additive_constant = barretenberg::fr::to_montgomery_form({ { add_const, 0, 0, 0 } });
@@ -590,16 +436,10 @@
 
 template <typename ComposerContext> void uint32<ComposerContext>::prepare_for_arithmetic_operations() const
 {
-<<<<<<< HEAD
+    if (witness_status == WitnessStatus::QUEUED_LOGIC_OPERATION) {
+        internal_logic_operation_native(queued_logic_operation.operand_wires, queued_logic_operation.method);
+    }
     if (witness_status == WitnessStatus::IN_BINARY_FORM) {
-=======
-    if (witness_status == WitnessStatus::QUEUED_LOGIC_OPERATION)
-    {
-        internal_logic_operation_native(queued_logic_operation.operand_wires, queued_logic_operation.method);
-    }
-    if (witness_status == WitnessStatus::IN_BINARY_FORM)
-    {
->>>>>>> 25326372
         concatenate();
     }
     ASSERT(witness_status == WitnessStatus::OK || witness_status == WitnessStatus::NOT_NORMALIZED ||
@@ -608,23 +448,17 @@
 
 template <typename ComposerContext> void uint32<ComposerContext>::prepare_for_logic_operations() const
 {
-<<<<<<< HEAD
-    if (witness_status == WitnessStatus::NOT_NORMALIZED) {
-=======
-    if (witness_status == WitnessStatus::QUEUED_LOGIC_OPERATION)
-    {
+    if (witness_status == WitnessStatus::QUEUED_LOGIC_OPERATION) {
         internal_logic_operation_binary(queued_logic_operation.operand_wires, queued_logic_operation.method);
     }
-    if (witness_status == WitnessStatus::NOT_NORMALIZED || witness_status == WitnessStatus::IN_NATIVE_FORM)
-    {
->>>>>>> 25326372
+    if (witness_status == WitnessStatus::NOT_NORMALIZED || witness_status == WitnessStatus::IN_NATIVE_FORM) {
         decompose();
     }
 
     ASSERT(witness_status == WitnessStatus::OK || witness_status == WitnessStatus::IN_BINARY_FORM);
 }
 
-template <typename ComposerContext> uint32<ComposerContext> uint32<ComposerContext>::operator+(const uint32& other) const
+template <typename ComposerContext> uint32<ComposerContext> uint32<ComposerContext>::operator+(const uint32& other)
 {
     prepare_for_arithmetic_operations();
     other.prepare_for_arithmetic_operations();
@@ -634,13 +468,7 @@
     uint32<ComposerContext> result = uint32<ComposerContext>(ctx);
     bool lhs_constant = witness_index == static_cast<uint32_t>(-1);
     bool rhs_constant = other.witness_index == static_cast<uint32_t>(-1);
-<<<<<<< HEAD
-
     if (!lhs_constant && !rhs_constant && (witness_index == other.witness_index)) {
-=======
-    if (!lhs_constant && !rhs_constant && (witness_index == other.witness_index))
-    {
->>>>>>> 25326372
         result = *this;
         result.multiplicative_constant *= 2;
         result.additive_constant = additive_constant + other.additive_constant;
@@ -649,18 +477,10 @@
         result.witness_status = WitnessStatus::NOT_NORMALIZED;
     } else if (lhs_constant && rhs_constant) {
         result.additive_constant = additive_constant + other.additive_constant;
-<<<<<<< HEAD
-        result.num_witness_bits = num_witness_bits + 1;
-        result.witness_status = WitnessStatus::OK;
-    } else if (!lhs_constant && rhs_constant) {
-=======
         result.witness_status = WitnessStatus::NOT_NORMALIZED;
         result.maximum_value = result.additive_constant;
         result.decompose();
-    }
-    else if (!lhs_constant && rhs_constant)
-    {
->>>>>>> 25326372
+    } else if (!lhs_constant && rhs_constant) {
         result = uint32(*this);
         result.additive_constant = additive_constant + other.additive_constant;
         result.maximum_value = (maximum_value - additive_constant) + (other.maximum_value - other.additive_constant) +
@@ -700,34 +520,18 @@
         };
         result.context->create_add_gate(gate_coefficients);
         result.witness_status = WitnessStatus::NOT_NORMALIZED;
-<<<<<<< HEAD
-        if (output_bit_length >= MAXIMUM_BIT_LENGTH) {
-=======
-
-        if (int_utils::get_msb(result.maximum_value) >= MAXIMUM_BIT_LENGTH)
-        {
->>>>>>> 25326372
+
+        if (int_utils::get_msb(result.maximum_value) >= MAXIMUM_BIT_LENGTH) {
             result.decompose();
         }
     }
     return result;
 }
 
-template <typename ComposerContext>
-uint32<ComposerContext> uint32<ComposerContext>::operator-(const uint32& other) const
+template <typename ComposerContext> uint32<ComposerContext> uint32<ComposerContext>::operator-(const uint32& other)
 {
     prepare_for_arithmetic_operations();
     other.prepare_for_arithmetic_operations();
-<<<<<<< HEAD
-    if (witness_status == WitnessStatus::NOT_NORMALIZED) {
-        decompose();
-    }
-    if (other.witness_status == WitnessStatus::NOT_NORMALIZED) {
-        other.decompose();
-    }
-=======
-
->>>>>>> 25326372
     ASSERT(context == other.context || (context != nullptr && other.context == nullptr) ||
            (context == nullptr && other.context != nullptr));
 
@@ -737,53 +541,30 @@
     bool lhs_constant = witness_index == static_cast<uint32_t>(-1);
     bool rhs_constant = other.witness_index == static_cast<uint32_t>(-1);
 
-<<<<<<< HEAD
-    if (!lhs_constant && !rhs_constant && (witness_index == other.witness_index)) {
-        result = uint32<ComposerContext>(result.context, 0);
-    } else if (lhs_constant && rhs_constant) {
-        result.additive_constant = additive_constant - other.additive_constant;
-    } else if (!lhs_constant && rhs_constant) {
-        result = *this;
-        result.additive_constant = additive_constant - other.additive_constant;
-    } else if (lhs_constant && !rhs_constant) {
-        result = *this;
-        result.additive_constant = additive_constant - other.additive_constant;
-    } else {
-=======
     size_t left_shift = int_utils::get_msb(other.maximum_value) + 1UL;
     int_utils::uint128_t negation_constant = static_cast<int_utils::uint128_t>(1UL)
                                              << static_cast<int_utils::uint128_t>(left_shift);
 
-    if (!lhs_constant && !rhs_constant && (witness_index == other.witness_index))
-    {
-        if (additive_constant == other.additive_constant && multiplicative_constant == other.multiplicative_constant)
-        {
+    if (!lhs_constant && !rhs_constant && (witness_index == other.witness_index)) {
+        if (additive_constant == other.additive_constant && multiplicative_constant == other.multiplicative_constant) {
             result = uint32<ComposerContext>(result.context, 0);
             result.witness_status = WitnessStatus::NOT_NORMALIZED;
-        }
-        else
-        {
+        } else {
             result = *this;
             result.additive_constant = additive_constant - other.additive_constant;
             result.multiplicative_constant = multiplicative_constant - other.multiplicative_constant;
             result.maximum_value = maximum_value - other.maximum_value;
         }
-    }
-    else if (lhs_constant && rhs_constant)
-    {
+    } else if (lhs_constant && rhs_constant) {
         result.additive_constant = additive_constant - other.additive_constant;
         result.maximum_value = result.additive_constant;
         result.witness_status = WitnessStatus::NOT_NORMALIZED;
-    }
-    else if (!lhs_constant && rhs_constant)
-    {
+    } else if (!lhs_constant && rhs_constant) {
         result = *this;
         result.additive_constant = additive_constant - other.additive_constant;
         result.witness_status = WitnessStatus::NOT_NORMALIZED;
         result.maximum_value = negation_constant + maximum_value - other.additive_constant;
-    }
-    else if (lhs_constant && !rhs_constant)
-    {
+    } else if (lhs_constant && !rhs_constant) {
         result = other;
         field_t<ComposerContext> normalized = witness_t<ComposerContext>(ctx, ctx->get_variable(other.witness_index));
         normalized.witness_index = other.witness_index;
@@ -804,10 +585,7 @@
         result.multiplicative_constant = 1;
         result.witness_status = WitnessStatus::NOT_NORMALIZED; // TODO: should really rename some of these methods
         result.maximum_value = negation_constant + maximum_value - other.maximum_value;
-    }
-    else
-    {
->>>>>>> 25326372
+    } else {
         result.additive_constant = 0U;
         result.multiplicative_constant = 1U;
 
@@ -837,24 +615,7 @@
     return result;
 }
 
-<<<<<<< HEAD
-// um...those constant coefficients...
-// are a bit ugly
-// e.g. (qm1.x + qc1) * (qm2.y + qc2)
-// = (qm1.qm2.xy + qm1.qc2.x + qm2.qc1.y + qc1.qc2)
-// the output of this needs to be a uint32!
-// (we know that xy is at most 64 bits, x, y at most 32 bits)
-// (we can convert qm1.qm2 to qm3*(2^32) + qm4)
-// (and therefore we only care about qm4.xy, which is now 96 bits)
-// (ditto for qm1.qc2 and qm2.qc1)
-// (qm5.x + qm6.y + qm4.xy + qm7)
-// this creates a 96 bit result
-
-template <typename ComposerContext>
-uint32<ComposerContext> uint32<ComposerContext>::operator*(const uint32& other) const
-=======
 template <typename ComposerContext> uint32<ComposerContext> uint32<ComposerContext>::operator*(const uint32& other)
->>>>>>> 25326372
 {
     prepare_for_arithmetic_operations();
     other.prepare_for_arithmetic_operations();
@@ -865,44 +626,21 @@
     bool lhs_constant = witness_index == static_cast<uint32_t>(-1);
     bool rhs_constant = other.witness_index == static_cast<uint32_t>(-1);
 
-<<<<<<< HEAD
-    // TODO: fix up bit lengths for constant terms
     if (lhs_constant && rhs_constant) {
-        result = (*this);
-        result.additive_constant = additive_constant * other.additive_constant;
-    } else if (!lhs_constant && rhs_constant) {
-        result = (*this);
-        result.additive_constant = additive_constant * other.additive_constant;
-        multiplicative_constant = multiplicative_constant * other.additive_constant;
-    } else if (lhs_constant && !rhs_constant) {
-        result = (other);
-        result.additive_constant = additive_constant * other.additive_constant;
-        multiplicative_constant = other.multiplicative_constant * additive_constant;
-    } else {
-=======
-    if (lhs_constant && rhs_constant)
-    {
         result = *this;
         result.additive_constant = additive_constant * other.additive_constant;
         result.maximum_value = result.additive_constant;
-    }
-    else if (!lhs_constant && rhs_constant)
-    {
+    } else if (!lhs_constant && rhs_constant) {
         result = (*this);
         result.additive_constant = additive_constant * other.additive_constant;
         result.multiplicative_constant = multiplicative_constant * other.additive_constant;
         result.maximum_value = maximum_value * other.additive_constant;
-    }
-    else if (lhs_constant && !rhs_constant)
-    {
+    } else if (lhs_constant && !rhs_constant) {
         result = (other);
         result.additive_constant = additive_constant * other.additive_constant;
         result.multiplicative_constant = other.multiplicative_constant * additive_constant;
         result.maximum_value = other.maximum_value * additive_constant;
-    }
-    else
-    {
->>>>>>> 25326372
+    } else {
         result.additive_constant = 0;
         result.multiplicative_constant = 1;
 
@@ -940,24 +678,14 @@
         };
         context->create_poly_gate(gate_coefficients);
         result.witness_status = WitnessStatus::NOT_NORMALIZED;
-<<<<<<< HEAD
-        if (result.num_witness_bits >= MAXIMUM_BIT_LENGTH) {
-            result.decompose();
-        }
-=======
         result.maximum_value = maximum_value * other.maximum_value;
         result.decompose();
->>>>>>> 25326372
     }
     return result;
 }
 
-<<<<<<< HEAD
-template <typename ComposerContext> uint32<ComposerContext> uint32<ComposerContext>::operator/(const uint32& other) const
-=======
 // TODO: fix this, need to test and refactor...
 template <typename ComposerContext> uint32<ComposerContext> uint32<ComposerContext>::operator/(const uint32& other)
->>>>>>> 25326372
 {
     // a / b = c
     // => c * b = a
@@ -990,19 +718,10 @@
     } else {
         // TODO: can remove this requirement with proper bigint arithmetic
         // TODO: handle constants in decomposition!
-<<<<<<< HEAD
-        if (num_witness_bits > 32) {
+        if (maximum_value > (1ULL << 32ULL)) {
             decompose();
         }
-        if (other.num_witness_bits > 32) {
-=======
-        if (maximum_value > (1ULL << 32ULL))
-        {
-            decompose();
-        }
-        if (other.maximum_value > (1ULL << 32ULL))
-        {
->>>>>>> 25326372
+        if (other.maximum_value > (1ULL << 32ULL)) {
             other.decompose();
         }
         // (m1.x + a1) = (m2.y + a2) * z
@@ -1045,23 +764,13 @@
     prepare_for_arithmetic_operations();
     other.prepare_for_arithmetic_operations();
 
-<<<<<<< HEAD
-    if (num_witness_bits > 32) {
+    if (maximum_value >= (1ULL << 32ULL)) {
         decompose();
     }
-    if (other.num_witness_bits > 32) {
-=======
-    if (maximum_value >= (1ULL << 32ULL))
-    {
+    if (other.maximum_value >= (1ULL << 32ULL)) {
         decompose();
     }
-    if (other.maximum_value >= (1ULL << 32ULL))
-    {
->>>>>>> 25326372
-        decompose();
-    }
-    if (witness_index == static_cast<uint32_t>(-1) && other.witness_index == static_cast<uint32_t>(-1))
-    {
+    if (witness_index == static_cast<uint32_t>(-1) && other.witness_index == static_cast<uint32_t>(-1)) {
         return bool_t(nullptr, additive_constant < other.additive_constant);
     }
 
@@ -1069,12 +778,9 @@
 
     const auto get_field_element = [ctx](const uint32_t w_idx, const uint32_t add_const, const uint32_t mul_const) {
         field_t<ComposerContext> target;
-        if (w_idx == static_cast<uint32_t>(-1))
-        {
+        if (w_idx == static_cast<uint32_t>(-1)) {
             target = field_t<ComposerContext>(ctx, barretenberg::fr::to_montgomery_form({ { add_const, 0, 0, 0 } }));
-        }
-        else
-        {
+        } else {
             target = witness_t<ComposerContext>(ctx, ctx->get_variable(w_idx));
             target.witness_index = w_idx;
             target.additive_constant = barretenberg::fr::to_montgomery_form({ { add_const, 0, 0, 0 } });
@@ -1122,34 +828,21 @@
     return (other <= *this);
 }
 
-<<<<<<< HEAD
+// TODO refactor, this is broken!
 template <typename ComposerContext>
 bool_t<ComposerContext> uint32<ComposerContext>::operator!=(const uint32& other) const
-=======
-// TODO refactor, this is broken!
-template <typename ComposerContext> bool_t<ComposerContext> uint32<ComposerContext>::operator!=(const uint32& other)
->>>>>>> 25326372
 {
     prepare_for_arithmetic_operations();
     other.prepare_for_arithmetic_operations();
 
-<<<<<<< HEAD
-    if (num_witness_bits > 32) {
+    if (maximum_value >= (1ULL << 32ULL)) {
         decompose();
     }
-    if (other.num_witness_bits > 32) {
-=======
-    if (maximum_value >= (1ULL << 32ULL))
-    {
+    if (other.maximum_value >= (1ULL << 32ULL)) {
         decompose();
     }
-    if (other.maximum_value >= (1ULL << 32ULL))
-    {
->>>>>>> 25326372
-        decompose();
-    }
-
-    uint32<ComposerContext> difference = operator-(other);
+
+    uint32<ComposerContext> difference = uint32(*this) - other;
     difference.decompose();
 
     field_t<ComposerContext> numerator = field_t<ComposerContext>(difference.bool_wires[31]);
@@ -1158,20 +851,10 @@
     // x * xinv - 1 = 0
     // x * xinv - (predicate) = 0
     barretenberg::fr::field_t inverse;
-<<<<<<< HEAD
-    if (barretenberg::fr::eq(numerator.witness, barretenberg::fr::zero())) {
-        inverse = barretenberg::fr::zero();
+    if (barretenberg::fr::eq(numerator.get_value(), barretenberg::fr::zero)) {
+        inverse = barretenberg::fr::zero;
     } else {
-        inverse = barretenberg::fr::invert(numerator.witness);
-=======
-    if (barretenberg::fr::eq(numerator, barretenberg::fr::zero))
-    {
-        inverse = barretenberg::fr::zero;
-    }
-    else
-    {
-        inverse = barretenberg::fr::invert(numerator);
->>>>>>> 25326372
+        inverse = barretenberg::fr::invert(numerator.get_value());
     }
     field_t<ComposerContext> denominator(witness_t(context, inverse));
 
@@ -1186,38 +869,29 @@
     return !(operator!=(other));
 }
 
-template <typename ComposerContext>
-uint32<ComposerContext> uint32<ComposerContext>::operator&(const uint32& other) const
+template <typename ComposerContext> uint32<ComposerContext> uint32<ComposerContext>::operator&(const uint32& other)
 {
     return internal_logic_operation(other, &internal_and);
 }
 
-template <typename ComposerContext>
-uint32<ComposerContext> uint32<ComposerContext>::operator^(const uint32& other) const
+template <typename ComposerContext> uint32<ComposerContext> uint32<ComposerContext>::operator^(const uint32& other)
 {
     return internal_logic_operation(other, &internal_xor);
 }
 
-template <typename ComposerContext>
-uint32<ComposerContext> uint32<ComposerContext>::operator|(const uint32& other) const
+template <typename ComposerContext> uint32<ComposerContext> uint32<ComposerContext>::operator|(const uint32& other)
 {
     return internal_logic_operation(other, &internal_or);
 }
 
-template <typename ComposerContext> uint32<ComposerContext> uint32<ComposerContext>::operator~() const
+template <typename ComposerContext> uint32<ComposerContext> uint32<ComposerContext>::operator~()
 {
     prepare_for_logic_operations();
 
     uint32<ComposerContext> result = (*this);
 
-<<<<<<< HEAD
     for (size_t i = 0; i < 32; ++i) {
-        result.field_wires[i] = ~(result.field_wires[i]);
-=======
-    for (size_t i = 0; i < 32; ++i)
-    {
         result.bool_wires[i] = ~(result.bool_wires[i]);
->>>>>>> 25326372
     }
     result.witness_status = WitnessStatus::IN_BINARY_FORM;
     return result;
@@ -1235,21 +909,11 @@
     prepare_for_logic_operations();
 
     uint32<ComposerContext> result(context);
-<<<<<<< HEAD
     for (size_t i = 0; i < 32 - shift; ++i) {
-        result.field_wires[i] = field_wires[i + shift];
+        result.bool_wires[i] = bool_wires[i + shift];
     }
     for (size_t i = 32 - shift; i < 32; ++i) {
-        result.field_wires[i] = bool_t<ComposerContext>(context, false);
-=======
-    for (size_t i = 0; i < 32 - shift; ++i)
-    {
-        result.bool_wires[i] = bool_wires[i + shift];
-    }
-    for (size_t i = 32 - shift; i < 32; ++i)
-    {
         result.bool_wires[i] = bool_t<ComposerContext>(context, false);
->>>>>>> 25326372
     }
     result.witness_status = WitnessStatus::IN_BINARY_FORM;
     result.additive_constant = 0;
@@ -1270,21 +934,11 @@
     prepare_for_logic_operations();
 
     uint32<ComposerContext> result(context);
-<<<<<<< HEAD
     for (size_t i = 0; i < shift; ++i) {
-        result.field_wires[i] = bool_t<ComposerContext>(context, false);
+        result.bool_wires[i] = bool_t<ComposerContext>(context, false);
     }
     for (size_t i = shift; i < 32; ++i) {
-        result.field_wires[i] = field_wires[i - shift];
-=======
-    for (size_t i = 0; i < shift; ++i)
-    {
-        result.bool_wires[i] = bool_t<ComposerContext>(context, false);
-    }
-    for (size_t i = shift; i < 32; ++i)
-    {
         result.bool_wires[i] = bool_wires[i - shift];
->>>>>>> 25326372
     }
     result.witness_status = WitnessStatus::IN_BINARY_FORM;
     result.additive_constant = 0;
@@ -1303,21 +957,11 @@
     prepare_for_logic_operations();
     uint32<ComposerContext> result(context);
 
-<<<<<<< HEAD
     for (size_t i = 0; i < 32 - const_rotation; ++i) {
-        result.field_wires[i] = field_wires[i + const_rotation];
+        result.bool_wires[i] = bool_wires[i + const_rotation];
     }
     for (size_t i = 0; i < const_rotation; ++i) {
-        result.field_wires[32 - const_rotation + i] = field_wires[i];
-=======
-    for (size_t i = 0; i < 32 - const_rotation; ++i)
-    {
-        result.bool_wires[i] = bool_wires[i + const_rotation];
-    }
-    for (size_t i = 0; i < const_rotation; ++i)
-    {
         result.bool_wires[32 - const_rotation + i] = bool_wires[i];
->>>>>>> 25326372
     }
     result.witness_status = WitnessStatus::IN_BINARY_FORM;
     return result;
