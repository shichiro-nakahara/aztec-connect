#pragma once

#include <numeric>
#include <vector>

#include "../../../assert.hpp"
#include "../../../curves/bn254/fr.hpp"

#include "../bool/bool.hpp"
#include "../common.hpp"
#include "../field/field.hpp"
<<<<<<< HEAD
#include <array>
=======
#include "../int_utils.hpp"
>>>>>>> 25326372

namespace plonk {
namespace stdlib {
template <typename ComposerContext> class uint32 {
  public:
    uint32();
    uint32(const uint32_t other);
    uint32(ComposerContext* parent_context);
    uint32(const witness_t<ComposerContext>& value);
    uint32(ComposerContext* parent_context, const uint32_t value);
<<<<<<< HEAD
=======
    uint32(ComposerContext* parent_context, const std::array<bool_t<ComposerContext>, 32>& wires);

>>>>>>> 25326372
    uint32(const field_t<ComposerContext>& other);
    uint32(const uint32& other);
    uint32(uint32&& other);

    ~uint32(){};

    operator field_t<ComposerContext>();

    uint32& operator=(const uint32& other);
<<<<<<< HEAD
    uint32& operator=(const uint32_t value);
    uint32& operator=(const witness_t<ComposerContext>& value);

    uint32 operator+(const uint32& other) const;
    uint32 operator-(const uint32& other) const;
    uint32 operator*(const uint32& other) const;
    uint32 operator/(const uint32& other) const;
    uint32 operator%(const uint32& other) const;
    uint32 operator&(const uint32& other) const;
    uint32 operator|(const uint32& other) const;
    uint32 operator^(const uint32& other) const;
    uint32 operator~() const;
=======

    uint32 operator+(const uint32& other);
    uint32 operator-(const uint32& other);
    uint32 operator*(const uint32& other);
    uint32 operator/(const uint32& other);
    uint32 operator%(const uint32& other);
    uint32 operator&(const uint32& other);
    uint32 operator|(const uint32& other);
    uint32 operator^(const uint32& other);
    uint32 operator~();
>>>>>>> 25326372

    uint32 operator>>(const uint32_t const_shift);
    uint32 operator<<(const uint32_t const_shift);

    uint32 ror(const uint32_t const_rotation) const;
    uint32 rol(const uint32_t const_rotation) const;

    bool_t<ComposerContext> operator>(const uint32& other) const;
    bool_t<ComposerContext> operator<(const uint32& other) const;
    bool_t<ComposerContext> operator>=(const uint32& other) const;
    bool_t<ComposerContext> operator<=(const uint32& other) const;
    bool_t<ComposerContext> operator==(const uint32& other) const;
    bool_t<ComposerContext> operator!=(const uint32& other) const;

<<<<<<< HEAD
    uint32 operator++() { return operator+(uint32(context, barretenberg::fr::one())); };
    uint32 operator--() { return operator-(uint32(context, barretenberg::fr::one())); };

    uint32 operator+=(const uint32& other) { *this = operator+(other); };
    uint32 operator-=(const uint32& other) { *this = operator-(other); };
    uint32 operator*=(const uint32& other) { *this = operator*(other); };
    uint32 operator/=(const uint32& other) { *this = operator/(other); };
    uint32 operator%=(const uint32& other) { *this = operator%(other); };
=======
    uint32 operator++()
    {
        return operator+(uint32(context, barretenberg::fr::one));
    };
    uint32 operator--()
    {
        return operator-(uint32(context, barretenberg::fr::one));
    };
    uint32 operator+=(const uint32& other)
    {
        *this = operator+(other);
    };
    uint32 operator-=(const uint32& other)
    {
        *this = operator-(other);
    };
    uint32 operator*=(const uint32& other)
    {
        *this = operator*(other);
    };
    uint32 operator/=(const uint32& other)
    {
        *this = operator/(other);
    };
    uint32 operator%=(const uint32& other)
    {
        *this = operator%(other);
    };
>>>>>>> 25326372

    uint32 operator&=(const uint32& other) { *this = operator&(other); };
    uint32 operator^=(const uint32& other) { *this = operator^(other); };
    uint32 operator|=(const uint32& other) { *this = operator|(other); };

    uint32 operator>>=(const uint32& other) { *this = operator>>(other); };
    uint32 operator<<=(const uint32& other) { *this = operator<<(other); };

    bool is_constant() const
    {
        normalize();
        return witness_index == static_cast<uint32_t>(-1);
    }

    uint32_t get_witness_index()
    {
        normalize();
        return witness_index;
    }

<<<<<<< HEAD
    uint32_t get_value() const
    {
        normalize();
        uint32_t w = static_cast<uint32_t>(barretenberg::fr::from_montgomery_form(witness).data[0]);
        return w * multiplicative_constant + additive_constant;
    }

  private:
    enum WitnessStatus { OK, NOT_NORMALIZED, IN_BINARY_FORM };
=======
    uint32_t get_value()
    {
        if (context == nullptr)
        {
            return additive_constant;
        }
        if (witness_status == IN_BINARY_FORM)
        {
            return std::accumulate(bool_wires.rbegin(), bool_wires.rend(), 0U, [](auto acc, auto wire) {
                return (acc + acc + wire.get_value());
            });
        }
        uint32_t base =
            static_cast<uint32_t>(barretenberg::fr::from_montgomery_form(context->get_variable(witness_index)).data[0]);
        return (base * multiplicative_constant + additive_constant);
    }

    uint32_t get_additive_constant() const
    {
        return additive_constant;
    }

    uint32_t get_multiplicative_constant() const
    {
        return multiplicative_constant;
    }

    ComposerContext* get_context() const
    {
        return context;
    }

    bool_t<ComposerContext> at(const size_t bit_index) const;

  private:
    enum WitnessStatus
    {
        OK,                    // has both valid binary wires, and a valid native representation
        NOT_NORMALIZED,        // has a native representation, that needs to be normalised (is > 2^32)
        IN_NATIVE_FORM,        // witness is a valid uint32, but has no binary wires
        IN_BINARY_FORM,        // only has valid binary wires, but no witness that is a fully constructed uint32
        QUEUED_LOGIC_OPERATION // we have queued up a logic operation. We can efficiently output IN_NATIVE_FORM or
                               // IN_BINARY_FORM, but not both. So we queue up the logic operation until we know whether
                               // the next operation will be native or binary
    };

    struct LogicOperation
    {
        bool_t<ComposerContext> operand_wires[32];
        bool_t<ComposerContext> (*method)(bool_t<ComposerContext>, bool_t<ComposerContext>) = nullptr;
    };
>>>>>>> 25326372

    void prepare_for_arithmetic_operations() const;
    void prepare_for_logic_operations() const;

    // TODO: change the naming scheme for this
    // 'concatenate' will use + gates to create a witness out of boolean 'field wires'
    // 'decompose' will use + and bool gates to create boolean 'field wires' from a witness
    void concatenate() const;
    void decompose() const;
    void normalize() const; // ensures uint32 both has valid binary wires and a valid witness

    uint32<ComposerContext> internal_logic_operation(
        const uint32<ComposerContext>& right,
        bool_t<ComposerContext> (*wire_logic_op)(bool_t<ComposerContext>, bool_t<ComposerContext>)) const;

    void internal_logic_operation_binary(const bool_t<ComposerContext> operand_wires[32],
                                         bool_t<ComposerContext> (*wire_logic_op)(bool_t<ComposerContext>,
                                                                                  bool_t<ComposerContext>)) const;

    void internal_logic_operation_native(const bool_t<ComposerContext> operand_wires[32],
                                         bool_t<ComposerContext> (*wire_logic_op)(bool_t<ComposerContext>,
                                                                                  bool_t<ComposerContext>)) const;

    uint32 ternary_operator(const bool_t<ComposerContext>& predicate, const uint32& lhs, const uint32& rhs);

    ComposerContext* context;
<<<<<<< HEAD
    mutable barretenberg::fr::field_t witness;
    mutable uint32_t witness_index;

    mutable uint32_t additive_constant;
    mutable uint32_t multiplicative_constant;
=======
>>>>>>> 25326372

    mutable uint32_t witness_index;
    mutable uint32_t additive_constant;
    mutable uint32_t multiplicative_constant;
    mutable WitnessStatus witness_status;
<<<<<<< HEAD
    mutable size_t num_witness_bits;

    mutable std::array<bool_t<ComposerContext>, 32> field_wires;
    mutable std::array<field_t<ComposerContext>, 32> accumulators;

    static constexpr size_t MAXIMUM_BIT_LENGTH = 110UL; // (2x + 33 = 253 => 2x = 220 => x = 110)
    const barretenberg::fr::field_t uint32_max =
        barretenberg::fr::pow_small(barretenberg::fr::add(barretenberg::fr::one(), barretenberg::fr::one()), 32);
=======
    mutable std::array<bool_t<ComposerContext>, 32> bool_wires;
    LogicOperation queued_logic_operation;

    // Tracks the maximum value that this uint32 can potentially represent. We want to be able to use 'lazy reduction'
    // techniques, whereby we only constrain the value of this object to be in the range [0, 2^{32}] only when
    // necessary. e.g. for comparisons, or logic operations. For example, consider the situation where three addition
    // operations are chained together. Instead of performing a range check on each addition sum (via calling
    // 'decompose'), we can perform a single range check on the result of the three additions. However, we now need to
    // know how many 'bits' this overloaded variable can contain (33). Which is why we have a maximum value field, so
    // that we know precisely how many bits are required to represent a given overloaded uint32
    mutable int_utils::uint128_t maximum_value;

    static constexpr size_t MAXIMUM_BIT_LENGTH = 65UL;
>>>>>>> 25326372
};

template <typename T> inline std::ostream& operator<<(std::ostream& os, uint32<T> const& v)
{
    return os << v.get_value();
}

} // namespace stdlib
} // namespace plonk

#include "./uint32.tcc"<|MERGE_RESOLUTION|>--- conflicted
+++ resolved
@@ -1,5 +1,6 @@
 #pragma once
 
+#include <array>
 #include <numeric>
 #include <vector>
 
@@ -9,11 +10,7 @@
 #include "../bool/bool.hpp"
 #include "../common.hpp"
 #include "../field/field.hpp"
-<<<<<<< HEAD
-#include <array>
-=======
 #include "../int_utils.hpp"
->>>>>>> 25326372
 
 namespace plonk {
 namespace stdlib {
@@ -24,11 +21,8 @@
     uint32(ComposerContext* parent_context);
     uint32(const witness_t<ComposerContext>& value);
     uint32(ComposerContext* parent_context, const uint32_t value);
-<<<<<<< HEAD
-=======
     uint32(ComposerContext* parent_context, const std::array<bool_t<ComposerContext>, 32>& wires);
 
->>>>>>> 25326372
     uint32(const field_t<ComposerContext>& other);
     uint32(const uint32& other);
     uint32(uint32&& other);
@@ -38,20 +32,6 @@
     operator field_t<ComposerContext>();
 
     uint32& operator=(const uint32& other);
-<<<<<<< HEAD
-    uint32& operator=(const uint32_t value);
-    uint32& operator=(const witness_t<ComposerContext>& value);
-
-    uint32 operator+(const uint32& other) const;
-    uint32 operator-(const uint32& other) const;
-    uint32 operator*(const uint32& other) const;
-    uint32 operator/(const uint32& other) const;
-    uint32 operator%(const uint32& other) const;
-    uint32 operator&(const uint32& other) const;
-    uint32 operator|(const uint32& other) const;
-    uint32 operator^(const uint32& other) const;
-    uint32 operator~() const;
-=======
 
     uint32 operator+(const uint32& other);
     uint32 operator-(const uint32& other);
@@ -62,7 +42,6 @@
     uint32 operator|(const uint32& other);
     uint32 operator^(const uint32& other);
     uint32 operator~();
->>>>>>> 25326372
 
     uint32 operator>>(const uint32_t const_shift);
     uint32 operator<<(const uint32_t const_shift);
@@ -77,45 +56,13 @@
     bool_t<ComposerContext> operator==(const uint32& other) const;
     bool_t<ComposerContext> operator!=(const uint32& other) const;
 
-<<<<<<< HEAD
-    uint32 operator++() { return operator+(uint32(context, barretenberg::fr::one())); };
-    uint32 operator--() { return operator-(uint32(context, barretenberg::fr::one())); };
-
+    uint32 operator++() { return operator+(uint32(context, barretenberg::fr::one)); };
+    uint32 operator--() { return operator-(uint32(context, barretenberg::fr::one)); };
     uint32 operator+=(const uint32& other) { *this = operator+(other); };
     uint32 operator-=(const uint32& other) { *this = operator-(other); };
     uint32 operator*=(const uint32& other) { *this = operator*(other); };
     uint32 operator/=(const uint32& other) { *this = operator/(other); };
     uint32 operator%=(const uint32& other) { *this = operator%(other); };
-=======
-    uint32 operator++()
-    {
-        return operator+(uint32(context, barretenberg::fr::one));
-    };
-    uint32 operator--()
-    {
-        return operator-(uint32(context, barretenberg::fr::one));
-    };
-    uint32 operator+=(const uint32& other)
-    {
-        *this = operator+(other);
-    };
-    uint32 operator-=(const uint32& other)
-    {
-        *this = operator-(other);
-    };
-    uint32 operator*=(const uint32& other)
-    {
-        *this = operator*(other);
-    };
-    uint32 operator/=(const uint32& other)
-    {
-        *this = operator/(other);
-    };
-    uint32 operator%=(const uint32& other)
-    {
-        *this = operator%(other);
-    };
->>>>>>> 25326372
 
     uint32 operator&=(const uint32& other) { *this = operator&(other); };
     uint32 operator^=(const uint32& other) { *this = operator^(other); };
@@ -136,25 +83,12 @@
         return witness_index;
     }
 
-<<<<<<< HEAD
     uint32_t get_value() const
     {
-        normalize();
-        uint32_t w = static_cast<uint32_t>(barretenberg::fr::from_montgomery_form(witness).data[0]);
-        return w * multiplicative_constant + additive_constant;
-    }
-
-  private:
-    enum WitnessStatus { OK, NOT_NORMALIZED, IN_BINARY_FORM };
-=======
-    uint32_t get_value()
-    {
-        if (context == nullptr)
-        {
+        if (context == nullptr) {
             return additive_constant;
         }
-        if (witness_status == IN_BINARY_FORM)
-        {
+        if (witness_status == IN_BINARY_FORM) {
             return std::accumulate(bool_wires.rbegin(), bool_wires.rend(), 0U, [](auto acc, auto wire) {
                 return (acc + acc + wire.get_value());
             });
@@ -164,26 +98,16 @@
         return (base * multiplicative_constant + additive_constant);
     }
 
-    uint32_t get_additive_constant() const
-    {
-        return additive_constant;
-    }
+    uint32_t get_additive_constant() const { return additive_constant; }
 
-    uint32_t get_multiplicative_constant() const
-    {
-        return multiplicative_constant;
-    }
+    uint32_t get_multiplicative_constant() const { return multiplicative_constant; }
 
-    ComposerContext* get_context() const
-    {
-        return context;
-    }
+    ComposerContext* get_context() const { return context; }
 
     bool_t<ComposerContext> at(const size_t bit_index) const;
 
   private:
-    enum WitnessStatus
-    {
+    enum WitnessStatus {
         OK,                    // has both valid binary wires, and a valid native representation
         NOT_NORMALIZED,        // has a native representation, that needs to be normalised (is > 2^32)
         IN_NATIVE_FORM,        // witness is a valid uint32, but has no binary wires
@@ -193,12 +117,10 @@
                                // the next operation will be native or binary
     };
 
-    struct LogicOperation
-    {
+    struct LogicOperation {
         bool_t<ComposerContext> operand_wires[32];
         bool_t<ComposerContext> (*method)(bool_t<ComposerContext>, bool_t<ComposerContext>) = nullptr;
     };
->>>>>>> 25326372
 
     void prepare_for_arithmetic_operations() const;
     void prepare_for_logic_operations() const;
@@ -225,29 +147,11 @@
     uint32 ternary_operator(const bool_t<ComposerContext>& predicate, const uint32& lhs, const uint32& rhs);
 
     ComposerContext* context;
-<<<<<<< HEAD
-    mutable barretenberg::fr::field_t witness;
-    mutable uint32_t witness_index;
-
-    mutable uint32_t additive_constant;
-    mutable uint32_t multiplicative_constant;
-=======
->>>>>>> 25326372
 
     mutable uint32_t witness_index;
     mutable uint32_t additive_constant;
     mutable uint32_t multiplicative_constant;
     mutable WitnessStatus witness_status;
-<<<<<<< HEAD
-    mutable size_t num_witness_bits;
-
-    mutable std::array<bool_t<ComposerContext>, 32> field_wires;
-    mutable std::array<field_t<ComposerContext>, 32> accumulators;
-
-    static constexpr size_t MAXIMUM_BIT_LENGTH = 110UL; // (2x + 33 = 253 => 2x = 220 => x = 110)
-    const barretenberg::fr::field_t uint32_max =
-        barretenberg::fr::pow_small(barretenberg::fr::add(barretenberg::fr::one(), barretenberg::fr::one()), 32);
-=======
     mutable std::array<bool_t<ComposerContext>, 32> bool_wires;
     LogicOperation queued_logic_operation;
 
@@ -261,7 +165,6 @@
     mutable int_utils::uint128_t maximum_value;
 
     static constexpr size_t MAXIMUM_BIT_LENGTH = 65UL;
->>>>>>> 25326372
 };
 
 template <typename T> inline std::ostream& operator<<(std::ostream& os, uint32<T> const& v)
