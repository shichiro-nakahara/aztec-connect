--- conflicted
+++ resolved
@@ -8,17 +8,8 @@
 {
 
 template <typename ComposerContext>
-<<<<<<< HEAD
-bool_t<ComposerContext>::bool_t()
-    : context(nullptr)
-    , witness(barretenberg::fr::zero())
-    , witness_bool(false)
-    , witness_inverted(false)
-    , witness_index(static_cast<uint32_t>(-1))
-=======
 bool_t<ComposerContext>::bool_t(const bool value)
     : context(nullptr), witness_bool(value), witness_inverted(false), witness_index(static_cast<uint32_t>(-1))
->>>>>>> 64f12528
 {
 }
 
@@ -33,14 +24,8 @@
 template <typename ComposerContext>
 bool_t<ComposerContext>::bool_t(const witness_t<ComposerContext>& value) : context(value.context)
 {
-<<<<<<< HEAD
-    ASSERT(context != nullptr);
-    ASSERT(barretenberg::fr::eq(value.witness, barretenberg::fr::zero()) ||
-           barretenberg::fr::eq(value.witness, barretenberg::fr::one()));
-=======
     ASSERT(barretenberg::fr::eq(value.witness, barretenberg::fr::zero) ||
            barretenberg::fr::eq(value.witness, barretenberg::fr::one));
->>>>>>> 64f12528
     witness_index = value.witness_index;
     context->create_bool_gate(witness_index);
     witness_bool = barretenberg::fr::eq(value.witness, barretenberg::fr::one);
@@ -53,10 +38,6 @@
     context = parent_context;
     witness_index = static_cast<uint32_t>(-1);
     witness_bool = value;
-<<<<<<< HEAD
-    witness = witness_bool ? barretenberg::fr::one() : barretenberg::fr::zero();
-=======
->>>>>>> 64f12528
     witness_inverted = false;
 }
 
@@ -106,13 +87,8 @@
 template <typename ComposerContext>
 bool_t<ComposerContext>& bool_t<ComposerContext>::operator=(const witness_t<ComposerContext>& other)
 {
-<<<<<<< HEAD
-    ASSERT(barretenberg::fr::eq(other.witness, barretenberg::fr::one()) ||
-           barretenberg::fr::eq(other.witness, barretenberg::fr::zero()));
-=======
     ASSERT(barretenberg::fr::eq(other.witness, barretenberg::fr::one) ||
            barretenberg::fr::eq(other.witness, barretenberg::fr::zero));
->>>>>>> 64f12528
     context = other.context;
     witness_bool = barretenberg::fr::eq(other.witness, barretenberg::fr::zero) ? false : true;
     witness_index = other.witness_index;
@@ -124,11 +100,6 @@
 template <typename ComposerContext>
 bool_t<ComposerContext> bool_t<ComposerContext>::operator&(const bool_t& other) const
 {
-<<<<<<< HEAD
-    ASSERT(context == other.context || (context == nullptr && other.context != nullptr) ||
-           (context != nullptr && other.context == nullptr));
-=======
->>>>>>> 64f12528
     bool_t<ComposerContext> result(context == nullptr ? other.context : context);
     bool left = witness_inverted ^ witness_bool;
     bool right = other.witness_inverted ^ other.witness_bool;
@@ -138,13 +109,8 @@
     if (witness_index != static_cast<uint32_t>(-1) && other.witness_index != static_cast<uint32_t>(-1))
     {
         result.witness_bool = left & right;
-<<<<<<< HEAD
-        result.witness = result.witness_bool ? barretenberg::fr::one() : barretenberg::fr::zero();
-        result.witness_index = context->add_variable(result.witness);
-=======
         barretenberg::fr::field_t value = result.witness_bool ? barretenberg::fr::one : barretenberg::fr::zero;
         result.witness_index = context->add_variable(value);
->>>>>>> 64f12528
         result.witness_inverted = false;
         // (a.b)
         // (b.(1-a))
@@ -154,19 +120,11 @@
             witness_index,
             other.witness_index,
             result.witness_index,
-<<<<<<< HEAD
-            (witness_inverted ^ other.witness_inverted) ? barretenberg::fr::neg_one() : barretenberg::fr::one(),
-            other.witness_inverted ? barretenberg::fr::one() : barretenberg::fr::zero(),
-            witness_inverted ? barretenberg::fr::one() : barretenberg::fr::zero(),
-            barretenberg::fr::neg_one(),
-            (witness_inverted & other.witness_inverted) ? barretenberg::fr::one() : barretenberg::fr::zero()
-=======
             (witness_inverted ^ other.witness_inverted) ? barretenberg::fr::neg_one() : barretenberg::fr::one,
             other.witness_inverted ? barretenberg::fr::one : barretenberg::fr::zero,
             witness_inverted ? barretenberg::fr::one : barretenberg::fr::zero,
             barretenberg::fr::neg_one(),
             (witness_inverted & other.witness_inverted) ? barretenberg::fr::one : barretenberg::fr::zero
->>>>>>> 64f12528
         };
         context->create_poly_gate(gate_coefficients);
     }
@@ -179,10 +137,6 @@
         else
         {
             result.witness_bool = false;
-<<<<<<< HEAD
-            result.witness = barretenberg::fr::zero();
-=======
->>>>>>> 64f12528
             result.witness_inverted = false;
             result.witness_index = static_cast<uint32_t>(-1);
         }
@@ -196,10 +150,6 @@
         else
         {
             result.witness_bool = false;
-<<<<<<< HEAD
-            result.witness = barretenberg::fr::zero();
-=======
->>>>>>> 64f12528
             result.witness_inverted = false;
             result.witness_index = static_cast<uint32_t>(-1);
         }
@@ -216,11 +166,6 @@
 template <typename ComposerContext>
 bool_t<ComposerContext> bool_t<ComposerContext>::operator|(const bool_t& other) const
 {
-<<<<<<< HEAD
-    ASSERT(context == other.context || (context == nullptr && other.context != nullptr) ||
-           (context != nullptr && other.context == nullptr));
-=======
->>>>>>> 64f12528
     bool_t<ComposerContext> result(context == nullptr ? other.context : context);
 
     ASSERT(result.context ||
@@ -280,10 +225,6 @@
         {
             result.witness_index = static_cast<uint32_t>(-1);
             result.witness_bool = true;
-<<<<<<< HEAD
-            result.witness = barretenberg::fr::one();
-=======
->>>>>>> 64f12528
             result.witness_inverted = false;
         }
         else
@@ -297,10 +238,6 @@
         {
             result.witness_index = static_cast<uint32_t>(-1);
             result.witness_bool = true;
-<<<<<<< HEAD
-            result.witness = barretenberg::fr::one();
-=======
->>>>>>> 64f12528
             result.witness_inverted = false;
         }
         else
@@ -319,11 +256,6 @@
 template <typename ComposerContext>
 bool_t<ComposerContext> bool_t<ComposerContext>::operator^(const bool_t& other) const
 {
-<<<<<<< HEAD
-    ASSERT(context == other.context || (context == nullptr && other.context != nullptr) ||
-           (context != nullptr && other.context == nullptr));
-=======
->>>>>>> 64f12528
     bool_t<ComposerContext> result(context == nullptr ? other.context : context);
 
     ASSERT(result.context ||
@@ -332,10 +264,7 @@
     result.witness_bool = (witness_bool ^ witness_inverted) ^ (other.witness_bool ^ other.witness_inverted);
     barretenberg::fr::field_t value = result.witness_bool ? barretenberg::fr::one : barretenberg::fr::zero;
     result.witness_inverted = false;
-<<<<<<< HEAD
-=======
-
->>>>>>> 64f12528
+
     if ((other.witness_index != static_cast<uint32_t>(-1)) && (witness_index != static_cast<uint32_t>(-1)))
     {
         result.witness_index = context->add_variable(value);
@@ -351,18 +280,6 @@
         {
             multiplicative_coefficient =
                 barretenberg::fr::add(barretenberg::fr::neg_one(), barretenberg::fr::neg_one());
-<<<<<<< HEAD
-            left_coefficient = barretenberg::fr::one();
-            right_coefficient = barretenberg::fr::one();
-            constant_coefficient = barretenberg::fr::zero();
-        }
-        else
-        {
-            multiplicative_coefficient = barretenberg::fr::add(barretenberg::fr::one(), barretenberg::fr::one());
-            left_coefficient = barretenberg::fr::neg_one();
-            right_coefficient = barretenberg::fr::neg_one();
-            constant_coefficient = barretenberg::fr::one();
-=======
             left_coefficient = barretenberg::fr::one;
             right_coefficient = barretenberg::fr::one;
             constant_coefficient = barretenberg::fr::zero;
@@ -373,7 +290,6 @@
             left_coefficient = barretenberg::fr::neg_one();
             right_coefficient = barretenberg::fr::neg_one();
             constant_coefficient = barretenberg::fr::one;
->>>>>>> 64f12528
         }
         const waffle::poly_triple gate_coefficients{
             witness_index,    other.witness_index, result.witness_index,        multiplicative_coefficient,
@@ -386,14 +302,7 @@
         // witness ^ 1 = !witness
         if (other.witness_bool ^ other.witness_inverted)
         {
-<<<<<<< HEAD
-            result.witness_index = static_cast<uint32_t>(-1);
-            result.witness_bool = false;
-            result.witness = barretenberg::fr::zero();
-            result.witness_inverted = false;
-=======
             result = !bool_t<ComposerContext>(*this);
->>>>>>> 64f12528
         }
         else
         {
@@ -404,14 +313,7 @@
     {
         if (witness_bool ^ witness_inverted)
         {
-<<<<<<< HEAD
-            result.witness_index = static_cast<uint32_t>(-1);
-            result.witness_bool = false;
-            result.witness = barretenberg::fr::zero();
-            result.witness_inverted = false;
-=======
             result = !bool_t<ComposerContext>(other);
->>>>>>> 64f12528
         }
         else
         {
@@ -436,13 +338,8 @@
 template <typename ComposerContext>
 bool_t<ComposerContext> bool_t<ComposerContext>::operator==(const bool_t& other) const
 {
-<<<<<<< HEAD
-    ASSERT(context == other.context || (context == nullptr && other.context != nullptr) ||
-           (context != nullptr && other.context == nullptr));
-=======
     ASSERT(context || other.context ||
            (witness_index == static_cast<uint32_t>(-1) && other.witness_index == static_cast<uint32_t>(-1)));
->>>>>>> 64f12528
     if ((other.witness_index == static_cast<uint32_t>(-1)) && (witness_index == static_cast<uint32_t>(-1)))
     {
         bool_t<ComposerContext> result(context == nullptr ? other.context : context);
@@ -486,31 +383,18 @@
         barretenberg::fr::field_t constant_coefficient;
         if ((witness_inverted && other.witness_inverted) || (!witness_inverted && !other.witness_inverted))
         {
-<<<<<<< HEAD
-            multiplicative_coefficient = barretenberg::fr::add(barretenberg::fr::one(), barretenberg::fr::one());
-            left_coefficient = barretenberg::fr::neg_one();
-            right_coefficient = barretenberg::fr::neg_one();
-            constant_coefficient = barretenberg::fr::one();
-=======
             multiplicative_coefficient = barretenberg::fr::add(barretenberg::fr::one, barretenberg::fr::one);
             left_coefficient = barretenberg::fr::neg_one();
             right_coefficient = barretenberg::fr::neg_one();
             constant_coefficient = barretenberg::fr::one;
->>>>>>> 64f12528
         }
         else
         {
             multiplicative_coefficient =
                 barretenberg::fr::add(barretenberg::fr::neg_one(), barretenberg::fr::neg_one());
-<<<<<<< HEAD
-            left_coefficient = barretenberg::fr::one();
-            right_coefficient = barretenberg::fr::one();
-            constant_coefficient = barretenberg::fr::zero();
-=======
             left_coefficient = barretenberg::fr::one;
             right_coefficient = barretenberg::fr::one;
             constant_coefficient = barretenberg::fr::zero;
->>>>>>> 64f12528
         }
         const waffle::poly_triple gate_coefficients{
             witness_index,    other.witness_index, result.witness_index,        multiplicative_coefficient,
@@ -520,13 +404,5 @@
         return result;
     }
 }
-<<<<<<< HEAD
-
 } // namespace stdlib
-} // namespace plonk
-
-#endif
-=======
-} // namespace stdlib
-} // namespace plonk
->>>>>>> 64f12528
+} // namespace plonk