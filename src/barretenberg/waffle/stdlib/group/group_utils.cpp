#include "./group_utils.hpp"

#include "../../../curves/grumpkin/grumpkin.hpp"

#ifndef NO_MULTITHREADING
#include <omp.h>
#endif

namespace plonk {
namespace stdlib {
namespace group_utils {
namespace {

static constexpr size_t num_generators = 128;
static constexpr size_t bit_length = 256;
static constexpr size_t quad_length = bit_length / 2;
static std::array<grumpkin::g1::affine_element, num_generators> generators;
static std::array<std::array<fixed_base_ladder, quad_length>, num_generators> ladders;
static std::array<std::array<fixed_base_ladder, quad_length>, num_generators> hash_ladders;

const auto init = []() {
    generators = grumpkin::g1::derive_generators<num_generators>();
    constexpr size_t first_generator_segment = 126;
    constexpr size_t second_generator_segment = 2;
    for (size_t i = 0; i < num_generators; ++i) {
        compute_fixed_base_ladder(generators[i], &ladders[i][0]);
    }
    for (size_t i = 0; i < num_generators / 2; ++i) {
        for (size_t j = 0; j < first_generator_segment; ++j) {
            hash_ladders[i][j] = ladders[i * 2][j + (quad_length - first_generator_segment)];
        }

        for (size_t j = 0; j < second_generator_segment; ++j) {
            hash_ladders[i][j + first_generator_segment] =
                ladders[i * 2 + 1][j + (quad_length - second_generator_segment)];
        }
    }
    return 1;
}();
} // namespace

void compute_fixed_base_ladder(const grumpkin::g1::affine_element& generator, fixed_base_ladder* ladder)
{
    grumpkin::g1::element* ladder_temp =
        static_cast<grumpkin::g1::element*>(aligned_alloc(64, sizeof(grumpkin::g1::element) * (quad_length * 2)));

    grumpkin::g1::element accumulator;
    grumpkin::g1::affine_to_jacobian(generator, accumulator);
    for (size_t i = 0; i < quad_length; ++i) {
        ladder_temp[i] = accumulator;
        grumpkin::g1::dbl(accumulator, accumulator);
        grumpkin::g1::add(accumulator, ladder_temp[i], ladder_temp[quad_length + i]);
        grumpkin::g1::dbl(accumulator, accumulator);
    }
    grumpkin::g1::batch_normalize(&ladder_temp[0], quad_length * 2);
    for (size_t i = 0; i < quad_length; ++i) {
        grumpkin::fq::__copy(ladder_temp[i].x, ladder[quad_length - 1 - i].one.x);
        grumpkin::fq::__copy(ladder_temp[i].y, ladder[quad_length - 1 - i].one.y);
        grumpkin::fq::__copy(ladder_temp[quad_length + i].x, ladder[quad_length - 1 - i].three.x);
        grumpkin::fq::__copy(ladder_temp[quad_length + i].y, ladder[quad_length - 1 - i].three.y);
    }

    grumpkin::fq::field_t eight_inverse = grumpkin::fq::invert(grumpkin::fq::to_montgomery_form({ { 8, 0, 0, 0 } }));
    std::array<grumpkin::fq::field_t, quad_length> y_denominators;
    for (size_t i = 0; i < quad_length; ++i) {

        grumpkin::fq::field_t x_beta = ladder[i].one.x;
        grumpkin::fq::field_t x_gamma = ladder[i].three.x;

        grumpkin::fq::field_t y_beta = ladder[i].one.y;
        grumpkin::fq::field_t y_gamma = ladder[i].three.y;
        grumpkin::fq::field_t x_beta_times_nine = grumpkin::fq::add(x_beta, x_beta);
        x_beta_times_nine = grumpkin::fq::add(x_beta_times_nine, x_beta_times_nine);
        x_beta_times_nine = grumpkin::fq::add(x_beta_times_nine, x_beta_times_nine);
        x_beta_times_nine = grumpkin::fq::add(x_beta_times_nine, x_beta);

        grumpkin::fq::field_t x_alpha_1 = grumpkin::fq::mul(grumpkin::fq::sub(x_gamma, x_beta), eight_inverse);
        grumpkin::fq::field_t x_alpha_2 =
            grumpkin::fq::mul(grumpkin::fq::sub(x_beta_times_nine, x_gamma), eight_inverse);

        grumpkin::fq::field_t T0 = grumpkin::fq::sub(x_beta, x_gamma);
        y_denominators[i] = (grumpkin::fq::add(grumpkin::fq::add(T0, T0), T0));

        grumpkin::fq::field_t y_alpha_1 =
            grumpkin::fq::sub(grumpkin::fq::add(grumpkin::fq::add(y_beta, y_beta), y_beta), y_gamma);
        grumpkin::fq::field_t T1 = grumpkin::fq::mul(x_gamma, y_beta);
        T1 = grumpkin::fq::add(grumpkin::fq::add(T1, T1), T1);
        grumpkin::fq::field_t y_alpha_2 = grumpkin::fq::sub(grumpkin::fq::mul(x_beta, y_gamma), T1);

        ladder[i].q_x_1 = x_alpha_1;
        ladder[i].q_x_2 = x_alpha_2;
        ladder[i].q_y_1 = y_alpha_1;
        ladder[i].q_y_2 = y_alpha_2;
    }
    grumpkin::fq::batch_invert(&y_denominators[0], quad_length);
    for (size_t i = 0; i < quad_length; ++i) {
        grumpkin::fq::__mul(ladder[i].q_y_1, y_denominators[i], ladder[i].q_y_1);
        grumpkin::fq::__mul(ladder[i].q_y_2, y_denominators[i], ladder[i].q_y_2);
    }
    free(ladder_temp);
}

const fixed_base_ladder* get_ladder(const size_t generator_index, const size_t num_bits)
{
    // find n, such that 2n + 1 >= num_bits
    size_t n;
    if (num_bits == 0) {
        n = 0;
    } else {
        n = (num_bits - 1) >> 1;
        if (((n << 1) + 1) < num_bits) {
            ++n;
        }
    }
    const fixed_base_ladder* result = &ladders[generator_index][quad_length - n - 1];
    return result;
}

const fixed_base_ladder* get_hash_ladder(const size_t generator_index, const size_t num_bits)
{
    // find n, such that 2n + 1 >= num_bits
    size_t n;
    if (num_bits == 0) {
        n = 0;
    } else {
        n = (num_bits - 1) >> 1;
        if (((n << 1) + 1) < num_bits) {
            ++n;
        }
    }
    const fixed_base_ladder* result = &hash_ladders[generator_index][quad_length - n - 1];
    return result;
}

grumpkin::g1::affine_element get_generator(const size_t generator_index)
{
    return generators[generator_index];
}

grumpkin::g1::element hash_single(const barretenberg::fr::field_t& in, const size_t hash_index)
{
    barretenberg::fr::field_t scalar_multiplier = barretenberg::fr::from_montgomery_form(in);

    constexpr size_t num_bits = 254;
    constexpr size_t num_quads_base = (num_bits - 1) >> 1;
    constexpr size_t num_quads = ((num_quads_base << 1) + 1 < num_bits) ? num_quads_base + 1 : num_quads_base;
    constexpr size_t num_wnaf_bits = (num_quads << 1) + 1;

    const plonk::stdlib::group_utils::fixed_base_ladder* ladder =
        plonk::stdlib::group_utils::get_hash_ladder(hash_index, num_bits);

    barretenberg::fr::field_t scalar_multiplier_base = barretenberg::fr::to_montgomery_form(scalar_multiplier);
    if ((scalar_multiplier.data[0] & 1) == 0) {
        barretenberg::fr::field_t two = barretenberg::fr::add(barretenberg::fr::one, barretenberg::fr::one);
        scalar_multiplier_base = barretenberg::fr::sub(scalar_multiplier_base, two);
    }
    scalar_multiplier_base = barretenberg::fr::from_montgomery_form(scalar_multiplier_base);
    uint64_t wnaf_entries[num_quads + 2] = { 0 };
    bool skew = false;
    barretenberg::wnaf::fixed_wnaf<num_wnaf_bits, 1, 2>(&scalar_multiplier_base.data[0], &wnaf_entries[0], skew, 0);

    grumpkin::g1::element accumulator;
    grumpkin::g1::affine_to_jacobian(ladder[0].one, accumulator);
    if (skew) {
        grumpkin::g1::mixed_add(
            accumulator, plonk::stdlib::group_utils::get_generator(hash_index * 2 + 1), accumulator);
    }

    for (size_t i = 0; i < num_quads; ++i) {
        uint64_t entry = wnaf_entries[i + 1];
        ;
        const grumpkin::g1::affine_element& point_to_add =
            ((entry & 0xffffff) == 1) ? ladder[i + 1].three : ladder[i + 1].one;
        uint64_t predicate = (entry >> 31U) & 1U;
        grumpkin::g1::mixed_add_or_sub(accumulator, point_to_add, accumulator, predicate);
    }
    return accumulator;
}

grumpkin::fq::field_t compress_native(const grumpkin::fq::field_t& left, const grumpkin::fq::field_t& right, const size_t hash_index)
{
<<<<<<< HEAD
#ifndef NO_MULTITHREADING
    grumpkin::fq::field_t in[2] = { left, right };
    grumpkin::g1::element out[2];
#pragma omp parallel num_threads(2)
    {
        size_t i = (size_t)omp_get_thread_num();
        out[i] = hash_single(in[i], i);
    }
    grumpkin::g1::element r;
    grumpkin::g1::add(out[0], out[1], r);
    r = grumpkin::g1::normalize(r);
    return r.x;
#else
    grumpkin::g1::element r;
    grumpkin::g1::element first = hash_single(left, 0);
    grumpkin::g1::element second = hash_single(right, 1);
    grumpkin::g1::add(first, second, r);
    r = grumpkin::g1::normalize(r);
    return r.x;
#endif
}

} // namespace group_utils
} // namespace stdlib
} // namespace plonk
=======
    grumpkin::g1::element first = hash_single(left, hash_index);
    grumpkin::g1::element second = hash_single(right, hash_index + 1);
    grumpkin::g1::add(first, second, first);
    first = grumpkin::g1::normalize(first);
    return first.x;
}


grumpkin::g1::affine_element compress_to_point_native(const grumpkin::fq::field_t& left, const grumpkin::fq::field_t& right, const size_t hash_index)
{
    grumpkin::g1::element first = hash_single(left, hash_index);
    grumpkin::g1::element second = hash_single(right, hash_index + 1);
    grumpkin::g1::add(first, second, first);
    first = grumpkin::g1::normalize(first);
    return { first.x, first.y };
}
}
}
}
>>>>>>> 629e88cd
<|MERGE_RESOLUTION|>--- conflicted
+++ resolved
@@ -177,9 +177,10 @@
     return accumulator;
 }
 
-grumpkin::fq::field_t compress_native(const grumpkin::fq::field_t& left, const grumpkin::fq::field_t& right, const size_t hash_index)
-{
-<<<<<<< HEAD
+grumpkin::fq::field_t compress_native(const grumpkin::fq::field_t& left,
+                                      const grumpkin::fq::field_t& right,
+                                      const size_t hash_index)
+{
 #ifndef NO_MULTITHREADING
     grumpkin::fq::field_t in[2] = { left, right };
     grumpkin::g1::element out[2];
@@ -202,19 +203,9 @@
 #endif
 }
 
-} // namespace group_utils
-} // namespace stdlib
-} // namespace plonk
-=======
-    grumpkin::g1::element first = hash_single(left, hash_index);
-    grumpkin::g1::element second = hash_single(right, hash_index + 1);
-    grumpkin::g1::add(first, second, first);
-    first = grumpkin::g1::normalize(first);
-    return first.x;
-}
-
-
-grumpkin::g1::affine_element compress_to_point_native(const grumpkin::fq::field_t& left, const grumpkin::fq::field_t& right, const size_t hash_index)
+grumpkin::g1::affine_element compress_to_point_native(const grumpkin::fq::field_t& left,
+                                                      const grumpkin::fq::field_t& right,
+                                                      const size_t hash_index)
 {
     grumpkin::g1::element first = hash_single(left, hash_index);
     grumpkin::g1::element second = hash_single(right, hash_index + 1);
@@ -222,7 +213,7 @@
     first = grumpkin::g1::normalize(first);
     return { first.x, first.y };
 }
-}
-}
-}
->>>>>>> 629e88cd
+
+} // namespace group_utils
+} // namespace stdlib
+} // namespace plonk