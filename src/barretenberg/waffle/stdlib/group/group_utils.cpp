#include "./group_utils.hpp"

<<<<<<< HEAD
#include "./group_utils.hpp"
=======
>>>>>>> b99e23eb
#include "../../../curves/grumpkin/grumpkin.hpp"

#ifndef NO_MULTITHREADING
#include <omp.h>
#endif

namespace plonk {
namespace stdlib {
namespace group_utils {
namespace {

static constexpr size_t num_generators = 128;
static constexpr size_t bit_length = 256;
static constexpr size_t quad_length = bit_length / 2;
static std::array<grumpkin::g1::affine_element, num_generators> generators;
static std::array<std::array<fixed_base_ladder, quad_length>, num_generators> ladders;
static std::array<std::array<fixed_base_ladder, quad_length>, num_generators> hash_ladders;

const auto init = []() {
    generators = grumpkin::g1::derive_generators<num_generators>();
    constexpr size_t first_generator_segment = 126;
    constexpr size_t second_generator_segment = 2;
    for (size_t i = 0; i < num_generators; ++i) {
        compute_fixed_base_ladder(generators[i], &ladders[i][0]);
    }
    for (size_t i = 0; i < num_generators / 2; ++i) {
        for (size_t j = 0; j < first_generator_segment; ++j) {
            hash_ladders[i][j] = ladders[i * 2][j + (quad_length - first_generator_segment)];
        }

        for (size_t j = 0; j < second_generator_segment; ++j) {
            hash_ladders[i][j + first_generator_segment] =
                ladders[i * 2 + 1][j + (quad_length - second_generator_segment)];
        }
    }
    return 1;
}();
} // namespace

void compute_fixed_base_ladder(const grumpkin::g1::affine_element& generator, fixed_base_ladder* ladder)
{
    grumpkin::g1::element* ladder_temp =
        static_cast<grumpkin::g1::element*>(aligned_alloc(64, sizeof(grumpkin::g1::element) * (quad_length * 2)));

    grumpkin::g1::element accumulator;
    grumpkin::g1::affine_to_jacobian(generator, accumulator);
    for (size_t i = 0; i < quad_length; ++i) {
        ladder_temp[i] = accumulator;
        grumpkin::g1::dbl(accumulator, accumulator);
        grumpkin::g1::add(accumulator, ladder_temp[i], ladder_temp[quad_length + i]);
        grumpkin::g1::dbl(accumulator, accumulator);
    }
    grumpkin::g1::batch_normalize(&ladder_temp[0], quad_length * 2);
    for (size_t i = 0; i < quad_length; ++i) {
        grumpkin::fq::__copy(ladder_temp[i].x, ladder[quad_length - 1 - i].one.x);
        grumpkin::fq::__copy(ladder_temp[i].y, ladder[quad_length - 1 - i].one.y);
        grumpkin::fq::__copy(ladder_temp[quad_length + i].x, ladder[quad_length - 1 - i].three.x);
        grumpkin::fq::__copy(ladder_temp[quad_length + i].y, ladder[quad_length - 1 - i].three.y);
    }

    grumpkin::fq::field_t eight_inverse = grumpkin::fq::invert(grumpkin::fq::to_montgomery_form({ { 8, 0, 0, 0 } }));
    std::array<grumpkin::fq::field_t, quad_length> y_denominators;
    for (size_t i = 0; i < quad_length; ++i) {

        grumpkin::fq::field_t x_beta = ladder[i].one.x;
        grumpkin::fq::field_t x_gamma = ladder[i].three.x;

        grumpkin::fq::field_t y_beta = ladder[i].one.y;
        grumpkin::fq::field_t y_gamma = ladder[i].three.y;
        grumpkin::fq::field_t x_beta_times_nine = grumpkin::fq::add(x_beta, x_beta);
        x_beta_times_nine = grumpkin::fq::add(x_beta_times_nine, x_beta_times_nine);
        x_beta_times_nine = grumpkin::fq::add(x_beta_times_nine, x_beta_times_nine);
        x_beta_times_nine = grumpkin::fq::add(x_beta_times_nine, x_beta);

        grumpkin::fq::field_t x_alpha_1 = grumpkin::fq::mul(grumpkin::fq::sub(x_gamma, x_beta), eight_inverse);
        grumpkin::fq::field_t x_alpha_2 =
            grumpkin::fq::mul(grumpkin::fq::sub(x_beta_times_nine, x_gamma), eight_inverse);

        grumpkin::fq::field_t T0 = grumpkin::fq::sub(x_beta, x_gamma);
        y_denominators[i] = (grumpkin::fq::add(grumpkin::fq::add(T0, T0), T0));

        grumpkin::fq::field_t y_alpha_1 =
            grumpkin::fq::sub(grumpkin::fq::add(grumpkin::fq::add(y_beta, y_beta), y_beta), y_gamma);
        grumpkin::fq::field_t T1 = grumpkin::fq::mul(x_gamma, y_beta);
        T1 = grumpkin::fq::add(grumpkin::fq::add(T1, T1), T1);
        grumpkin::fq::field_t y_alpha_2 = grumpkin::fq::sub(grumpkin::fq::mul(x_beta, y_gamma), T1);

        ladder[i].q_x_1 = x_alpha_1;
        ladder[i].q_x_2 = x_alpha_2;
        ladder[i].q_y_1 = y_alpha_1;
        ladder[i].q_y_2 = y_alpha_2;
    }
    grumpkin::fq::batch_invert(&y_denominators[0], quad_length);
    for (size_t i = 0; i < quad_length; ++i) {
        grumpkin::fq::__mul(ladder[i].q_y_1, y_denominators[i], ladder[i].q_y_1);
        grumpkin::fq::__mul(ladder[i].q_y_2, y_denominators[i], ladder[i].q_y_2);
    }
    free(ladder_temp);
}

const fixed_base_ladder* get_ladder(const size_t generator_index, const size_t num_bits)
{
    // find n, such that 2n + 1 >= num_bits
    size_t n;
    if (num_bits == 0) {
        n = 0;
    } else {
        n = (num_bits - 1) >> 1;
        if (((n << 1) + 1) < num_bits) {
            ++n;
        }
    }
    const fixed_base_ladder* result = &ladders[generator_index][quad_length - n - 1];
    return result;
}

const fixed_base_ladder* get_hash_ladder(const size_t generator_index, const size_t num_bits)
{
    // find n, such that 2n + 1 >= num_bits
    size_t n;
    if (num_bits == 0) {
        n = 0;
    } else {
        n = (num_bits - 1) >> 1;
        if (((n << 1) + 1) < num_bits) {
            ++n;
        }
    }
    const fixed_base_ladder* result = &hash_ladders[generator_index][quad_length - n - 1];
    return result;
}

grumpkin::g1::affine_element get_generator(const size_t generator_index)
{
    return generators[generator_index];
}

<<<<<<< HEAD
using namespace grumpkin;

g1::element& operator+=(g1::element& lhs, g1::element& rhs)
{
    // g1::print(lhs);
    g1::add(lhs, rhs, lhs);
    return lhs;
}

#pragma omp declare reduction(CustomSum : g1::element : omp_out += omp_in) initializer(g1::set_infinity(omp_priv))

grumpkin::g1::element hash_single(const barretenberg::fr::field_t& in, const size_t hash_index)
{
=======

grumpkin::g1::element hash_single(const barretenberg::fr::field_t& in, const size_t hash_index)
{
>>>>>>> b99e23eb
    barretenberg::fr::field_t scalar_multiplier = barretenberg::fr::from_montgomery_form(in);

    constexpr size_t num_bits = 254;
    constexpr size_t num_quads_base = (num_bits - 1) >> 1;
    constexpr size_t num_quads = ((num_quads_base << 1) + 1 < num_bits) ? num_quads_base + 1 : num_quads_base;
    constexpr size_t num_wnaf_bits = (num_quads << 1) + 1;

    const plonk::stdlib::group_utils::fixed_base_ladder* ladder =
        plonk::stdlib::group_utils::get_hash_ladder(hash_index, num_bits);
<<<<<<< HEAD
    grumpkin::g1::affine_element generator = plonk::stdlib::group_utils::get_generator(hash_index * 2 + 1);
    grumpkin::g1::element origin_points[2];
    grumpkin::g1::affine_to_jacobian(ladder[0].one, origin_points[0]);
    grumpkin::g1::mixed_add(origin_points[0], generator, origin_points[1]);
=======
>>>>>>> b99e23eb

    barretenberg::fr::field_t scalar_multiplier_base = barretenberg::fr::to_montgomery_form(scalar_multiplier);
    if ((scalar_multiplier.data[0] & 1) == 0) {
        barretenberg::fr::field_t two = barretenberg::fr::add(barretenberg::fr::one, barretenberg::fr::one);
        scalar_multiplier_base = barretenberg::fr::sub(scalar_multiplier_base, two);
    }
    scalar_multiplier_base = barretenberg::fr::from_montgomery_form(scalar_multiplier_base);
    uint64_t wnaf_entries[num_quads + 2] = { 0 };
    bool skew = false;
    barretenberg::wnaf::fixed_wnaf<num_wnaf_bits, 1, 2>(&scalar_multiplier_base.data[0], &wnaf_entries[0], skew, 0);
<<<<<<< HEAD

#ifndef NO_MULTITHREADING
    // const size_t num_threads = static_cast<size_t>(omp_get_max_threads());
    const size_t num_threads = 2;
#else
    const size_t num_threads = 1;
#endif
    g1::element accumulator;
    g1::set_infinity(accumulator);
    size_t quads_per_thread = 128 / num_threads;

#ifndef NO_MULTITHREADING
#pragma omp parallel for reduction(CustomSum : accumulator) num_threads(num_threads) firstprivate(quads_per_thread)
#endif
    for (size_t j = 0; j < num_threads; ++j) {
        size_t offset = j * quads_per_thread;
        if (j == num_threads - 1) {
            quads_per_thread -= 1;
        }
        g1::element inner_acc;
        g1::set_infinity(inner_acc);
        for (size_t i = offset; i < offset + quads_per_thread; ++i) {
            uint64_t entry = wnaf_entries[i + 1] & 0xffffff;
            grumpkin::g1::affine_element point_to_add = (entry == 1) ? ladder[i + 1].three : ladder[i + 1].one;
            uint64_t predicate = (wnaf_entries[i + 1] >> 31U) & 1U;
            if (predicate) {
                grumpkin::g1::__neg(point_to_add, point_to_add);
            }
            grumpkin::g1::mixed_add(inner_acc, point_to_add, inner_acc);
        }
        accumulator += inner_acc;
=======
    
    grumpkin::g1::element accumulator;
    grumpkin::g1::affine_to_jacobian(ladder[0].one, accumulator);
    if (skew)
    {
        grumpkin::g1::mixed_add(accumulator, plonk::stdlib::group_utils::get_generator(hash_index * 2 + 1), accumulator);
    }

    for (size_t i = 0; i < num_quads; ++i) {
        uint64_t entry = wnaf_entries[i + 1];;
        const grumpkin::g1::affine_element& point_to_add = ((entry & 0xffffff) == 1) ? ladder[i + 1].three : ladder[i + 1].one;
        uint64_t predicate = (entry >> 31U) & 1U;
        grumpkin::g1::mixed_add_or_sub(accumulator, point_to_add, accumulator, predicate);
>>>>>>> b99e23eb
    }
    return accumulator;
}

<<<<<<< HEAD
    g1::add(accumulator, (skew == true) ? origin_points[1] : origin_points[0], accumulator);
    return accumulator;
=======
grumpkin::fq::field_t compress_native(const grumpkin::fq::field_t& left, const grumpkin::fq::field_t& right)
{
    grumpkin::g1::element first = hash_single(left, 0);
    grumpkin::g1::element second = hash_single(right, 1);
    grumpkin::g1::add(first, second, first);
    first = grumpkin::g1::normalize(first);
    return first.x;
}
>>>>>>> b99e23eb
}

grumpkin::fq::field_t compress_native(const grumpkin::fq::field_t& left, const grumpkin::fq::field_t& right)
{
#ifndef NO_MULTITHREADING
    grumpkin::fq::field_t in[2] = { left, right };
    grumpkin::g1::element out[2];
#pragma omp parallel num_threads(2)
    {
        size_t i = (size_t)omp_get_thread_num();
        out[i] = hash_single(in[i], i);
    }
    grumpkin::g1::element r;
    grumpkin::g1::add(out[0], out[1], r);
    r = grumpkin::g1::normalize(r);
    return r.x;
#else
    grumpkin::g1::element r;
    grumpkin::g1::element first = hash_single(left, 0);
    grumpkin::g1::element second = hash_single(right, 1);
    grumpkin::g1::add(first, second, r);
    r = grumpkin::g1::normalize(r);
    return r.x;
#endif
}

} // namespace group_utils
} // namespace stdlib
} // namespace plonk<|MERGE_RESOLUTION|>--- conflicted
+++ resolved
@@ -1,9 +1,5 @@
 #include "./group_utils.hpp"
 
-<<<<<<< HEAD
-#include "./group_utils.hpp"
-=======
->>>>>>> b99e23eb
 #include "../../../curves/grumpkin/grumpkin.hpp"
 
 #ifndef NO_MULTITHREADING
@@ -141,25 +137,8 @@
     return generators[generator_index];
 }
 
-<<<<<<< HEAD
-using namespace grumpkin;
-
-g1::element& operator+=(g1::element& lhs, g1::element& rhs)
-{
-    // g1::print(lhs);
-    g1::add(lhs, rhs, lhs);
-    return lhs;
-}
-
-#pragma omp declare reduction(CustomSum : g1::element : omp_out += omp_in) initializer(g1::set_infinity(omp_priv))
-
 grumpkin::g1::element hash_single(const barretenberg::fr::field_t& in, const size_t hash_index)
 {
-=======
-
-grumpkin::g1::element hash_single(const barretenberg::fr::field_t& in, const size_t hash_index)
-{
->>>>>>> b99e23eb
     barretenberg::fr::field_t scalar_multiplier = barretenberg::fr::from_montgomery_form(in);
 
     constexpr size_t num_bits = 254;
@@ -169,13 +148,6 @@
 
     const plonk::stdlib::group_utils::fixed_base_ladder* ladder =
         plonk::stdlib::group_utils::get_hash_ladder(hash_index, num_bits);
-<<<<<<< HEAD
-    grumpkin::g1::affine_element generator = plonk::stdlib::group_utils::get_generator(hash_index * 2 + 1);
-    grumpkin::g1::element origin_points[2];
-    grumpkin::g1::affine_to_jacobian(ladder[0].one, origin_points[0]);
-    grumpkin::g1::mixed_add(origin_points[0], generator, origin_points[1]);
-=======
->>>>>>> b99e23eb
 
     barretenberg::fr::field_t scalar_multiplier_base = barretenberg::fr::to_montgomery_form(scalar_multiplier);
     if ((scalar_multiplier.data[0] & 1) == 0) {
@@ -186,70 +158,23 @@
     uint64_t wnaf_entries[num_quads + 2] = { 0 };
     bool skew = false;
     barretenberg::wnaf::fixed_wnaf<num_wnaf_bits, 1, 2>(&scalar_multiplier_base.data[0], &wnaf_entries[0], skew, 0);
-<<<<<<< HEAD
-
-#ifndef NO_MULTITHREADING
-    // const size_t num_threads = static_cast<size_t>(omp_get_max_threads());
-    const size_t num_threads = 2;
-#else
-    const size_t num_threads = 1;
-#endif
-    g1::element accumulator;
-    g1::set_infinity(accumulator);
-    size_t quads_per_thread = 128 / num_threads;
-
-#ifndef NO_MULTITHREADING
-#pragma omp parallel for reduction(CustomSum : accumulator) num_threads(num_threads) firstprivate(quads_per_thread)
-#endif
-    for (size_t j = 0; j < num_threads; ++j) {
-        size_t offset = j * quads_per_thread;
-        if (j == num_threads - 1) {
-            quads_per_thread -= 1;
-        }
-        g1::element inner_acc;
-        g1::set_infinity(inner_acc);
-        for (size_t i = offset; i < offset + quads_per_thread; ++i) {
-            uint64_t entry = wnaf_entries[i + 1] & 0xffffff;
-            grumpkin::g1::affine_element point_to_add = (entry == 1) ? ladder[i + 1].three : ladder[i + 1].one;
-            uint64_t predicate = (wnaf_entries[i + 1] >> 31U) & 1U;
-            if (predicate) {
-                grumpkin::g1::__neg(point_to_add, point_to_add);
-            }
-            grumpkin::g1::mixed_add(inner_acc, point_to_add, inner_acc);
-        }
-        accumulator += inner_acc;
-=======
-    
+
     grumpkin::g1::element accumulator;
     grumpkin::g1::affine_to_jacobian(ladder[0].one, accumulator);
-    if (skew)
-    {
-        grumpkin::g1::mixed_add(accumulator, plonk::stdlib::group_utils::get_generator(hash_index * 2 + 1), accumulator);
+    if (skew) {
+        grumpkin::g1::mixed_add(
+            accumulator, plonk::stdlib::group_utils::get_generator(hash_index * 2 + 1), accumulator);
     }
 
     for (size_t i = 0; i < num_quads; ++i) {
-        uint64_t entry = wnaf_entries[i + 1];;
-        const grumpkin::g1::affine_element& point_to_add = ((entry & 0xffffff) == 1) ? ladder[i + 1].three : ladder[i + 1].one;
+        uint64_t entry = wnaf_entries[i + 1];
+        ;
+        const grumpkin::g1::affine_element& point_to_add =
+            ((entry & 0xffffff) == 1) ? ladder[i + 1].three : ladder[i + 1].one;
         uint64_t predicate = (entry >> 31U) & 1U;
         grumpkin::g1::mixed_add_or_sub(accumulator, point_to_add, accumulator, predicate);
->>>>>>> b99e23eb
     }
     return accumulator;
-}
-
-<<<<<<< HEAD
-    g1::add(accumulator, (skew == true) ? origin_points[1] : origin_points[0], accumulator);
-    return accumulator;
-=======
-grumpkin::fq::field_t compress_native(const grumpkin::fq::field_t& left, const grumpkin::fq::field_t& right)
-{
-    grumpkin::g1::element first = hash_single(left, 0);
-    grumpkin::g1::element second = hash_single(right, 1);
-    grumpkin::g1::add(first, second, first);
-    first = grumpkin::g1::normalize(first);
-    return first.x;
-}
->>>>>>> b99e23eb
 }
 
 grumpkin::fq::field_t compress_native(const grumpkin::fq::field_t& left, const grumpkin::fq::field_t& right)
