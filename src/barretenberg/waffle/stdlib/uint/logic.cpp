#include "./uint.hpp"

#include "../../composer/mimc_composer.hpp"
#include "../../composer/standard_composer.hpp"
#include "../../composer/turbo_composer.hpp"

using namespace barretenberg;

namespace plonk {
namespace stdlib {

template <typename Composer, typename Native>
uint<Composer, Native> uint<Composer, Native>::operator&(const uint& other) const
{
    return logic_operator(other, LogicOp::AND);
}

template <typename Composer, typename Native>
uint<Composer, Native> uint<Composer, Native>::operator^(const uint& other) const
{
    return logic_operator(other, LogicOp::XOR);
}

template <typename Composer, typename Native>
uint<Composer, Native> uint<Composer, Native>::operator|(const uint& other) const
{
    return (*this + other) - (*this & other);
}

template <typename Composer, typename Native> uint<Composer, Native> uint<Composer, Native>::operator~() const
{
    if (!is_constant() && witness_status != WitnessStatus::NOT_NORMALIZED) {
        weak_normalize();
    }
    return uint(context, MASK) - *this;
}

template <typename Composer, typename Native>
uint<Composer, Native> uint<Composer, Native>::operator>>(const size_t shift) const
{
    if (shift >= width) {
        return uint(context, 0);
    }
    if (is_constant()) {
        return uint(context, additive_constant >> shift);
    }

    if (witness_status != WitnessStatus::OK) {
        normalize();
    }

    if (shift == 0) {
        return *this;
    }

    /**
     * bit shifts...
     *
     * We represent uints using a set of accumulating base-4 sums,
     * which adds complexity to bit shifting.
     *
     * Right shifts by even values are trivial - for a shift of 'x',
     * we return accumulator[(x - width - 1) / 2]
     *
     * Shifts by odd values are harder as we only have quads to work with.
     *
     * To recap accumulators. Our uint A can be described via a sum of its quads (a_0, ..., a_{width - 1})
     * (we use w as shorthand for 'width)
     *
     *      w - 1
     *      ===
     *      \          i
     * A =  /    a  . 4
     *      ===   i
     *     i = 0
     *
     * Our range constraint will represent A via its accumulating sums (A_0, ..., A_{w-1}), where
     *
     *         i
     *        ===
     *        \                             j
     * A   =  /    a                     . 4
     *  i     ===   ((w - 2/ 2) - i + j)
     *       j = 0
     *
     *
     * To compute (A >> x), we want the following value:
     *
     *    (w - x - 2) / 2
     *      ===
     *      \                 j
     * R =  /    a         . 4
     *      ===   (x + j)
     *     j = 0
     *
     *
     * From this, we can see that if x is even, R = A
     *                                               w - x - 1
     *
     * If x is odd, then we want to obtain the following:
     *
     *           (w - x - 2) / 2
     *             ===
     *             \                 j
     * R = b   2 . /    a         . 4
     *      x      ===   (x + j)
     *           j = 0
     *
     * Where b   is the most significant bit of A            - 4. A
     *        x                                  (x + 2) / 2       (x / 2)
     *
     * We have a special selector configuration in our arithmetic widget,
     * that will extract 6.b  from two accumulators for us.
     *                      x
     * The factor of 6 is for efficiency reasons,
     * we need to scale our other gate coefficients by 6 to accomodate this
     **/

    if ((shift & 1) == 0) {
        uint result(context);
        result.witness_index = accumulators[static_cast<size_t>(((width >> 1) - 1 - (shift >> 1)))];
        result.witness_status = WitnessStatus::WEAK_NORMALIZED;
        return result;
    }

    const uint256_t output = get_value() >> shift;

    // get accumulator index
    const size_t x = ((width >> 1) - 1 - (shift >> 1));

    // this >> shift = 2 * a[x - 1] + high bit of (a[x] - 4 * a[x - 1])
    // our add-with-bit-extract gate will pull out the high bit of ^^
    // if we place a[x] in column 3 and a[x - 1] in column 4
    // (but it actually extracts 6 * high_bit for efficiency reasons)
    // so we need to scale everything else accordingly
    const uint32_t right_index = accumulators[x];
    const uint32_t left_index = shift == 31 ? context->zero_idx : accumulators[static_cast<size_t>(x - 1)];

    const waffle::add_quad gate{
        context->zero_idx, context->add_variable(output), right_index,     left_index,          fr::zero(),
        -fr(6),   fr::zero(),           fr(12), fr::zero(),
    };

    context->create_big_add_gate_with_bit_extraction(gate);

    uint result(context);
    result.witness_index = gate.b;
    result.witness_status = WitnessStatus::WEAK_NORMALIZED;

    return result;
}

template <typename Composer, typename Native>
uint<Composer, Native> uint<Composer, Native>::operator<<(const size_t shift) const
{
    if (shift >= width) {
        return uint(context, 0);
    }

    if (is_constant()) {
        return uint(context, (additive_constant << shift) & MASK);
    }

    if (witness_status != WitnessStatus::OK) {
        normalize();
    }

    if (shift == 0) {
        return *this;
    }

    if ((shift & 1) == 0) {
<<<<<<< HEAD
        const size_t x = (shift >> 1);
        const uint32_t right_idx = accumulators[x - 1];
=======
        const uint64_t x = (shift >> 1);
        const uint32_t right_idx = accumulators[static_cast<size_t>(x - 1)];
>>>>>>> 73b14edb
        const uint32_t base_idx = witness_index;

        const uint256_t base_shift_factor = uint256_t(1) << (x * 2);
        const uint256_t right_shift_factor = uint256_t(1) << (width);

        const uint256_t output = (get_value() << shift) & MASK;

        const waffle::add_triple gate{ base_idx,
                                       right_idx,
                                       context->add_variable(output),
                                       base_shift_factor,
                                       -fr(right_shift_factor),
                                       fr::neg_one(),
                                       fr::zero() };

        context->create_add_gate(gate);

        uint result(context);
        result.witness_index = gate.c;
        result.witness_status = WitnessStatus::WEAK_NORMALIZED;
        return result;
    }

    const uint256_t output = (get_value() << shift) & MASK;

    // get accumulator index
    const size_t x = (shift >> 1);

    const uint32_t right_index = shift == 1 ? context->zero_idx : accumulators[static_cast<size_t>(x - 1)];
    const uint32_t left_index = accumulators[x];
    const uint32_t base_index = witness_index;

    const uint256_t base_shift_factor = ((uint256_t(1) << (x * 2 + 1))) * uint256_t(6);
    const uint256_t b_hi_shift_factor = CIRCUIT_UINT_MAX_PLUS_ONE;
    const uint256_t right_shift_factor = CIRCUIT_UINT_MAX_PLUS_ONE * uint256_t(12);

    fr q_1 = uint256_t(6);
    fr q_2 = base_shift_factor;
    fr q_3 = right_shift_factor;

    fr denominator = b_hi_shift_factor;
    denominator.self_neg();
    denominator = denominator.invert();

    q_1 *= denominator;
    q_2 *= denominator;
    q_3 *= denominator;

    const waffle::add_quad gate{
        context->add_variable(output), base_index, left_index,          right_index, -q_1, q_2,
        fr::zero(),           -q_3,       fr::zero(),
    };

    context->create_big_add_gate_with_bit_extraction(gate);

    uint result(context);
    result.witness_index = gate.a;
    result.witness_status = WitnessStatus::WEAK_NORMALIZED;

    return result;
}

template <typename Composer, typename Native>
uint<Composer, Native> uint<Composer, Native>::ror(const size_t target_rotation) const
{
    const size_t rotation = target_rotation & (width - 1);

    const auto rotate = [](const uint256_t input, const uint64_t rot) {
        uint256_t r0 = (input >> rot);
        uint256_t r1 = (input << (width - rot)) & MASK;
        return (rot > 0) ? (r0 + r1) : input;
    };

    if (is_constant()) {
        return uint(context, rotate(additive_constant, rotation));
    }

    if (witness_status != WitnessStatus::OK) {
        normalize();
    }

    if (rotation == 0) {
        return *this;
    }

    const uint256_t output = rotate(get_value(), rotation);

    if ((rotation & 1) == 0) {
<<<<<<< HEAD
        const size_t x = (rotation >> 1);
        const size_t pivot = ((width >> 1) - 1 - x);
        const uint32_t left_idx = accumulators[pivot];
=======
        const uint64_t x = (rotation >> 1);
        const uint64_t pivot = ((width >> 1) - 1 - x);
        const uint32_t left_idx = accumulators[static_cast<size_t>(pivot)];
>>>>>>> 73b14edb
        const uint32_t base_idx = witness_index;

        const uint256_t t0 = (1ULL << (x * 2));
        const uint256_t t1 = (1ULL << ((width >> 1) - x) * 2);
        const uint256_t t2 = t0 * t1;

        const fr left_shift_factor = fr::one() - t2;
        const fr base_shift_factor = t1;

        const waffle::add_triple gate{ base_idx,           left_idx,          context->add_variable(output),
                                       base_shift_factor,  left_shift_factor, fr::neg_one(),
                                       fr::zero() };

        context->create_add_gate(gate);

        uint result(context);
        result.witness_index = gate.c;
        result.witness_status = WitnessStatus::WEAK_NORMALIZED;
        return result;
    }

    const size_t x = (rotation >> 1) + 1;
    const size_t pivot = ((width >> 1) - 1 - x);

    const uint32_t pivot_idx = rotation == 31 ? context->zero_idx : accumulators[static_cast<size_t>(pivot)];
    const uint32_t next_pivot_idx = accumulators[static_cast<size_t>(pivot + 1)];
    const uint32_t base_idx = witness_index;

    const uint256_t out_scale_factor = uint256_t(6);
    const uint256_t base_scale_factor =
        (uint256_t(1) << ((uint256_t(width >> 1) - uint256_t(x)) << uint256_t(1)) + uint256_t(1)) * uint256_t(6);
    const uint256_t pivot_scale_factor = (uint256_t(1) << (uint256_t(width) + uint256_t(1))) * uint256_t(6);
    const uint256_t b_hi_scale_factor = (uint256_t(1) << uint256_t(width));

    fr q_1 = -fr(out_scale_factor);
    fr q_2 = base_scale_factor;
    constexpr fr twelve = fr{ 12, 0, 0, 0 }.to_montgomery_form();
    fr q_3 = twelve - pivot_scale_factor;

    fr denominator = fr::one() - b_hi_scale_factor;
    denominator = denominator.invert();

    q_1 *= denominator;
    q_2 *= denominator;
    q_3 *= denominator;

    const waffle::add_quad gate{
        context->add_variable(output), base_idx, next_pivot_idx,      pivot_idx, q_1, q_2,
        fr::zero(),           q_3,      fr::zero(),
    };

    context->create_big_add_gate_with_bit_extraction(gate);

    uint result(context);
    result.witness_index = gate.a;
    result.witness_status = WitnessStatus::WEAK_NORMALIZED;

    return result;
}

template <typename Composer, typename Native>
uint<Composer, Native> uint<Composer, Native>::rol(const size_t target_rotation) const
{
    return ror(width - (target_rotation & (width - 1)));
}

template <typename Composer, typename Native>
uint<Composer, Native> uint<Composer, Native>::logic_operator(const uint& other, const LogicOp op_type) const
{
    Composer* ctx = (context == nullptr) ? other.context : context;

    // we need to ensure that we can decompose our integers into (width / 2) quads
    // we don't need to completely normalize, however, as our quaternary decomposition will do that by default
    if (!is_constant() && witness_status == WitnessStatus::NOT_NORMALIZED) {
        weak_normalize();
    }
    if (!other.is_constant() && other.witness_status == WitnessStatus::NOT_NORMALIZED) {
        other.weak_normalize();
    }

    const uint256_t lhs = get_value();
    const uint256_t rhs = other.get_value();
    uint256_t out = 0;

    switch (op_type) {
    case AND: {
        out = lhs & rhs;
        break;
    }
    case XOR: {
        out = lhs ^ rhs;
        break;
    }
    default: {}
    }

    if (is_constant() && other.is_constant()) {
        return uint<Composer, Native>(ctx, out);
    }

    const uint32_t lhs_idx = is_constant() ? ctx->add_variable(lhs) : witness_index;
    const uint32_t rhs_idx = other.is_constant() ? ctx->add_variable(rhs) : other.witness_index;

    waffle::accumulator_triple logic_accumulators;

    switch (op_type) {
    case AND: {
        logic_accumulators = ctx->create_and_constraint(lhs_idx, rhs_idx, width);
        break;
    }
    case XOR: {
        logic_accumulators = ctx->create_xor_constraint(lhs_idx, rhs_idx, width);
        break;
    }
    default: {}
    }

    if (is_constant()) {
        const uint32_t constant_idx = ctx->put_constant_variable(additive_constant);
        ctx->assert_equal(lhs_idx, constant_idx);
    } else {
        accumulators = logic_accumulators.left;
        witness_index = accumulators[((width >> 1) - 1)];
        witness_status = WitnessStatus::OK;
    }

    if (other.is_constant()) {
        const uint32_t constant_idx = ctx->put_constant_variable(other.additive_constant);
        ctx->assert_equal(rhs_idx, constant_idx);
    } else {
        other.accumulators = logic_accumulators.right;
        other.witness_index = other.accumulators[(width >> 1) - 1];
        witness_status = WitnessStatus::OK;
    }

    uint<Composer, Native> result(ctx);
    result.accumulators = logic_accumulators.out;
    result.witness_index = result.accumulators[(width >> 1) - 1];
    result.witness_status = WitnessStatus::OK;
    return result;
}
template class uint<waffle::TurboComposer, uint8_t>;
template class uint<waffle::TurboComposer, uint16_t>;
template class uint<waffle::TurboComposer, uint32_t>;
template class uint<waffle::TurboComposer, uint64_t>;

template class uint<waffle::StandardComposer, uint8_t>;
template class uint<waffle::StandardComposer, uint16_t>;
template class uint<waffle::StandardComposer, uint32_t>;
template class uint<waffle::StandardComposer, uint64_t>;

template class uint<waffle::MiMCComposer, uint8_t>;
template class uint<waffle::MiMCComposer, uint16_t>;
template class uint<waffle::MiMCComposer, uint32_t>;
template class uint<waffle::MiMCComposer, uint64_t>;
} // namespace stdlib
} // namespace plonk<|MERGE_RESOLUTION|>--- conflicted
+++ resolved
@@ -170,13 +170,8 @@
     }
 
     if ((shift & 1) == 0) {
-<<<<<<< HEAD
         const size_t x = (shift >> 1);
         const uint32_t right_idx = accumulators[x - 1];
-=======
-        const uint64_t x = (shift >> 1);
-        const uint32_t right_idx = accumulators[static_cast<size_t>(x - 1)];
->>>>>>> 73b14edb
         const uint32_t base_idx = witness_index;
 
         const uint256_t base_shift_factor = uint256_t(1) << (x * 2);
@@ -265,15 +260,9 @@
     const uint256_t output = rotate(get_value(), rotation);
 
     if ((rotation & 1) == 0) {
-<<<<<<< HEAD
         const size_t x = (rotation >> 1);
         const size_t pivot = ((width >> 1) - 1 - x);
         const uint32_t left_idx = accumulators[pivot];
-=======
-        const uint64_t x = (rotation >> 1);
-        const uint64_t pivot = ((width >> 1) - 1 - x);
-        const uint32_t left_idx = accumulators[static_cast<size_t>(pivot)];
->>>>>>> 73b14edb
         const uint32_t base_idx = witness_index;
 
         const uint256_t t0 = (1ULL << (x * 2));
