--- conflicted
+++ resolved
@@ -109,18 +109,6 @@
     , witness_index(other.witness_index)
 {}
 
-<<<<<<< HEAD
-template <typename ComposerContext>
-uint<ComposerContext>::uint(const byte_array<ComposerContext>& other)
-    : context(other.get_context())
-    , witness_index(static_cast<uint32_t>(-1))
-    , additive_constant(0)
-    , multiplicative_constant(1)
-    , witness_status(WitnessStatus::IN_BINARY_FORM)
-    , bool_wires(other.bits().rbegin(), other.bits().rend())
-    , queued_logic_operation(bool_wires.size())
-    , maximum_value(0)
-=======
 template <typename Composer, typename Native>
 uint<Composer, Native>::uint(uint&& other)
     : context(other.context)
@@ -128,7 +116,6 @@
     , witness_status(other.witness_status)
     , accumulators(other.accumulators)
     , witness_index(other.witness_index)
->>>>>>> 9313baf8
 {}
 
 template <typename Composer, typename Native>
@@ -161,25 +148,7 @@
             bool_t<Context> bit(context, additive_constant.get_bit(i));
             bits.emplace_back(bit);
         }
-<<<<<<< HEAD
-        return target;
-    };
-    return get_field_element(witness_index, additive_constant, multiplicative_constant);
-}
-
-template <typename ComposerContext> uint<ComposerContext>::operator byte_array<ComposerContext>()
-{
-    normalize();
-    return byte_array<ComposerContext>(context, bool_wires.rbegin(), bool_wires.rend());
-}
-
-template <typename ComposerContext> void uint<ComposerContext>::prepare_for_arithmetic_operations() const
-{
-    if (witness_status == WitnessStatus::QUEUED_LOGIC_OPERATION) {
-        internal_logic_operation_native(queued_logic_operation.operand_wires, queued_logic_operation.method);
-=======
         return byte_array(context, bits);
->>>>>>> 9313baf8
     }
 
     if (witness_status == WitnessStatus::NOT_NORMALIZED) {
