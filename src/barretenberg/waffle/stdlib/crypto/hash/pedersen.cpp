--- conflicted
+++ resolved
@@ -11,10 +11,9 @@
 namespace stdlib {
 namespace pedersen {
 
-<<<<<<< HEAD
 typedef plonk::stdlib::field_t<waffle::TurboComposer> field_t;
 using namespace barretenberg;
-=======
+
 namespace {
 point add_points(const point& first, const point& second)
 {
@@ -24,7 +23,6 @@
     return { x_3, y_3 };
 }
 } // namespace
->>>>>>> 449a7049
 
 point hash_single(const field_t& in, const size_t hash_index)
 {
@@ -41,16 +39,9 @@
     constexpr size_t num_quads = ((num_quads_base << 1) + 1 < num_bits) ? num_quads_base + 1 : num_quads_base;
     constexpr size_t num_wnaf_bits = (num_quads << 1) + 1;
 
-<<<<<<< HEAD
     constexpr size_t initial_exponent = num_bits; // ((num_bits & 1) == 1) ? num_bits - 1: num_bits;
-    const plonk::stdlib::group_utils::fixed_base_ladder* ladder =
-        plonk::stdlib::group_utils::get_hash_ladder(hash_index, num_bits);
-    grumpkin::g1::affine_element generator = plonk::stdlib::group_utils::get_generator(hash_index * 2 + 1);
-=======
-    constexpr size_t initial_exponent = ((num_bits & 1) == 1) ? num_bits - 1 : num_bits;
     const crypto::pedersen::fixed_base_ladder* ladder = crypto::pedersen::get_hash_ladder(hash_index, num_bits);
     grumpkin::g1::affine_element generator = crypto::pedersen::get_generator(hash_index * 2 + 1);
->>>>>>> 449a7049
 
     grumpkin::g1::element origin_points[2];
     origin_points[0] = grumpkin::g1::element(ladder[0].one);
@@ -69,16 +60,10 @@
 
     barretenberg::wnaf::fixed_wnaf<num_wnaf_bits, 1, 2>(&scalar_multiplier_base.data[0], &wnaf_entries[0], skew, 0);
 
-<<<<<<< HEAD
     fr accumulator_offset =
         (fr::one() + fr::one()).pow(static_cast<uint64_t>(initial_exponent)).invert();
 
     fr origin_accumulators[2]{ fr::one(), accumulator_offset + fr::one() };
-=======
-    fr::field_t accumulator_offset = fr::invert(fr::pow_small(fr::add(fr::one, fr::one), initial_exponent));
-
-    fr::field_t origin_accumulators[2]{ fr::one, fr::add(accumulator_offset, fr::one) };
->>>>>>> 449a7049
 
     grumpkin::g1::element* multiplication_transcript =
         static_cast<grumpkin::g1::element*>(aligned_alloc(64, sizeof(grumpkin::g1::element) * (num_quads + 1)));
@@ -92,13 +77,8 @@
         multiplication_transcript[0] = origin_points[0];
         accumulator_transcript[0] = origin_accumulators[0];
     }
-<<<<<<< HEAD
     constexpr fr one = fr::one();
     constexpr fr three = ((one + one) + one);
-=======
-    fr::field_t one = fr::one;
-    fr::field_t three = fr::add(fr::add(one, one), one);
->>>>>>> 449a7049
 
     for (size_t i = 0; i < num_quads; ++i) {
         uint64_t entry = wnaf_entries[i + 1] & 0xffffff;
