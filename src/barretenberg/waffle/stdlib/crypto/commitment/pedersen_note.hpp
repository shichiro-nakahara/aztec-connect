#pragma once

#include "../../../composer/turbo_composer.hpp"
#include "../../field/field.hpp"
#include "../../uint/uint.hpp"
#include "../../uint32/uint32.hpp"
#include "../crypto.hpp"

#include "../../../../curves/grumpkin/grumpkin.hpp"
#include "../../group/group_utils.hpp"

namespace plonk {
namespace stdlib {
namespace pedersen_note {

struct public_note {
    point ciphertext;
};

struct private_note {
    point owner;
    uint32<waffle::TurboComposer> value;
    field_t<waffle::TurboComposer> secret;
};

struct note_triple {
    point base;
    field_t<waffle::TurboComposer> scalar;
};

template <size_t num_bits>
note_triple fixed_base_scalar_mul(const field_t<waffle::TurboComposer>& in, const size_t generator_index);

<<<<<<< HEAD
public_note encrypt_note(const private_note& plaintext);
=======
note compute_commitment(const field_t<waffle::TurboComposer>& view_key, const uint<waffle::TurboComposer, uint32_t>& value);

>>>>>>> c9a19e1e

extern template note_triple fixed_base_scalar_mul<32>(const field_t<waffle::TurboComposer>& in,
                                                      const size_t generator_index);
extern template note_triple fixed_base_scalar_mul<250>(const field_t<waffle::TurboComposer>& in,
                                                       const size_t generator_index);

} // namespace pedersen_note
} // namespace stdlib
} // namespace plonk<|MERGE_RESOLUTION|>--- conflicted
+++ resolved
@@ -3,27 +3,22 @@
 #include "../../../composer/turbo_composer.hpp"
 #include "../../field/field.hpp"
 #include "../../uint/uint.hpp"
-#include "../../uint32/uint32.hpp"
 #include "../crypto.hpp"
 
+#include "../../group/group_utils.hpp"
 #include "../../../../curves/grumpkin/grumpkin.hpp"
-#include "../../group/group_utils.hpp"
 
 namespace plonk {
 namespace stdlib {
 namespace pedersen_note {
 
-struct public_note {
+struct note
+{
     point ciphertext;
 };
 
-struct private_note {
-    point owner;
-    uint32<waffle::TurboComposer> value;
-    field_t<waffle::TurboComposer> secret;
-};
-
-struct note_triple {
+struct note_triple
+{
     point base;
     field_t<waffle::TurboComposer> scalar;
 };
@@ -31,18 +26,12 @@
 template <size_t num_bits>
 note_triple fixed_base_scalar_mul(const field_t<waffle::TurboComposer>& in, const size_t generator_index);
 
-<<<<<<< HEAD
-public_note encrypt_note(const private_note& plaintext);
-=======
 note compute_commitment(const field_t<waffle::TurboComposer>& view_key, const uint<waffle::TurboComposer, uint32_t>& value);
 
->>>>>>> c9a19e1e
 
-extern template note_triple fixed_base_scalar_mul<32>(const field_t<waffle::TurboComposer>& in,
-                                                      const size_t generator_index);
-extern template note_triple fixed_base_scalar_mul<250>(const field_t<waffle::TurboComposer>& in,
-                                                       const size_t generator_index);
+extern template note_triple fixed_base_scalar_mul<32>(const field_t<waffle::TurboComposer>& in, const size_t generator_index);
+extern template note_triple fixed_base_scalar_mul<250>(const field_t<waffle::TurboComposer>& in, const size_t generator_index);
 
-} // namespace pedersen_note
+}
 } // namespace stdlib
 } // namespace plonk