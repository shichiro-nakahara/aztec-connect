--- conflicted
+++ resolved
@@ -21,11 +21,7 @@
     barretenberg::fr::field_t const_scaling;
 };
 
-<<<<<<< HEAD
-struct mul_triple {
-=======
-struct add_quad
-{
+struct add_quad {
     uint32_t a;
     uint32_t b;
     uint32_t c;
@@ -37,9 +33,7 @@
     barretenberg::fr::field_t const_scaling;
 };
 
-struct mul_triple
-{
->>>>>>> 1ee8e7d7
+struct mul_triple {
     uint32_t a;
     uint32_t b;
     uint32_t c;
@@ -59,11 +53,7 @@
     barretenberg::fr::field_t q_c;
 };
 
-<<<<<<< HEAD
-class ComposerBase {
-=======
-struct fixed_group_add_quad
-{
+struct fixed_group_add_quad {
     uint32_t a;
     uint32_t b;
     uint32_t c;
@@ -74,17 +64,14 @@
     barretenberg::fr::field_t q_y_2;
 };
 
-struct fixed_group_init_quad
-{
+struct fixed_group_init_quad {
     barretenberg::fr::field_t q_x_1;
     barretenberg::fr::field_t q_x_2;
     barretenberg::fr::field_t q_y_1;
     barretenberg::fr::field_t q_y_2;
 };
 
-class ComposerBase
-{
->>>>>>> 1ee8e7d7
+class ComposerBase {
   public:
     enum Features {
         SAD_TROMBONE = 0x00,
@@ -109,21 +96,8 @@
         FIXED_RIGHT_WIRE = 0x400,
         FIXED_OUTPUT_WIRE = 0x800,
     };
-<<<<<<< HEAD
-    enum WireType { LEFT = 0U, RIGHT = (1U << 30U), OUTPUT = (1U << 31U), NULL_WIRE };
+    enum WireType { LEFT = 0U, RIGHT = (1U << 30U), OUTPUT = (1U << 31U), FOURTH = 0xc0000000, NULL_WIRE };
     struct epicycle {
-=======
-    enum WireType
-    {
-        LEFT = 0U,
-        RIGHT = (1U << 30U),
-        OUTPUT = (1U << 31U),
-        FOURTH = 0xc0000000,
-        NULL_WIRE
-    };
-    struct epicycle
-    {
->>>>>>> 1ee8e7d7
         uint32_t gate_index;
         WireType wire_type;
 
@@ -191,66 +165,54 @@
         return static_cast<uint32_t>(variables.size()) - 1U;
     }
 
-    virtual void assert_equal(const uint32_t a_idx, const uint32_t b_idx) = 0;
-
-    template <size_t program_width>
-    void compute_sigma_permutations(proving_key* key)
-    {
-<<<<<<< HEAD
-        // create basic 'identity' permutation
-        output_state.sigma_1_mapping.reserve(output_state.n);
-        output_state.sigma_2_mapping.reserve(output_state.n);
-        output_state.sigma_3_mapping.reserve(output_state.n);
-        for (size_t i = 0; i < output_state.n; ++i) {
-            output_state.sigma_1_mapping.emplace_back(static_cast<uint32_t>(i));
-            output_state.sigma_2_mapping.emplace_back(static_cast<uint32_t>(i) + (1U << 30U));
-            output_state.sigma_3_mapping.emplace_back(static_cast<uint32_t>(i) + (1U << 31U));
-        }
-
-        uint32_t* sigmas[3]{ &output_state.sigma_1_mapping[0],
-                             &output_state.sigma_2_mapping[0],
-                             &output_state.sigma_3_mapping[0] };
-
-        for (size_t i = 0; i < wire_epicycles.size(); ++i) {
-            // each index in 'wire_epicycles' corresponds to a variable
-            // the contents of 'wire_epicycles[i]' is a vector, that contains a list
-            // of the gates that this variable is involved in
-            for (size_t j = 0; j < wire_epicycles[i].size(); ++j) {
-=======
+    void assert_equal(const uint32_t a_idx, const uint32_t b_idx)
+    {
+        ASSERT(barretenberg::fr::eq(variables[a_idx], variables[b_idx]));
+
+        for (size_t i = 0; i < wire_epicycles[b_idx].size(); ++i) {
+            wire_epicycles[a_idx].emplace_back(wire_epicycles[b_idx][i]);
+            if (wire_epicycles[b_idx][i].wire_type == WireType::LEFT) {
+                w_l[wire_epicycles[b_idx][i].gate_index] = a_idx;
+            } else if (wire_epicycles[b_idx][i].wire_type == WireType::RIGHT) {
+                w_r[wire_epicycles[b_idx][i].gate_index] = a_idx;
+            } else {
+                w_o[wire_epicycles[b_idx][i].gate_index] = a_idx;
+            }
+        }
+        wire_epicycles[b_idx] = std::vector<epicycle>();
+    }
+
+    template <size_t program_width> void compute_sigma_permutations(proving_key* key)
+    {
         std::array<std::vector<uint32_t>, program_width> sigma_mappings;
         std::array<uint32_t, 4> wire_offsets{ 0U, 0x40000000, 0x80000000, 0xc0000000 };
 
-        for (size_t i = 0; i < program_width; ++i)
-        {
+        for (size_t i = 0; i < program_width; ++i) {
             sigma_mappings[i].reserve(key->n);
         }
-        for (size_t i = 0; i < program_width; ++i)
-        {
-            for (size_t j = 0; j < key->n; ++j)
-            {
+        for (size_t i = 0; i < program_width; ++i) {
+            for (size_t j = 0; j < key->n; ++j) {
                 sigma_mappings[i].emplace_back(j + wire_offsets[i]);
             }
         }
-        for (size_t i = 0; i < wire_epicycles.size(); ++i)
-        {
-            for (size_t j = 0; j < wire_epicycles[i].size(); ++j)
-            {
->>>>>>> 1ee8e7d7
+        for (size_t i = 0; i < wire_epicycles.size(); ++i) {
+            for (size_t j = 0; j < wire_epicycles[i].size(); ++j) {
                 epicycle current_epicycle = wire_epicycles[i][j];
                 size_t epicycle_index = j == wire_epicycles[i].size() - 1 ? 0 : j + 1;
                 epicycle next_epicycle = wire_epicycles[i][epicycle_index];
                 sigma_mappings[static_cast<uint32_t>(current_epicycle.wire_type) >> 30U][current_epicycle.gate_index] =
-                    next_epicycle.gate_index + static_cast<uint32_t>(next_epicycle.wire_type);   
+                    next_epicycle.gate_index + static_cast<uint32_t>(next_epicycle.wire_type);
             }
         }
-    
-        for (size_t i = 0; i < program_width; ++i)
-        {
+
+        for (size_t i = 0; i < program_width; ++i) {
             std::string index = std::to_string(i + 1);
             barretenberg::polynomial sigma_polynomial(key->n);
-            compute_permutation_lagrange_base_single<standard_settings>(sigma_polynomial, sigma_mappings[i], key->small_domain);
+            compute_permutation_lagrange_base_single<standard_settings>(
+                sigma_polynomial, sigma_mappings[i], key->small_domain);
             barretenberg::polynomial sigma_polynomial_lagrange_base(sigma_polynomial);
-            key->permutation_selectors_lagrange_base.insert({ "sigma_" + index, std::move(sigma_polynomial_lagrange_base) });
+            key->permutation_selectors_lagrange_base.insert(
+                { "sigma_" + index, std::move(sigma_polynomial_lagrange_base) });
             sigma_polynomial.ifft(key->small_domain);
             barretenberg::polynomial sigma_fft(sigma_polynomial, key->large_domain.size);
             sigma_fft.coset_fft(key->large_domain);
