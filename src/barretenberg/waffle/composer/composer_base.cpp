--- conflicted
+++ resolved
@@ -7,17 +7,7 @@
 namespace waffle {
 void ComposerBase::assert_equal(const uint32_t a_idx, const uint32_t b_idx)
 {
-<<<<<<< HEAD
     ASSERT((variables[a_idx] == variables[b_idx]));
-=======
-    if (!barretenberg::fr::eq(variables[a_idx], variables[b_idx])) {
-        printf("assert equal check failed! indices %u, %u \n", a_idx, b_idx);
-        printf("left witness epicycle count = %lu, right witness epicycle count = %lu \n",
-               wire_epicycles[a_idx].size(),
-               wire_epicycles[b_idx].size());
-    }
-    ASSERT(barretenberg::fr::eq(variables[a_idx], variables[b_idx]));
->>>>>>> 449a7049
     for (size_t i = 0; i < wire_epicycles[b_idx].size(); ++i) {
         wire_epicycles[a_idx].emplace_back(wire_epicycles[b_idx][i]);
         if (wire_epicycles[b_idx][i].wire_type == WireType::LEFT) {
@@ -72,7 +62,7 @@
                 work_root *= key->small_domain.root;
             }
         }
-    
+
         barretenberg::polynomial sigma_polynomial_lagrange_base(sigma_polynomial);
         key->permutation_selectors_lagrange_base.insert(
             { "sigma_" + index, std::move(sigma_polynomial_lagrange_base) });
