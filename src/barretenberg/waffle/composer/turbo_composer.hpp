--- conflicted
+++ resolved
@@ -6,42 +6,12 @@
 
 #include <map>
 
-<<<<<<< HEAD
 namespace waffle {
 class TurboComposer : public ComposerBase {
   public:
-    TurboComposer(const size_t size_hint = 0)
-        : ComposerBase()
-    {
-        features |= static_cast<size_t>(Features::BASIC_ARITHMETISATION);
-        w_l.reserve(size_hint);
-        w_r.reserve(size_hint);
-        w_o.reserve(size_hint);
-        w_4.reserve(size_hint);
-        q_m.reserve(size_hint);
-        q_1.reserve(size_hint);
-        q_2.reserve(size_hint);
-        q_3.reserve(size_hint);
-        q_4.reserve(size_hint);
-        q_arith.reserve(size_hint);
-        q_c.reserve(size_hint);
-        q_4_next.reserve(size_hint);
-        q_ecc_1.reserve(size_hint);
-
-        zero_idx = add_variable(barretenberg::fr::zero);
-    };
+    TurboComposer(const size_t size_hint = 0);
     TurboComposer(TurboComposer&& other) = default;
     TurboComposer& operator=(TurboComposer&& other) = default;
-=======
-namespace waffle
-{
-class TurboComposer : public ComposerBase
-{
-public:
-    TurboComposer(const size_t size_hint = 0);
-    TurboComposer(TurboComposer &&other) = default;
-    TurboComposer& operator=(TurboComposer &&other) = default;
->>>>>>> b99e23eb
     ~TurboComposer() {}
 
     std::shared_ptr<proving_key> compute_proving_key() override;
@@ -50,14 +20,9 @@
 
     TurboProver preprocess();
 
-<<<<<<< HEAD
+    void create_dummy_gate();
     void create_add_gate(const add_triple& in) override;
     void create_big_add_gate(const add_quad& in);
-=======
-    void create_dummy_gate();
-    void create_add_gate(const add_triple &in) override;
-    void create_big_add_gate(const add_quad &in);
->>>>>>> b99e23eb
 
     void create_mul_gate(const mul_triple& in) override;
     void create_bool_gate(const uint32_t a) override;
@@ -65,7 +30,7 @@
     void create_fixed_group_add_gate(const fixed_group_add_quad& in);
     void create_fixed_group_add_gate_with_init(const fixed_group_add_quad& in, const fixed_group_init_quad& init);
     void fix_witness(const uint32_t witness_index, const barretenberg::fr::field_t& witness_value);
-    
+
     std::vector<uint32_t> create_range_constraint(const uint32_t witness_index, const size_t num_bits);
 
     uint32_t put_constant_variable(const barretenberg::fr::field_t& variable);
@@ -73,7 +38,6 @@
     void create_dummy_gates();
     size_t get_num_constant_gates() const override { return 0; }
 
-<<<<<<< HEAD
     void assert_equal_constant(const uint32_t a_idx, const barretenberg::fr::field_t b)
     {
         const add_triple gate_coefficients{
@@ -88,10 +52,7 @@
         create_add_gate(gate_coefficients);
     }
 
-    size_t zero_idx;
-=======
     uint32_t zero_idx = 0;
->>>>>>> b99e23eb
 
     // these are variables that we have used a gate on, to enforce that they are equal to a defined value
     std::map<barretenberg::fr::field_t, uint32_t> constant_variables;
@@ -113,9 +74,9 @@
         constexpr size_t g1_size = 64;
         constexpr size_t fr_size = 32;
         const size_t public_input_size = fr_size * num_public_inputs;
-<<<<<<< HEAD
-        static const transcript::Manifest output = transcript::Manifest(
-            { transcript::Manifest::RoundManifest({ { "circuit_size", 4, false } }, "init"),
+        const transcript::Manifest output = transcript::Manifest(
+            { transcript::Manifest::RoundManifest({ { "circuit_size", 4, true }, { "public_input_size", 4, true } },
+                                                  "init"),
               transcript::Manifest::RoundManifest({ { "public_inputs", public_input_size, false },
                                                     { "W_1", g1_size, false },
                                                     { "W_2", g1_size, false },
@@ -149,40 +110,6 @@
                                                   "nu"),
               transcript::Manifest::RoundManifest({ { "PI_Z", g1_size, false }, { "PI_Z_OMEGA", g1_size, false } },
                                                   "separator") });
-=======
-        const transcript::Manifest output =
-            transcript::Manifest({ transcript::Manifest::RoundManifest({ { "circuit_size", 4, true }, { "public_input_size", 4, true } }, "init"),
-                            transcript::Manifest::RoundManifest({ { "public_inputs", public_input_size, false },
-                                                            { "W_1", g1_size, false },
-                                                            { "W_2", g1_size, false },
-                                                            { "W_3", g1_size, false },
-                                                            { "W_4", g1_size, false } },
-                                                            "beta"),
-                            transcript::Manifest::RoundManifest({ {} }, "gamma"),
-                            transcript::Manifest::RoundManifest({ { "Z", g1_size, false } }, "alpha"),
-                            transcript::Manifest::RoundManifest(
-                                { { "T_1", g1_size, false }, { "T_2", g1_size, false }, { "T_3", g1_size, false }, { "T_4", g1_size, false } }, "z"),
-                            transcript::Manifest::RoundManifest({ { "w_1", fr_size, false },
-                                                            { "w_2", fr_size, false },
-                                                            { "w_3", fr_size, false },
-                                                            { "w_4", fr_size, false },
-                                                            { "w_1_omega", fr_size, false },
-                                                            { "w_2_omega", fr_size, false },
-                                                            { "w_3_omega", fr_size, false },
-                                                            { "w_4_omega", fr_size, false },
-                                                            { "z_omega", fr_size, false },
-                                                            { "sigma_1", fr_size, false },
-                                                            { "sigma_2", fr_size, false },
-                                                            { "sigma_3", fr_size, false },
-                                                            { "q_arith", fr_size, false },
-                                                            { "q_ecc_1", fr_size, false },
-                                                            { "q_c", fr_size, false },
-                                                            { "r", fr_size, false },
-                                                            { "t", fr_size, true } },
-                                                            "nu"),
-                            transcript::Manifest::RoundManifest(
-                                { { "PI_Z", g1_size, false }, { "PI_Z_OMEGA", g1_size, false } }, "separator") });
->>>>>>> b99e23eb
         return output;
     }
 };
