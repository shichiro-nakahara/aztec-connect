#pragma once

#include "./base_widget.hpp"

namespace waffle {
class VerifierTurboArithmeticWidget : public VerifierBaseWidget {
  public:
<<<<<<< HEAD
    VerifierTurboArithmeticWidget()
        : VerifierBaseWidget()
    {}

    VerifierTurboArithmeticWidget(std::vector<barretenberg::g1::affine_element>& instance_commitments);
=======
    VerifierTurboArithmeticWidget();
>>>>>>> 33211c52

    VerifierBaseWidget::challenge_coefficients append_scalar_multiplication_inputs(
        verification_key* key,
        const challenge_coefficients& challenge,
        const transcript::Transcript& transcript,
        std::vector<barretenberg::g1::affine_element>& points,
        std::vector<barretenberg::fr::field_t>& scalars) override;

<<<<<<< HEAD
    barretenberg::fr::field_t compute_batch_evaluation_contribution(barretenberg::fr::field_t& batch_eval,
                                                                    const barretenberg::fr::field_t& nu_base,
                                                                    const transcript::Transcript& transcript);

    barretenberg::fr::field_t compute_quotient_evaluation_contribution(const barretenberg::fr::field_t& alpha_base,
                                                                       const transcript::Transcript& transcript,
                                                                       barretenberg::fr::field_t&,
                                                                       const barretenberg::evaluation_domain&);
=======
    barretenberg::fr::field_t compute_batch_evaluation_contribution(verification_key*,
                                                                    barretenberg::fr::field_t& batch_eval,
                                                                    const barretenberg::fr::field_t& nu_base,
                                                                    const transcript::Transcript& transcript) override;

    barretenberg::fr::field_t compute_quotient_evaluation_contribution(verification_key*,
                                                                       const barretenberg::fr::field_t& alpha_base,
                                                                       const transcript::Transcript& transcript,
                                                                       barretenberg::fr::field_t&) override;
>>>>>>> 33211c52
};

class ProverTurboArithmeticWidget : public ProverBaseWidget {
  public:
    ProverTurboArithmeticWidget(proving_key* input_key, program_witness* input_witness);
    ProverTurboArithmeticWidget(const ProverTurboArithmeticWidget& other);
    ProverTurboArithmeticWidget(ProverTurboArithmeticWidget&& other);
    ProverTurboArithmeticWidget& operator=(const ProverTurboArithmeticWidget& other);
    ProverTurboArithmeticWidget& operator=(ProverTurboArithmeticWidget&& other);

    barretenberg::fr::field_t compute_quotient_contribution(const barretenberg::fr::field_t& alpha_base,
                                                            const transcript::Transcript& transcript);
    barretenberg::fr::field_t compute_linear_contribution(const barretenberg::fr::field_t& alpha_base,
                                                          const transcript::Transcript& transcript,
                                                          barretenberg::polynomial& r);
    barretenberg::fr::field_t compute_opening_poly_contribution(const barretenberg::fr::field_t& nu_base,
                                                                const transcript::Transcript&,
                                                                barretenberg::fr::field_t*,
                                                                barretenberg::fr::field_t*);

    void compute_transcript_elements(transcript::Transcript& transcript);

    barretenberg::polynomial& q_1;
    barretenberg::polynomial& q_2;
    barretenberg::polynomial& q_3;
    barretenberg::polynomial& q_4;
    barretenberg::polynomial& q_4_next;
    barretenberg::polynomial& q_m;
    barretenberg::polynomial& q_c;
    barretenberg::polynomial& q_arith;

    barretenberg::polynomial& q_1_fft;
    barretenberg::polynomial& q_2_fft;
    barretenberg::polynomial& q_3_fft;
    barretenberg::polynomial& q_4_fft;
    barretenberg::polynomial& q_4_next_fft;
    barretenberg::polynomial& q_m_fft;
    barretenberg::polynomial& q_c_fft;
    barretenberg::polynomial& q_arith_fft;
};
} // namespace waffle<|MERGE_RESOLUTION|>--- conflicted
+++ resolved
@@ -5,15 +5,11 @@
 namespace waffle {
 class VerifierTurboArithmeticWidget : public VerifierBaseWidget {
   public:
-<<<<<<< HEAD
     VerifierTurboArithmeticWidget()
         : VerifierBaseWidget()
     {}
 
-    VerifierTurboArithmeticWidget(std::vector<barretenberg::g1::affine_element>& instance_commitments);
-=======
     VerifierTurboArithmeticWidget();
->>>>>>> 33211c52
 
     VerifierBaseWidget::challenge_coefficients append_scalar_multiplication_inputs(
         verification_key* key,
@@ -22,16 +18,6 @@
         std::vector<barretenberg::g1::affine_element>& points,
         std::vector<barretenberg::fr::field_t>& scalars) override;
 
-<<<<<<< HEAD
-    barretenberg::fr::field_t compute_batch_evaluation_contribution(barretenberg::fr::field_t& batch_eval,
-                                                                    const barretenberg::fr::field_t& nu_base,
-                                                                    const transcript::Transcript& transcript);
-
-    barretenberg::fr::field_t compute_quotient_evaluation_contribution(const barretenberg::fr::field_t& alpha_base,
-                                                                       const transcript::Transcript& transcript,
-                                                                       barretenberg::fr::field_t&,
-                                                                       const barretenberg::evaluation_domain&);
-=======
     barretenberg::fr::field_t compute_batch_evaluation_contribution(verification_key*,
                                                                     barretenberg::fr::field_t& batch_eval,
                                                                     const barretenberg::fr::field_t& nu_base,
@@ -41,7 +27,6 @@
                                                                        const barretenberg::fr::field_t& alpha_base,
                                                                        const transcript::Transcript& transcript,
                                                                        barretenberg::fr::field_t&) override;
->>>>>>> 33211c52
 };
 
 class ProverTurboArithmeticWidget : public ProverBaseWidget {
