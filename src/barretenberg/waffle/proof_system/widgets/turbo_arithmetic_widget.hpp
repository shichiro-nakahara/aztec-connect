#pragma once

#include "./base_widget.hpp"

namespace waffle {
class VerifierTurboArithmeticWidget : public VerifierBaseWidget {
  public:
    VerifierTurboArithmeticWidget()
        : VerifierBaseWidget(static_cast<size_t>(WidgetVersionControl::Dependencies::REQUIRES_W_4_SHIFTED),
                             static_cast<size_t>(WidgetVersionControl::Features::HAS_TURBO_ARITHMETISATION))
    {}

    VerifierTurboArithmeticWidget(std::vector<barretenberg::g1::affine_element>& instance_commitments);

    VerifierBaseWidget::challenge_coefficients append_scalar_multiplication_inputs(
        const challenge_coefficients& challenge,
        const transcript::Transcript& transcript,
        std::vector<barretenberg::g1::affine_element>& points,
        std::vector<barretenberg::fr::field_t>& scalars);

    barretenberg::fr::field_t compute_batch_evaluation_contribution(barretenberg::fr::field_t& batch_eval,
                                                                    const barretenberg::fr::field_t& nu_base,
                                                                    const transcript::Transcript& transcript);

<<<<<<< HEAD
    barretenberg::fr::field_t compute_quotient_evaluation_contribution(const barretenberg::fr::field_t& alpha_base,
                                                                       const transcript::Transcript& transcript,
                                                                       barretenberg::fr::field_t&)
    {
        barretenberg::fr::field_t alpha =
            barretenberg::fr::serialize_from_buffer(transcript.get_challenge("alpha").begin());
        return barretenberg::fr::mul(alpha_base, alpha);
    }
=======

    barretenberg::fr::field_t compute_quotient_evaluation_contribution(const barretenberg::fr::field_t& alpha_base, const transcript::Transcript& transcript, barretenberg::fr::field_t&, const barretenberg::evaluation_domain&);
>>>>>>> b99e23eb
};

class ProverTurboArithmeticWidget : public ProverBaseWidget {
  public:
    ProverTurboArithmeticWidget(proving_key* input_key, program_witness* input_witness);
    ProverTurboArithmeticWidget(const ProverTurboArithmeticWidget& other);
    ProverTurboArithmeticWidget(ProverTurboArithmeticWidget&& other);
    ProverTurboArithmeticWidget& operator=(const ProverTurboArithmeticWidget& other);
    ProverTurboArithmeticWidget& operator=(ProverTurboArithmeticWidget&& other);

    barretenberg::fr::field_t compute_quotient_contribution(const barretenberg::fr::field_t& alpha_base,
                                                            const transcript::Transcript& transcript);
    barretenberg::fr::field_t compute_linear_contribution(const barretenberg::fr::field_t& alpha_base,
                                                          const transcript::Transcript& transcript,
                                                          barretenberg::polynomial& r);
    barretenberg::fr::field_t compute_opening_poly_contribution(const barretenberg::fr::field_t& nu_base,
                                                                const transcript::Transcript&,
                                                                barretenberg::fr::field_t*,
                                                                barretenberg::fr::field_t*);

    std::unique_ptr<VerifierBaseWidget> compute_preprocessed_commitments(const ReferenceString& reference_string) const;

    void compute_transcript_elements(transcript::Transcript& transcript);

    barretenberg::polynomial& q_1;
    barretenberg::polynomial& q_2;
    barretenberg::polynomial& q_3;
    barretenberg::polynomial& q_4;
    barretenberg::polynomial& q_4_next;
    barretenberg::polynomial& q_m;
    barretenberg::polynomial& q_c;
    barretenberg::polynomial& q_arith;

    barretenberg::polynomial& q_1_fft;
    barretenberg::polynomial& q_2_fft;
    barretenberg::polynomial& q_3_fft;
    barretenberg::polynomial& q_4_fft;
    barretenberg::polynomial& q_4_next_fft;
    barretenberg::polynomial& q_m_fft;
    barretenberg::polynomial& q_c_fft;
    barretenberg::polynomial& q_arith_fft;
};
} // namespace waffle<|MERGE_RESOLUTION|>--- conflicted
+++ resolved
@@ -6,8 +6,7 @@
 class VerifierTurboArithmeticWidget : public VerifierBaseWidget {
   public:
     VerifierTurboArithmeticWidget()
-        : VerifierBaseWidget(static_cast<size_t>(WidgetVersionControl::Dependencies::REQUIRES_W_4_SHIFTED),
-                             static_cast<size_t>(WidgetVersionControl::Features::HAS_TURBO_ARITHMETISATION))
+        : VerifierBaseWidget()
     {}
 
     VerifierTurboArithmeticWidget(std::vector<barretenberg::g1::affine_element>& instance_commitments);
@@ -22,19 +21,10 @@
                                                                     const barretenberg::fr::field_t& nu_base,
                                                                     const transcript::Transcript& transcript);
 
-<<<<<<< HEAD
     barretenberg::fr::field_t compute_quotient_evaluation_contribution(const barretenberg::fr::field_t& alpha_base,
                                                                        const transcript::Transcript& transcript,
-                                                                       barretenberg::fr::field_t&)
-    {
-        barretenberg::fr::field_t alpha =
-            barretenberg::fr::serialize_from_buffer(transcript.get_challenge("alpha").begin());
-        return barretenberg::fr::mul(alpha_base, alpha);
-    }
-=======
-
-    barretenberg::fr::field_t compute_quotient_evaluation_contribution(const barretenberg::fr::field_t& alpha_base, const transcript::Transcript& transcript, barretenberg::fr::field_t&, const barretenberg::evaluation_domain&);
->>>>>>> b99e23eb
+                                                                       barretenberg::fr::field_t&,
+                                                                       const barretenberg::evaluation_domain&);
 };
 
 class ProverTurboArithmeticWidget : public ProverBaseWidget {
