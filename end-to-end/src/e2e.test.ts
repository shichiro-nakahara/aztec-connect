--- conflicted
+++ resolved
@@ -2,11 +2,7 @@
 import { EventEmitter } from 'events';
 import { createFundedWalletProvider } from './create_funded_wallet_provider';
 
-<<<<<<< HEAD
-jest.setTimeout(15 * 60 * 1000);
-=======
-jest.setTimeout(10 * 120 * 1000);
->>>>>>> 904c640e
+jest.setTimeout(20 * 60 * 1000);
 EventEmitter.defaultMaxListeners = 30;
 
 const {
@@ -34,11 +30,7 @@
   const awaitSettlementTimeout = 600;
 
   beforeAll(async () => {
-<<<<<<< HEAD
-    provider = await createFundedWalletProvider(ETHEREUM_HOST, 2);
-=======
-    provider = await createFundedWalletProvider(ETHEREUM_HOST, 2, 1, PRIVATE_KEY, '0.1');
->>>>>>> 904c640e
+    provider = await createFundedWalletProvider(ETHEREUM_HOST, 2, 1, Buffer.from(PRIVATE_KEY, 'hex'), 10n ** 17n);
     accounts = provider.getAccounts();
 
     sdk = await createWalletSdk(provider, ROLLUP_HOST, {
@@ -63,23 +55,13 @@
   });
 
   it('should deposit, transfer and withdraw funds', async () => {
-<<<<<<< HEAD
-    const depositValue = sdk.toBaseUnits(assetId, '0.2');
-    const transferValue = sdk.toBaseUnits(assetId, '0.07');
-    const withdrawValue = sdk.toBaseUnits(assetId, '0.08');
-=======
-    // Deposit to user 0.
-    {
-      const userId = userIds[0];
-      const depositor = accounts[0];
-      const value = sdk.toBaseUnits(assetId, '0.02');
-      const txFee = await sdk.getFee(assetId, TxType.DEPOSIT);
->>>>>>> 904c640e
+    const depositValue = 200n;
+    const transferValue = 70n;
+    const withdrawValue = 80n;
 
     const sender = userIds[0];
     const signer = sdk.createSchnorrSigner(provider.getPrivateKeyForAddress(accounts[0])!);
 
-<<<<<<< HEAD
     let depositTxHash: TxHash;
     let transferTxHash: TxHash;
     let withdrawTxHash: TxHash;
@@ -89,10 +71,6 @@
     const initialPublicBalance1 = await sdk.getPublicBalance(assetId, accounts[1]);
     expect(sdk.getBalance(assetId, userIds[0])).toBe(0n);
     expect(sdk.getBalance(assetId, userIds[1])).toBe(0n);
-=======
-      const depositHash = await sdk.depositFundsToContract(assetId, depositor, value + txFee);
-      await sdk.getTransactionReceipt(depositHash);
->>>>>>> 904c640e
 
     // Deposit to user 0.
     {
@@ -112,10 +90,6 @@
     // Transfer to user 1.
     {
       const recipient = userIds[1];
-<<<<<<< HEAD
-=======
-      const value = sdk.toBaseUnits(assetId, '0.015');
->>>>>>> 904c640e
       const txFee = await sdk.getFee(assetId, TxType.TRANSFER);
       accumPrivateFee += txFee;
       const transferProof = await sdk.createTransferProof(assetId, sender, transferValue, txFee, signer, recipient);
@@ -124,13 +98,7 @@
 
     // Withdraw to user 0.
     {
-<<<<<<< HEAD
       const recipient = accounts[0];
-=======
-      const userId = userIds[1];
-      const userAddress = accounts[1];
-      const value = sdk.toBaseUnits(assetId, '0.008');
->>>>>>> 904c640e
       const txFee = await sdk.getFee(assetId, TxType.WITHDRAW_TO_WALLET);
       accumPrivateFee += txFee;
       const withdrawProof = await sdk.createWithdrawProof(assetId, sender, withdrawValue, txFee, signer, recipient);
