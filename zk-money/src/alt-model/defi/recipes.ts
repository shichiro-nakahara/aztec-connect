import createDebug from 'debug';
import { BlockchainBridge, BlockchainStatus, EthAddress, RollupProviderStatus } from '@aztec/sdk';
import { BridgeFlowAssets, DefiInvestmentType, DefiRecipe, KeyBridgeStat } from './types';
import lidoXCurveLogo from 'images/lido_x_curve_logo.svg';
import lidoMiniLogo from 'images/lido_mini_logo.png';
import elementFiLogo from 'images/element_fi_logo.svg';
import yearnLogo from 'images/yearn_logo.svg';
import yearnGradientLogo from 'images/yearn_gradient.svg';
import elementMiniLogo from 'images/element_mini_logo.png';
import ethToDaiBanner from 'images/eth_to_dai_banner.svg';
import { createElementAdaptor } from './bridge_data_adaptors/element_adaptor';
import { createYearnAdaptor } from './bridge_data_adaptors/yearn_adaptor';
import { KNOWN_MAINNET_ASSET_ADDRESSES as KMAA } from 'alt-model/known_assets/known_asset_addresses';
import { RemoteAsset } from 'alt-model/types';
import { createLidoAdaptor } from './bridge_data_adaptors/lido_adaptor';

const debug = createDebug('zm:recipes');

interface CreateRecipeArgs
  extends Omit<DefiRecipe, 'bridgeAddressId' | 'address' | 'flow' | 'valueEstimationInteractionAssets'> {
  selectBlockchainBridge: (blockchainStatus: BlockchainStatus) => BlockchainBridge | undefined;
  selectExitBlockchainBridge?: (blockchainStatus: BlockchainStatus) => BlockchainBridge | undefined;
  isAsync?: boolean;
  entryInputAssetAddressA: EthAddress;
  entryOutputAssetAddressA: EthAddress;
  openHandleAssetAddress?: EthAddress;
}

function createRecipe(
  {
    isAsync,
    entryInputAssetAddressA,
    entryOutputAssetAddressA,
    openHandleAssetAddress,
    selectBlockchainBridge,
    selectExitBlockchainBridge,
    ...args
  }: CreateRecipeArgs,
  status: RollupProviderStatus,
  assets: RemoteAsset[],
): DefiRecipe | undefined {
  const closable = !isAsync;
  const expectedYearlyOutDerivedFromExit = closable;
  const blockchainBridge = selectBlockchainBridge(status.blockchainStatus);
  if (!blockchainBridge) {
    debug(`Could not find remote bridge for recipe '${args.id}'`);
    return;
  }
  const bridgeAddressId = blockchainBridge.id;
  const address = blockchainBridge.address;
  const exitBlockchainBridge = selectExitBlockchainBridge?.(status.blockchainStatus);
  if (selectExitBlockchainBridge && !exitBlockchainBridge) {
    debug(`Could not find remote bridge for exiting on recipe '${args.id}'`);
    return;
  }
  const exitBridgeAddressId = exitBlockchainBridge?.id;
  const entryInputAssetA = assets.find(x => x.address.equals(entryInputAssetAddressA));
  const entryOutputAssetA = assets.find(x => x.address.equals(entryOutputAssetAddressA));
  if (!entryInputAssetA || !entryOutputAssetA) {
    debug(`Could not find remote assets for recipe '${args.id}'`);
    return;
  }
  const enter = { inA: entryInputAssetA, outA: entryOutputAssetA };
  const exit = { inA: entryOutputAssetA, outA: entryInputAssetA };
  const flow: BridgeFlowAssets = closable ? { type: 'closable', enter, exit } : { type: 'async', enter };
  const valueEstimationInteractionAssets = expectedYearlyOutDerivedFromExit ? exit : enter;
  let openHandleAsset: RemoteAsset | undefined = undefined;
  if (openHandleAssetAddress) {
    openHandleAsset = assets.find(x => x.address.equals(openHandleAssetAddress));
    if (!openHandleAsset) {
      debug(`Could not find open handle asset for recipe '${args.id}'`);
      return;
    }
  }
  return {
    ...args,
    isAsync,
    bridgeAddressId,
    exitBridgeAddressId,
    address,
    flow,
    openHandleAsset,
    valueEstimationInteractionAssets,
  };
}

const CREATE_RECIPES_ARGS: CreateRecipeArgs[] = [
  {
    id: 'element-finance-old.DAI-to-DAI',
    unlisted: true,
    isAsync: true,
    selectBlockchainBridge: ({ bridges }) => bridges.find(x => x.id === 1),
    entryInputAssetAddressA: KMAA.DAI,
    entryOutputAssetAddressA: KMAA.DAI,
    createAdaptor: createElementAdaptor,
    enterAuxDataResolver: {
      type: 'bridge-data-select',
      selectOpt: opts => opts[0], // Tranche expiry timestamp
    },
<<<<<<< HEAD
=======
    projectName: 'Element',
    gradient: ['#2E69C3', '#6ACDE2'],
    website: 'https://element.fi/',
    websiteLabel: 'element.fi',
    name: 'Element Fixed Yield',
    investmentType: DefiInvestmentType.FIXED_YIELD,
    shortDesc:
      'Deposit zkDai to Element for fixed yield. Funds are locked in Element and returned at the maturity date.',
    longDescription:
      'Element allows you to invest assets for a fixed yield. Deposit an asset today and receive it back on the maturity date with a fixed APR.',
    bannerImg: ethToDaiBanner,
    logo: elementFiLogo,
    miniLogo: elementMiniLogo,
    roiType: 'APR',
    keyStat1: KeyBridgeStat.FIXED_YIELD,
    keyStat2: KeyBridgeStat.MATURITY,
    keyStat3: KeyBridgeStat.NEXT_BATCH,
  },
  {
    id: 'element-finance.DAI-to-DAI',
    isAsync: true,
    selectBlockchainBridge: ({ bridges }) => bridges.find(x => x.id === 9),
    entryInputAssetAddressA: KMAA.DAI,
    entryOutputAssetAddressA: KMAA.DAI,
    createAdaptor: createElementAdaptor,
    enterAuxDataResolver: {
      type: 'bridge-data-select',
      selectOpt: opts => opts[opts.length - 1], // Tranche expiry timestamp
    },
>>>>>>> e02648a7
    projectName: 'Element',
    gradient: ['#2E69C3', '#6ACDE2'],
    website: 'https://element.fi/',
    websiteLabel: 'element.fi',
    name: 'Element Fixed Yield',
    investmentType: DefiInvestmentType.FIXED_YIELD,
    shortDesc:
      'Deposit zkDai to Element for fixed yield. Funds are locked in Element and returned at the maturity date.',
    longDescription:
      'Element allows you to invest assets for a fixed yield. Deposit an asset today and receive it back on the maturity date with a fixed APR.',
    bannerImg: ethToDaiBanner,
    logo: elementFiLogo,
    miniLogo: elementMiniLogo,
    roiType: 'APR',
    keyStat1: KeyBridgeStat.FIXED_YIELD,
    keyStat2: KeyBridgeStat.MATURITY,
    keyStat3: KeyBridgeStat.NEXT_BATCH,
  },
  {
    id: 'lido-staking-x-curve.ETH-to-wStETH',
    selectBlockchainBridge: ({ bridges, chainId }) => {
      switch (chainId) {
        case 1:
          return bridges.find(x => x.id === 6);
        case 0xa57ec:
          // TODO: check aztec-connect-dev deployment settles on this id
          return bridges.find(x => x.id === 6);
      }
    },
    gradient: ['#E97B61', '#F5CB85'],
    openHandleAssetAddress: KMAA.wstETH,
    entryInputAssetAddressA: KMAA.ETH,
    entryOutputAssetAddressA: KMAA.wstETH,
    createAdaptor: createLidoAdaptor,
    enterAuxDataResolver: {
      type: 'static',
      value: 1e18, // Minimum acceptable amount of stEth per 1 eth
    },
    exitAuxDataResolver: {
      type: 'static',
      value: 0.9e18, // Minimum acceptable amount of eth per 1 stEth
    },
    projectName: 'Lido',
    website: 'https://lido.fi/',
    websiteLabel: 'lido.fi',
    name: 'Lido Staking × Curve',
    investmentType: DefiInvestmentType.STAKING,
    shortDesc: 'Swap ETH for stETH on Curve and earn daily staking rewards. stETH is wrapped into wstETH.',
    exitDesc: 'Unwrap zkwstETH and swap on Curve to get back zkETH.',
    longDescription:
      'Swap ETH for liquid staked ETH (stETH) on Curve and earn daily staking rewards. stETH is wrapped into wstETH, allowing you to earn staking yields without locking assets.',
    bannerImg: ethToDaiBanner,
    logo: lidoXCurveLogo,
    miniLogo: lidoMiniLogo,
    roiType: 'APR',
    keyStat1: KeyBridgeStat.YIELD,
    keyStat2: KeyBridgeStat.LIQUIDITY,
    keyStat3: KeyBridgeStat.NEXT_BATCH,
  },
  {
    id: 'yearn-finance.ETH-to-yvETH',
    openHandleAssetAddress: KMAA.yvETH,
    entryInputAssetAddressA: KMAA.ETH,
    entryOutputAssetAddressA: KMAA.yvETH,
    createAdaptor: createYearnAdaptor,
    projectName: 'Yearn Finance',
    gradient: ['#0040C2', '#A1B6E0'],
    website: 'https://yearn.finance/',
    websiteLabel: 'yearn.finance',
    name: 'Yearn Finance',
    investmentType: DefiInvestmentType.YIELD,
    shortDesc: `Deposit ETH into Yearn's vault to easily generate yield with a passive investing strategy.`,
    longDescription:
      'Depositing into the Yearn vault, pools the capital and uses the Yearn strategies to automate yield generation and rebalancing. Your position is represented with yvETH.',
    bannerImg: yearnLogo,
    logo: yearnLogo,
    miniLogo: yearnGradientLogo,
    roiType: 'APY',
    keyStat1: KeyBridgeStat.YIELD,
    keyStat2: KeyBridgeStat.LIQUIDITY,
    keyStat3: KeyBridgeStat.NEXT_BATCH,
    selectBlockchainBridge: ({ bridges }) => bridges.find(x => x.id === 7),
    selectExitBlockchainBridge: ({ bridges }) => bridges.find(x => x.id === 8),
    enterAuxDataResolver: { type: 'static', value: 0 },
    exitAuxDataResolver: { type: 'static', value: 1 },
  },
  {
    id: 'yearn-finance.DAI-to-yvDAI',
    openHandleAssetAddress: KMAA.yvDAI,
    entryInputAssetAddressA: KMAA.DAI,
    entryOutputAssetAddressA: KMAA.yvDAI,
    createAdaptor: createYearnAdaptor,
    projectName: 'Yearn Finance',
    gradient: ['#0040C2', '#A1B6E0'],
    website: 'https://yearn.finance/',
    websiteLabel: 'yearn.finance',
    name: 'Yearn Finance',
    investmentType: DefiInvestmentType.YIELD,
    shortDesc: `Deposit DAI into Yearn's vault to easily generate yield with a passive investing strategy.`,
    longDescription:
      'Depositing into the Yearn vault, pools the capital and uses the Yearn strategies to automate yield generation and rebalancing. Your position is represented with yvDAI.',
    bannerImg: yearnLogo,
    logo: yearnLogo,
    miniLogo: yearnGradientLogo,
    roiType: 'APY',
    keyStat1: KeyBridgeStat.YIELD,
    keyStat2: KeyBridgeStat.LIQUIDITY,
    keyStat3: KeyBridgeStat.NEXT_BATCH,
    hideUnderlyingOnExit: true,
    selectBlockchainBridge: ({ bridges }) => bridges.find(x => x.id === 7),
    selectExitBlockchainBridge: ({ bridges }) => bridges.find(x => x.id === 8),
    enterAuxDataResolver: { type: 'static', value: 0 },
    exitAuxDataResolver: { type: 'static', value: 1 },
  },
];

export function createDefiRecipes(status: RollupProviderStatus, assets: RemoteAsset[]) {
  const recipes: DefiRecipe[] = [];
  for (const args of CREATE_RECIPES_ARGS) {
    const recipe = createRecipe(args, status, assets);
    if (recipe) recipes.push(recipe);
  }
  return recipes;
}<|MERGE_RESOLUTION|>--- conflicted
+++ resolved
@@ -97,8 +97,6 @@
       type: 'bridge-data-select',
       selectOpt: opts => opts[0], // Tranche expiry timestamp
     },
-<<<<<<< HEAD
-=======
     projectName: 'Element',
     gradient: ['#2E69C3', '#6ACDE2'],
     website: 'https://element.fi/',
@@ -128,7 +126,6 @@
       type: 'bridge-data-select',
       selectOpt: opts => opts[opts.length - 1], // Tranche expiry timestamp
     },
->>>>>>> e02648a7
     projectName: 'Element',
     gradient: ['#2E69C3', '#6ACDE2'],
     website: 'https://element.fi/',
