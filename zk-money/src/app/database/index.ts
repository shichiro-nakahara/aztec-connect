--- conflicted
+++ resolved
@@ -115,7 +115,6 @@
   created,
   inputOwner,
   outputOwner,
-<<<<<<< HEAD
   assetId,
   ownedByUser,
   settled,
@@ -135,22 +134,6 @@
     new Date(created),
     settled,
   );
-=======
-  ...rest
-}: DexieMigratingTx): UserJoinSplitTx => ({
-  ...rest,
-  txHash: new TxHash(Buffer.from(txHash)),
-  userId: AccountId.fromBuffer(Buffer.from(userId)),
-  publicInput: BigInt(publicInput),
-  publicOutput: BigInt(publicOutput),
-  privateInput: BigInt(privateInput),
-  recipientPrivateOutput: BigInt(recipientPrivateOutput),
-  senderPrivateOutput: BigInt(senderPrivateOutput),
-  created: new Date(created),
-  inputOwner: inputOwner ? new EthAddress(Buffer.from(inputOwner)) : undefined,
-  outputOwner: outputOwner ? new EthAddress(Buffer.from(outputOwner)) : undefined,
-});
->>>>>>> c4f2a3ca
 
 export interface Database {
   on(event: DatabaseEvent.UPDATED_ACCOUNT, listener: () => void): this;
