<<<<<<< HEAD
import { GrumpkinAddress } from '@aztec/sdk';
=======
import { EthersAdapter, GrumpkinAddress } from '@aztec/sdk';
import { InfuraProvider, Web3Provider } from '@ethersproject/providers';
import { ApolloClient } from 'apollo-boost';
>>>>>>> b0b49da7
import createDebug from 'debug';
import { EventEmitter } from 'events';
import Cookie from 'js-cookie';
import { Config } from '../config';
import { ShieldFormValues } from './account_forms';
import { AccountAction } from './account_txs';
import { AppAssetId } from './assets';
import { Database } from './database';
import { Form, SystemMessage } from './form';
import { getNetwork, Network } from './networks';
import { PriceFeedService } from './price_feed_service';
import {
  initialLoginState,
  initialWorldState,
  LoginMode,
  LoginState,
  UserSession,
  UserSessionEvent,
} from './user_session';
import { WalletId, wallets } from './wallet_providers';

const debug = createDebug('zm:app');

export enum AppAction {
  NADA,
  LOGIN,
  ACCOUNT,
}

export enum AppEvent {
  SESSION_CLOSED = 'SESSION_CLOSED',
  SESSION_OPEN = 'SESSION_OPEN',
  UPDATED_LOGIN_STATE = 'UPDATED_LOGIN_STATE',
  UPDATED_USER_SESSION_DATA = 'UPDATED_USER_SESSION_DATA',
  UPDATED_SYSTEM_MESSAGE = 'UPDATED_SYSTEM_MESSAGE',
}

export interface App {
  on(event: AppEvent.SESSION_CLOSED, listener: () => void): this;
  on(event: AppEvent.SESSION_OPEN, listener: () => void): this;
  on(event: AppEvent.UPDATED_LOGIN_STATE, listener: (state: LoginState) => void): this;
  on(event: AppEvent.UPDATED_USER_SESSION_DATA, listener: () => void): this;
  on(event: AppEvent.UPDATED_SYSTEM_MESSAGE, listener: (message: SystemMessage) => void): this;
}

export class App extends EventEmitter {
  private db: Database;
<<<<<<< HEAD
=======
  private graphql: GraphQLService;
  readonly priceFeedService: PriceFeedService;
>>>>>>> b0b49da7
  private session?: UserSession;
  private activeAsset: AppAssetId;
  private loginMode = LoginMode.SIGNUP;
  private shieldForAliasAmountPreselection?: bigint;
  public readonly requiredNetwork: Network;
  private readonly sessionCookieName = '_zkmoney_session_v1';
  private readonly accountProofCacheName = 'zm_account_proof_v1';
  private readonly walletCacheName = 'zm_wallet';

  constructor(private readonly config: Config, initialAsset: AppAssetId, initialLoginMode: LoginMode) {
    super();
    if (config.debug) {
      createDebug.enable('zm:*');
    }
    this.requiredNetwork = getNetwork(config.network)!;
    if (!this.requiredNetwork) {
      throw new Error(`Unknown network ${config.network}.`);
    }
    this.db = new Database();
    this.activeAsset = initialAsset;
    this.loginMode = initialLoginMode;
    const provider = new EthersAdapter(new InfuraProvider('mainnet', config.infuraId));
    const web3Provider = new Web3Provider(provider);
    this.priceFeedService = new PriceFeedService(config.priceFeedContractAddresses, web3Provider);
    this.priceFeedService.init();
  }

  async destroy() {
    this.removeAllListeners();
    await this.session?.destroy();
    if (this.db.isOpen) {
      await this.db.close();
    }
    this.priceFeedService.destroy();
  }

  hasSession() {
    return !!this.session;
  }

  hasCookie() {
    return !!Cookie.get(this.sessionCookieName);
  }

  hasLocalAccountProof() {
    return !!localStorage.getItem(this.accountProofCacheName);
  }

  get availableWallets() {
    const supportedWallets = window.ethereum ? wallets : wallets.filter(w => w.id !== WalletId.METAMASK);
    return this.loginMode !== LoginMode.MIGRATE
      ? supportedWallets.filter(w => w.id !== WalletId.HOT)
      : supportedWallets;
  }

  get loginState() {
    return (
      this.session?.getLoginState() || {
        ...initialLoginState,
        mode: this.loginMode,
      }
    );
  }

  get providerState() {
    return this.session?.getProviderState();
  }

  get worldState() {
    return this.session?.getWorldState() || initialWorldState;
  }

  get accountState() {
    return this.session?.getAccount()?.getAccountState();
  }

  get assetState() {
    return this.session?.getAccount()?.getAssetState();
  }

  get activeAction() {
    return this.session?.getAccount()?.getActiveAction();
  }

  get txsPublishTime() {
    return this.session?.getAccount()?.txsPublishTime;
  }

  get mergeForm() {
    return this.session?.getAccount()?.getMergeForm();
  }

  get shieldForAliasForm() {
    return this.session?.getShieldForAliasForm()?.getValues();
  }

  isDaiTxFree() {
    return !!this.session?.isDaiTxFree();
  }

  isProcessingAction() {
    return this.session?.isProcessingAction() || this.session?.getAccount()?.isProcessingAction() || false;
  }

  async migrateFromLocalAccountV0(accountV0: { alias: string; accountPublicKey: GrumpkinAddress }) {
    if (!this.session) {
      this.createSession();
    }
    await this.session!.migrateFromLocalAccountV0(accountV0.alias, accountV0.accountPublicKey);
  }

  async clearLocalAccountV0s() {
    this.session!.clearLocalAccountV0s();
  }

  updateShieldForAliasAmountPreselection(amount: bigint) {
    this.shieldForAliasAmountPreselection = amount;
  }

  changeLoginMode(mode: LoginMode) {
    if (mode === this.loginMode) return;

    this.loginMode = mode;
    if (this.session) {
      this.session.changeLoginMode(mode);
    } else {
      this.emit(AppEvent.UPDATED_LOGIN_STATE, this.loginState);
    }
  }

  createSession = () => {
    if (this.session) {
      throw new Error('Previous session not destroyed.');
    }

    this.session = new UserSession(
      this.config,
      this.requiredNetwork,
      this.activeAsset,
      this.loginMode,
      this.db,
<<<<<<< HEAD
=======
      this.graphql,
      this.priceFeedService,
>>>>>>> b0b49da7
      this.sessionCookieName,
      this.accountProofCacheName,
      this.walletCacheName,
      this.shieldForAliasAmountPreselection,
    );

    for (const e in UserSessionEvent) {
      const event = (UserSessionEvent as any)[e];
      this.session.on(event, (...args) => {
        switch (event) {
          case UserSessionEvent.SESSION_CLOSED:
            this.session = undefined;
            debug('Session closed.');
            this.emit(AppEvent.SESSION_CLOSED);
            break;
          case UserSessionEvent.SESSION_OPEN:
            this.emit(AppEvent.SESSION_OPEN);
            break;
          case UserSessionEvent.UPDATED_LOGIN_STATE: {
            const { mode } = this.session!.getLoginState();
            this.loginMode = mode;
            this.emit(AppEvent.UPDATED_LOGIN_STATE, ...args);
            break;
          }
          case UserSessionEvent.UPDATED_SYSTEM_MESSAGE:
            this.emit(AppEvent.UPDATED_SYSTEM_MESSAGE, ...args);
            break;
          default:
            this.emit(AppEvent.UPDATED_USER_SESSION_DATA);
        }
      });
    }
  };

  connectWallet = async (walletId: WalletId) => {
    await this.session!.connectWallet(walletId);
  };

  disconnectWallet = async () => {
    await this.session!.disconnectWallet();
  };

  setSeedPhrase = async (seedPhrase: string) => {
    await this.session!.setSeedPhrase(seedPhrase);
  };

  confirmSeedPhrase = async (seedPhrase: string) => {
    await this.session!.confirmSeedPhrase(seedPhrase);
  };

  migrateToWallet = async (walletId: WalletId) => {
    await this.session!.migrateToWallet(walletId);
  };

  migrateNotes = async () => {
    await this.session!.confirmMigrateNotes();
  };

  setAlias = (aliasInput: string) => {
    this.session!.setAlias(aliasInput);
  };

  setRememberMe = (rememberMe: boolean) => {
    this.session!.setRememberMe(rememberMe);
  };

  confirmAlias = async (aliasInput: string) => {
    await this.session!.confirmAlias(aliasInput);
  };

  forgotAlias = () => {
    this.session!.forgotAlias();
  };

  migrateAccount = async () => {
    await this.session!.migrateAccount();
  };

  initSdk = async () => {
    await this.session!.initSdk();
  };

  backgroundLogin = async () => {
    this.createSession();
    await this.session!.backgroundLogin();
  };

  resumeSignup = async () => {
    this.createSession();
    await this.session!.resumeSignup();
  };

  logout = async () => {
    if (!this.session) {
      debug('Attempt to logout before login.');
      return;
    }
    const session = this.session;
    this.session = undefined;
    session!.removeAllListeners();
    this.emit(AppEvent.SESSION_CLOSED);
    await session!.close();
  };

  changeWallet = async (walletId: WalletId) => {
    await this.session!.changeWallet(walletId);
  };

  changeAsset = (assetId: AppAssetId) => {
    this.activeAsset = assetId;
    this.session?.changeAsset(assetId);
  };

  changeShieldForAliasForm = (inputs: ShieldFormValues) => {
    this.session!.changeShieldForAliasForm(inputs);
  };

  claimUserName = async () => {
    await this.session!.claimUserName();
  };

  changeForm = (action: AccountAction, inputs: Form) => {
    this.session!.getAccount().changeForm(action, inputs);
  };

  validateForm = async (action: AccountAction) => {
    await this.session!.getAccount().validateForm(action);
  };

  resetFormStep = async (action: AccountAction) => {
    await this.session!.getAccount().resetFormStep(action);
  };

  submitForm = async (action: AccountAction) => {
    await this.session!.getAccount().submitForm(action);
  };

  selectAction = async (action: AccountAction) => {
    await this.session!.getAccount().selectAction(action);
  };

  clearAction = () => {
    this.session!.getAccount().clearAction();
  };
}<|MERGE_RESOLUTION|>--- conflicted
+++ resolved
@@ -1,10 +1,5 @@
-<<<<<<< HEAD
-import { GrumpkinAddress } from '@aztec/sdk';
-=======
 import { EthersAdapter, GrumpkinAddress } from '@aztec/sdk';
 import { InfuraProvider, Web3Provider } from '@ethersproject/providers';
-import { ApolloClient } from 'apollo-boost';
->>>>>>> b0b49da7
 import createDebug from 'debug';
 import { EventEmitter } from 'events';
 import Cookie from 'js-cookie';
@@ -52,11 +47,7 @@
 
 export class App extends EventEmitter {
   private db: Database;
-<<<<<<< HEAD
-=======
-  private graphql: GraphQLService;
   readonly priceFeedService: PriceFeedService;
->>>>>>> b0b49da7
   private session?: UserSession;
   private activeAsset: AppAssetId;
   private loginMode = LoginMode.SIGNUP;
@@ -198,11 +189,7 @@
       this.activeAsset,
       this.loginMode,
       this.db,
-<<<<<<< HEAD
-=======
-      this.graphql,
       this.priceFeedService,
->>>>>>> b0b49da7
       this.sessionCookieName,
       this.accountProofCacheName,
       this.walletCacheName,
