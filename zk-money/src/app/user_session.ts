import {
  AccountId,
  AccountProofOutput,
  AssetId,
  createWalletSdk,
  EthAddress,
  EthersAdapter,
  GrumpkinAddress,
  SdkEvent,
  SdkInitState,
  SettlementTime,
  TxType,
  WalletSdk,
} from '@aztec/sdk';
import { InfuraProvider, Web3Provider } from '@ethersproject/providers';
import { createHash } from 'crypto';
import createDebug from 'debug';
import { EventEmitter } from 'events';
import Mutex from 'idb-mutex';
import Cookie from 'js-cookie';
import { debounce, DebouncedFunc } from 'lodash';
import { Config } from '../config';
import {
  AccountFormEvent,
  DepositForm,
  DepositFormValues,
  DepositStatus,
  getMigratableValues,
  MigratingAsset,
} from './account_forms';
import { AccountVersion } from './account_state';
import { AccountUtils } from './account_utils';
import { formatAliasInput, getAliasError } from './alias';
import { AppAssetId, assets } from './assets';
import { Database } from './database';
import { MessageType, SystemMessage, ValueAvailability } from './form';
import { GraphQLService } from './graphql_service';
import { createSigningKeys, KeyVault } from './key_vault';
import { Network } from './networks';
import { PriceFeedService } from './price_feed_service';
import { Provider, ProviderEvent, ProviderState, ProviderStatus } from './provider';
import { RollupService } from './rollup_service';
import { toBaseUnits } from './units';
import { UserAccount, UserAccountEvent } from './user_account';
import { WalletId, wallets } from './wallet_providers';

const debug = createDebug('zm:user_session');

export enum LoginMode {
  SIGNUP,
  LOGIN,
  MIGRATE,
}

export enum LoginStep {
  CONNECT_WALLET,
  SET_SEED_PHRASE,
  SET_ALIAS,
  CONFIRM_MIGRATION,
  MIGRATE_WALLET,
  MIGRATE_ACCOUNT,
  SYNC_ACCOUNT,
  MIGRATE_NOTES,
  INIT_SDK,
  CREATE_ACCOUNT,
  VALIDATE_DATA,
  RECOVER_ACCOUNT_PROOF,
  CLAIM_USERNAME,
  ADD_ACCOUNT,
  SYNC_DATA,
  DONE,
}

const undisruptiveSteps = [
  LoginStep.MIGRATE_ACCOUNT,
  LoginStep.SYNC_ACCOUNT,
  LoginStep.MIGRATE_NOTES,
  LoginStep.INIT_SDK,
  LoginStep.CREATE_ACCOUNT,
  LoginStep.VALIDATE_DATA,
  LoginStep.RECOVER_ACCOUNT_PROOF,
  LoginStep.ADD_ACCOUNT,
  LoginStep.SYNC_DATA,
];

export interface LoginState {
  step: LoginStep;
  mode: LoginMode;
  walletId?: WalletId;
  seedPhrase: string;
  alias: string;
  aliasAvailability: ValueAvailability;
  isNewAlias: boolean;
  rememberMe: boolean;
  allowToProceed: boolean;
  migratingAssets: MigratingAsset[];
  accountV0?: GrumpkinAddress; // To be deprecated
}

export const initialLoginState: LoginState = {
  step: LoginStep.CONNECT_WALLET,
  mode: LoginMode.SIGNUP,
  walletId: undefined,
  seedPhrase: '',
  alias: '',
  aliasAvailability: ValueAvailability.INVALID,
  isNewAlias: true,
  rememberMe: true,
  allowToProceed: true,
  migratingAssets: [],
};

export interface WorldState {
  latestRollup: number;
  syncedToRollup: number;
  accountSyncedToRollup: number;
}

export const initialWorldState: WorldState = { syncedToRollup: -1, latestRollup: -1, accountSyncedToRollup: -1 };

export enum UserSessionEvent {
  UPDATED_LOGIN_STATE = 'UPDATED_LOGIN_STATE',
  UPDATED_PROVIDER_STATE = 'UPDATED_PROVIDER_STATE',
  UPDATED_WORLD_STATE = 'UPDATED_WORLD_STATE',
  UPDATED_USER_ACCOUNT_DATA = 'UPDATED_USER_ACCOUNT_DATA',
  UPDATED_DEPOSIT_FORM = 'UPDATED_DEPOSIT_FORM',
  UPDATED_SYSTEM_MESSAGE = 'UPDATED_SYSTEM_MESSAGE',
  SESSION_CLOSED = 'SESSION_CLOSED',
  SESSION_OPEN = 'SESSION_OPEN',
}

export interface UserSession {
  on(event: UserSessionEvent.UPDATED_LOGIN_STATE, listener: (state: LoginState) => void): this;
  on(event: UserSessionEvent.UPDATED_PROVIDER_STATE, listener: (state: ProviderState) => void): this;
  on(event: UserSessionEvent.UPDATED_WORLD_STATE, listener: (state: WorldState) => void): this;
  on(event: UserSessionEvent.UPDATED_USER_ACCOUNT_DATA, listener: () => void): this;
  on(event: UserSessionEvent.UPDATED_SYSTEM_MESSAGE, listener: (message: SystemMessage) => void): this;
  on(event: UserSessionEvent.SESSION_CLOSED, listener: () => void): this;
}

export class UserSession extends EventEmitter {
  private coreProvider!: Provider;
  private provider?: Provider;
  private sdk!: WalletSdk;
  private rollupService!: RollupService;
  private priceFeedService!: PriceFeedService;
  private loginState: LoginState;
  private worldState = initialWorldState;
  private keyVault!: KeyVault;
  private keyVaultV0!: KeyVault;
  private depositForm?: DepositForm;
  private accountUtils!: AccountUtils;
  private account!: UserAccount;
  private activeAsset: AppAssetId;
  private debounceCheckAlias: DebouncedFunc<() => void>;
  private createSdkMutex = new Mutex('create-sdk-mutex');
  private destroyed = false;

  private readonly accountProofTimeout = 60 * 60 * 1000; // 1 hour
  private readonly accountProofDepositAsset = AssetId.ETH;
  private readonly accountProofMinDeposit = toBaseUnits('0.01', assets[this.accountProofDepositAsset].decimals);

  private readonly debounceCheckAliasWait = 600;
  private readonly MAX_ACCOUNT_TXS_PER_ROLLUP = 112; // TODO - fetch from server
  private readonly TXS_PER_ROLLUP = 112;

  constructor(
    private readonly config: Config,
    private readonly requiredNetwork: Network,
    initialActiveAsset: AppAssetId,
    initialLoginMode: LoginMode,
    private readonly db: Database,
    private readonly graphql: GraphQLService,
    private readonly sessionCookieName: string,
    private readonly accountProofCacheName: string,
    private readonly walletCacheName: string,
  ) {
    super();
    this.debounceCheckAlias = debounce(this.updateAliasAvailability, this.debounceCheckAliasWait);
    this.loginState = {
      ...initialLoginState,
      mode: initialLoginMode,
      isNewAlias: initialLoginMode === LoginMode.SIGNUP,
    };
    this.activeAsset = initialActiveAsset;
  }

  getProviderState() {
    return this.provider?.getState();
  }

  getLoginState() {
    return this.loginState;
  }

  getWorldState() {
    return this.worldState;
  }

  getAccount() {
    return this.account;
  }

  getDepositForm() {
    return this.depositForm;
  }

  isProcessingAction() {
    return !this.destroyed && (undisruptiveSteps.indexOf(this.loginState.step) >= 0 || !!this.depositForm?.locked);
  }

  isDaiTxFree() {
    return this.rollupService ? !this.rollupService.getFee(AssetId.DAI, TxType.DEPOSIT, SettlementTime.SLOW) : false;
  }

  async close(message = '', messageType = MessageType.TEXT, clearSession = true) {
    this.emitSystemMessage(message, messageType);
    if (clearSession) {
      this.clearLinkedAccountSession();
    }
    this.emit(UserSessionEvent.SESSION_CLOSED);
    await this.destroy();
  }

  async destroy() {
    this.destroyed = true;
    this.removeAllListeners();
    this.debounceCheckAlias.cancel();
    this.account?.destroy();
    this.coreProvider?.destroy();
    this.provider?.destroy();
    this.rollupService?.destroy();
    this.depositForm?.destroy();
    this.priceFeedService?.destroy();
    this.clearLocalAccountProof();
    if (this.sdk && this.sdk.getLocalStatus().initState !== SdkInitState.DESTROYED) {
      this.sdk.removeAllListeners();
      await this.removeUnregisteredUsers();
      // Can only safely destroy the sdk after it's fully initialized.
      if (this.sdk.getLocalStatus().initState === SdkInitState.INITIALIZING) {
        await this.awaitSdkInitialized(this.sdk);
      }
      await this.sdk.destroy();
    }
    debug('Session destroyed.');
  }

  changeLoginMode(mode: LoginMode) {
    this.updateLoginState({ ...initialLoginState, mode, isNewAlias: mode === LoginMode.SIGNUP });
  }

  async migrateFromLocalAccountV0(alias: string, accountPublicKey: GrumpkinAddress) {
    this.updateLoginState({ alias, mode: LoginMode.MIGRATE, isNewAlias: false, accountV0: accountPublicKey });
    this.toStep(LoginStep.CONFIRM_MIGRATION);
  }

  async clearLocalAccountV0s() {
    const { accountV0 } = this.loginState;
    if (accountV0) {
      this.updateLoginState({ accountV0: undefined });
    }
    await this.db.deleteAccountV0s();
  }

  async connectWallet(walletId: WalletId) {
    if (this.loginState.walletId !== undefined) {
      debug('Duplicated call to connectWallet()');
      return;
    }

    this.updateLoginState({ walletId });

    const walletName = wallets[walletId].name;
    if (walletId !== WalletId.HOT) {
      this.emitSystemMessage(`Connecting to ${walletName}...`);
      await this.changeWallet(walletId);
      if (!this.provider) {
        return this.abort(`Unable to connect to ${walletName}.`);
      }
    }

    this.emitSystemMessage('Connecting to rollup provider...');

    try {
      await this.createSdk(true);
    } catch (e) {
      return this.abort(`Something went wrong. This shouldn't happen.`);
    }

    if (walletId === WalletId.HOT) {
      return this.toStep(LoginStep.SET_SEED_PHRASE);
    }

    if (this.provider!.chainId !== this.requiredNetwork.chainId) {
      this.emitSystemMessage(
        `Please switch your wallet's network to ${this.requiredNetwork.network}...`,
        MessageType.WARNING,
      );
      while (this.provider!.chainId !== this.requiredNetwork.chainId) {
        await new Promise(resolve => setTimeout(resolve, 500));
        if (this.destroyed) {
          throw new Error('Session destroyed.');
        }
      }
    }

    try {
      const { mode } = this.loginState;
      switch (mode) {
        case LoginMode.SIGNUP:
          await this.signupWithWallet();
          break;
        case LoginMode.LOGIN:
          await this.loginWithWallet();
          break;
        case LoginMode.MIGRATE:
          await this.migrateWithWallet();
          break;
      }
    } catch (e) {
      this.disconnectWallet();
      this.emitSystemMessage(e.message, MessageType.ERROR);
    }
  }

  private async signupWithWallet() {
    this.emitSystemMessage('Please sign the message in your wallet to create a new account...', MessageType.WARNING);

    try {
      this.keyVault = await KeyVault.create(this.provider!, this.sdk);
    } catch (e) {
      debug(e);
      throw new Error('Failed to link your account.');
    }

    const { accountPublicKey } = this.keyVault;
    const nonce = await this.accountUtils.getAccountNonce(accountPublicKey);

    if (!nonce) {
      this.toStep(LoginStep.SET_ALIAS);
    } else {
      // Attempt to sign up with a registered wallet.
      this.updateLoginState({ mode: LoginMode.LOGIN, isNewAlias: false });
      const { alias } = (await this.db.getAccount(accountPublicKey)) || {};
      if (!alias) {
        this.toStep(LoginStep.SET_ALIAS);
      } else {
        // Log in to previously logged in account.
        this.updateLoginState({ alias });
        this.toStep(LoginStep.INIT_SDK);
      }
    }
  }

  private async loginWithWallet() {
    this.emitSystemMessage('Please sign the message in your wallet to login...', MessageType.WARNING);

    try {
      this.keyVault = await KeyVault.create(this.provider!, this.sdk);
    } catch (e) {
      debug(e);
      throw new Error('Unable to link your account.');
    }

    const { accountPublicKey } = this.keyVault;
    const nonce = await this.accountUtils.getAccountNonce(accountPublicKey);

    // Attempt to log in with unknown pubKey.
    if (!nonce) {
      const signingMessage = KeyVault.signingMessageV0(this.provider!.account!, this.sdk).toString('hex');
      this.emitSystemMessage(
        `To check if you have a migratable account, please sign the following hash in your wallet: 0x${signingMessage.slice(
          0,
          6,
        )}...${signingMessage.slice(-4)}`,
        MessageType.WARNING,
      );

      try {
        this.keyVaultV0 = await KeyVault.createV0(this.provider!, this.sdk);
      } catch (e) {
        debug(e);
        throw new Error('Failed to sign the message.');
      }

      const prevNonce = await this.accountUtils.getAccountNonce(this.keyVaultV0.accountPublicKey);
      if (prevNonce) {
        // User has a migratable account.
        const prevAlias = (await this.db.getAccountV0(this.keyVaultV0.accountPublicKey))?.alias || '';
        this.updateLoginState({ alias: prevAlias, mode: LoginMode.MIGRATE });
        this.toStep(prevAlias ? LoginStep.CONFIRM_MIGRATION : LoginStep.SET_ALIAS);
        return;
      }

      // TODO - show a signup link in error message.
      throw new Error('Account not registered.');
    }

    // TODO - different aliases might have the same accountPublicKey
    const { alias } = (await this.db.getAccount(accountPublicKey)) || {};
    if (!alias) {
      this.toStep(LoginStep.SET_ALIAS);
    } else {
      // Log in to previously logged in account.
      this.updateLoginState({ alias });
      this.toStep(LoginStep.INIT_SDK);
    }
  }

  private async migrateWithWallet() {
    const signingMessage = KeyVault.signingMessageV0(this.provider!.account!, this.sdk).toString('hex');
    this.emitSystemMessage(
      `To check if you have a migratable account, please sign the following hash in your wallet: 0x${signingMessage.slice(
        0,
        6,
      )}...${signingMessage.slice(-4)}`,
      MessageType.WARNING,
    );

    try {
      this.keyVaultV0 = await KeyVault.createV0(this.provider!, this.sdk);
    } catch (e) {
      debug(e);
      throw new Error('Failed to sign the message.');
    }

    const nonce = await this.accountUtils.getAccountNonce(this.keyVaultV0.accountPublicKey);
    if (!nonce) {
      throw new Error('Account not found.');
    }

    const { alias } = (await this.db.getAccountV0(this.keyVaultV0.accountPublicKey)) || {};
    if (!alias) {
      this.toStep(LoginStep.SET_ALIAS);
    } else {
      this.updateLoginState({ alias });
      this.toStep(LoginStep.CONFIRM_MIGRATION);
    }
  }

  async changeWallet(walletId: WalletId, checkNetwork = true) {
    if (this.provider?.status === ProviderStatus.INITIALIZING) {
      debug('Cannot change wallet before the current one is initialized or destroyed.');
      return;
    }

    if (walletId === this.provider?.walletId) {
      debug('Reconnecting to the same wallet.');
      await this.provider.destroy();
    }

    const prevProvider = this.provider;
    prevProvider?.removeAllListeners();

    const { infuraId, network, ethereumHost } = this.config;
    this.provider = new Provider(walletId, { infuraId, network, ethereumHost });
    this.provider.on(ProviderEvent.LOG_MESSAGE, (message: string, type: MessageType) =>
      this.emitSystemMessage(message, type),
    );
    this.provider.on(ProviderEvent.UPDATED_PROVIDER_STATE, this.handleProviderStateChange);

    try {
      this.clearWalletSession();
      await this.provider.init(checkNetwork ? this.requiredNetwork : undefined);
      this.saveWalletSession(walletId);
    } catch (e) {
      debug(e);
      await this.provider.destroy();
      this.provider = prevProvider;
    }

    this.clearSystemMessage();
    this.provider?.removeAllListeners();
    this.provider?.on(ProviderEvent.UPDATED_PROVIDER_STATE, this.handleProviderStateChange);
    if (prevProvider !== this.provider) {
      await prevProvider?.destroy();
      this.updateLoginState({ walletId });
    }
    this.depositForm?.changeProvider(this.provider);
    this.account?.changeProvider(this.provider);
    this.handleProviderStateChange(this.provider?.getState());
  }

  async disconnectWallet() {
    await this.provider?.destroy();
    this.clearWalletSession();
    this.provider = undefined;
    this.updateLoginState({ walletId: undefined });
    this.handleProviderStateChange();
  }

  changeAsset(assetId: AppAssetId) {
    this.activeAsset = assetId;
    this.account?.changeAsset(assetId);
  }

  async setSeedPhrase(seedPhrase: string) {
    this.clearSystemMessage();
    return this.updateLoginState({ seedPhrase });
  }

  async confirmSeedPhrase(seedPhraseInput: string) {
    this.keyVaultV0 = KeyVault.fromSeedPhrase(seedPhraseInput, this.sdk);
    const nonce = await this.accountUtils.getAccountNonce(this.keyVaultV0.accountPublicKey);
    if (!nonce) {
      this.emitSystemMessage('Account not found.', MessageType.ERROR);
      return;
    }

    const { alias } = (nonce > 0 && (await this.db.getAccountV0(this.keyVaultV0.accountPublicKey))) || {};
    if (alias) {
      this.updateLoginState({ alias });
      this.toStep(LoginStep.CONFIRM_MIGRATION);
    } else {
      this.toStep(LoginStep.SET_ALIAS);
    }
  }

  forgotAlias() {
    this.updateLoginState({ isNewAlias: true });
    this.setAlias('');
  }

  setAlias(aliasInput: string) {
    if (!this.loginState.isNewAlias) {
      this.clearSystemMessage();
      return this.updateLoginState({ alias: aliasInput, aliasAvailability: ValueAvailability.PENDING });
    }

    this.debounceCheckAlias.cancel();

    if (!aliasInput) {
      // Don't show error for empty input while user's still typing.
      this.clearSystemMessage();
      return this.updateLoginState({
        alias: aliasInput,
        aliasAvailability: ValueAvailability.INVALID,
      });
    }

    const error = getAliasError(aliasInput);
    if (error) {
      this.emitSystemMessage(error, MessageType.ERROR);
      return this.updateLoginState({
        alias: aliasInput,
        aliasAvailability: ValueAvailability.INVALID,
      });
    }

    this.clearSystemMessage();
    this.updateLoginState({ alias: aliasInput, aliasAvailability: ValueAvailability.PENDING });
    this.debounceCheckAlias();
  }

  setRememberMe(rememberMe: boolean) {
    this.updateLoginState({ rememberMe });
  }

  async confirmAlias(aliasInput: string) {
    const { isNewAlias, mode } = this.loginState;
    const error = getAliasError(aliasInput);
    if (error) {
      return this.emitSystemMessage(!isNewAlias ? 'Incorrect username.' : error, MessageType.ERROR);
    }

    if (isNewAlias) {
      if (!(await this.accountUtils.isAliasAvailable(aliasInput))) {
        return this.emitSystemMessage('This username has been taken.', MessageType.ERROR);
      }
      const allowToProceed = await this.allowNewUser();
      if (!allowToProceed) {
        this.updateLoginState({ allowToProceed });
        return;
      }
    } else if (this.loginState.seedPhrase) {
      const address = await this.accountUtils.getAliasPublicKey(aliasInput);
      if (!address?.equals(this.keyVaultV0.accountPublicKey)) {
        return this.emitSystemMessage('Incorrect username.', MessageType.ERROR);
      }

      this.toStep(LoginStep.MIGRATE_WALLET);
    } else {
      const address = await this.accountUtils.getAliasPublicKey(aliasInput);
      const keyVault = mode === LoginMode.MIGRATE ? this.keyVaultV0 : this.keyVault;
      if (!address?.equals(keyVault.accountPublicKey)) {
        return this.emitSystemMessage('Incorrect username.', MessageType.ERROR);
      }
    }

    this.toStep(mode === LoginMode.MIGRATE ? LoginStep.CONFIRM_MIGRATION : LoginStep.INIT_SDK);
  }

  async migrateToWallet(walletId: WalletId, reconnect = false) {
    if (!reconnect && this.loginState.walletId !== undefined) {
      debug('Duplicated call to migrateToWallet()');
      return;
    }

    try {
      this.updateLoginState({ walletId });

      const walletName = wallets[walletId].name;
      await this.changeWallet(walletId);
      if (!this.provider) {
        throw new Error(`Unable to connect to ${walletName}.`);
      }

      if (this.provider!.chainId !== this.requiredNetwork.chainId) {
        this.emitSystemMessage(
          `Please switch your wallet's network to ${this.requiredNetwork.network}...`,
          MessageType.WARNING,
        );
        while (this.provider!.chainId !== this.requiredNetwork.chainId) {
          await new Promise(resolve => setTimeout(resolve, 500));
          if (this.destroyed) {
            throw new Error('Session destroyed.');
          }
        }
      }

      this.emitSystemMessage('Please sign the message in your wallet to create a new account...', MessageType.WARNING);

      try {
        this.keyVault = await KeyVault.create(this.provider!, this.sdk);
      } catch (e) {
        debug(e);
        throw new Error('Unable to link your account.');
      }

      const nonce = await this.accountUtils.getAccountNonce(this.keyVault.accountPublicKey);
      if (nonce > 0) {
        const signerAddress = this.keyVault.signerAddress.toString();
        throw new Error(
          `An account has been linked to ${signerAddress.slice(0, 6)}...${signerAddress.slice(
            -4,
          )}. Please switch to another address.`,
        );
      }
    } catch (e) {
      this.emitSystemMessage(e.message, MessageType.ERROR);
      await this.disconnectWallet();
      return;
    }

    await this.migrateAccount();
  }

  async migrateAccount() {
    if (!this.sdk) {
      await this.createSdk();
    }

    if (!this.keyVaultV0) {
      if (!this.loginState.accountV0) {
        this.close('Account not found.');
        return;
      }

      const nonce = 1;
      const prevUserId = new AccountId(this.loginState.accountV0, nonce);
      const prevUser = await this.sdk.getUserData(prevUserId);
      this.keyVaultV0 = new KeyVault(prevUser.privateKey, EthAddress.ZERO, this.sdk, AccountVersion.V0);
    }

    if (!this.keyVault) {
      this.toStep(LoginStep.MIGRATE_WALLET);
      const { walletId } = this.loginState;
      if (walletId === WalletId.HOT) {
        await this.disconnectWallet();
      } else if (walletId !== undefined) {
        this.migrateToWallet(walletId, true);
      }
      return;
    }

    this.toStep(LoginStep.MIGRATE_ACCOUNT);

    try {
      // Add the old account to the sdk.
      const nonce = 1;
      const prevUserId = new AccountId(this.keyVaultV0.accountPublicKey, nonce);
      await this.accountUtils.addUser(this.keyVaultV0.accountPrivateKey, prevUserId.nonce);

      const signingKey = await this.requestSigningKey();

      const signer = this.sdk.createSchnorrSigner(this.keyVaultV0.accountPrivateKey);
      const alias = formatAliasInput(this.loginState.alias);
      const proof = await this.sdk.createAccountProof(
        prevUserId,
        signer,
        alias,
        nonce,
        true,
        signingKey,
        undefined,
        this.keyVault.accountPrivateKey,
      );

      // Add the user to the sdk so that the account tx could be added to it.
      // Don't sync from the beginning. It's a new account so it doesn't have any txs from previous blocks.
      const userId = new AccountId(this.keyVault.accountPublicKey, nonce + 1);
      await this.accountUtils.addUser(this.keyVault.accountPrivateKey, userId.nonce, true);

      await this.sdk.sendProof(proof);

      await this.db.deleteAccountV0(prevUserId.publicKey);

      this.toStep(LoginStep.SYNC_ACCOUNT);

      await this.syncOldAccount(prevUserId);

      const { migratingAssets } = this.loginState;
      if (migratingAssets.every(a => !a.migratableValues.length)) {
        await this.initUserAccount(userId, false);
        await this.accountUtils.removeUser(prevUserId);
        this.toStep(LoginStep.DONE);
        return;
      }

      const totalFee = migratingAssets.reduce((sum, a) => sum + a.totalFee, 0n);
      if (!totalFee) {
        this.confirmMigrateNotes();
      }
    } catch (e) {
      debug(e);
      this.emitSystemMessage('Failed to migrate account.', MessageType.ERROR);
      await this.destroy();
    }
  }

  async confirmMigrateNotes() {
    this.toStep(LoginStep.MIGRATE_NOTES);

    const nonce = 2;
    const userId = new AccountId(this.keyVault.accountPublicKey, nonce);
    const prevUserId = new AccountId(this.keyVaultV0.accountPublicKey, nonce - 1);
    await this.migrateNotes(prevUserId, userId);
    await this.accountUtils.removeUser(prevUserId);
    await this.initUserAccount(userId, false);

    this.toStep(LoginStep.DONE);
  }

  changeDepositForm(newInputs: Partial<DepositFormValues>) {
    this.depositForm!.changeValues(newInputs);
  }

  async claimUserName() {
    if (!this.depositForm) {
      throw new Error('Deposit form uninitialized.');
    }

    if (this.depositForm.locked) {
      debug('Duplicated call to claimUserName().');
      return;
    }

    await this.depositForm.lock();
    if (!this.depositForm.locked) return;

    await this.depositForm.submit();
    if (this.depositForm.status !== DepositStatus.DONE) return;

    this.depositForm.destroy();

    this.emitSystemMessage(`Sending registration proof...`);

    const { proofOutput } = this.getLocalAccountProof() || {};
    if (!proofOutput) {
      this.emitSystemMessage('Session expired.', MessageType.ERROR);
      return;
    }

    if (!this.provider?.account) {
      this.emitSystemMessage('Wallet disconnected.', MessageType.ERROR);
      return;
    }

    const pendingBalance = await this.accountUtils.getPendingBalance(
      this.accountProofDepositAsset,
      this.provider.account,
    );
    if (pendingBalance < this.accountProofMinDeposit) {
      this.emitSystemMessage('Insufficient deposit.', MessageType.ERROR);
      return;
    }

    // Add the user to the sdk so that the accountTx could be added for it.
    // Don't sync from the beginning. It's a new account so it doesn't have any txs from previous blocks.
    const { userId } = proofOutput.tx;
    await this.accountUtils.addUser(this.keyVault.accountPrivateKey, userId.nonce, true);

    try {
      await this.sdk.sendProof(proofOutput);
      this.clearLocalAccountProof();
    } catch (e) {
      debug(e);
      await this.accountUtils.removeUser(userId);
      this.emitSystemMessage('Failed to send the proof. Please try again later.', MessageType.ERROR);
      return;
    }

    await this.initUserAccount(userId, false);

    this.toStep(LoginStep.DONE);

    this.depositForm = undefined;
  }

  async initSdk() {
    if (!(await this.awaitSdkInitialized())) {
      return;
    }

    const proceed = (step: LoginStep) => {
      if (this.sdk.getLocalStatus().initState === SdkInitState.DESTROYED) {
        throw new Error('Sdk destroyed.');
      }

      this.toStep(step);
    };

    try {
      const { isNewAlias, alias } = this.loginState;

      if (isNewAlias) {
        proceed(LoginStep.CREATE_ACCOUNT);

        await this.createAccountProof();
        await this.createDepositForm();

        proceed(LoginStep.CLAIM_USERNAME);
      } else {
        proceed(LoginStep.ADD_ACCOUNT);

        const accountPublicKey = this.keyVault.accountPublicKey;
        const nonce = await this.accountUtils.getAliasNonce(alias);
        const userId = new AccountId(accountPublicKey, nonce);
        await this.initUserAccount(userId, false);

        proceed(LoginStep.SYNC_DATA);

        await this.awaitUserSynchronised(userId);

        proceed(LoginStep.DONE);
      }
    } catch (e) {
      debug(e);
      this.emitSystemMessage(e.message, MessageType.ERROR);
      await this.destroy();
    }
  }

  async backgroundLogin(walletId = WalletId.HOT) {
    if (this.loginState.walletId !== undefined) {
      debug('Attempt to login again.');
      return;
    }

    try {
      this.updateLoginState({ walletId });

      await this.createSdk();

      const linkedAccount = await this.getLinkedAccountFromSession();
      if (!linkedAccount) {
        throw new Error('Account not logged in.');
      }

      const { accountPublicKey, signerAddress, alias, version } = linkedAccount;

      const nonce = await this.accountUtils.getAliasNonce(alias);
      if (!nonce) {
        await this.db.deleteAccount(accountPublicKey);
        throw new Error('Account not registered.');
      }

      const userId = new AccountId(accountPublicKey, nonce);
      const { privateKey } = await this.sdk.getUserData(userId);
      this.keyVault = new KeyVault(privateKey, signerAddress, this.sdk, version);

      this.updateLoginState({
        alias,
      });

      await this.initUserAccount(userId);

      this.toStep(LoginStep.DONE);
    } catch (e) {
      debug(e);
      await this.close();
    }
  }

  async resumeSignup() {
    const { proofOutput, alias, timestamp } = this.getLocalAccountProof() || {};
    if (!proofOutput) {
      debug('Local account proof undefined.');
      await this.close();
      return;
    }

    this.toStep(LoginStep.VALIDATE_DATA);

    try {
      if (Date.now() - timestamp > this.accountProofTimeout) {
        throw new Error('Proof expired.');
      }

      await this.createSdk();

      await this.reviveUserProvider();
      if (!this.provider?.initialized) {
        throw new Error('Wallet disconnected.');
      }
    } catch (e) {
      debug(e);
      this.clearLocalAccountProof();
      // Go back to signup page. Don't show error message.
      await this.close();
      return;
    }

    try {
      this.toStep(LoginStep.RECOVER_ACCOUNT_PROOF);

      this.emitSystemMessage(
        `Please sign the message in your wallet to register username @${alias}...`,
        MessageType.WARNING,
      );
      this.keyVault = await KeyVault.create(this.provider, this.sdk);

      const userId = proofOutput.tx.userId;
      if (!userId.publicKey.equals(this.keyVault.accountPublicKey)) {
        throw new Error('Wallet address does not match the one you used to sign up.');
      }

      this.updateLoginState({
        alias,
      });

      const nonce = await this.accountUtils.getAliasNonce(alias);
      if (nonce > 0 && this.provider?.account && this.provider.chainId === this.requiredNetwork.chainId) {
        const pendingBalance = await this.accountUtils.getPendingBalance(
          this.accountProofDepositAsset,
          this.provider.account,
        );
        if (pendingBalance >= this.accountProofMinDeposit) {
          await this.initUserAccount(userId, false);
          this.clearLocalAccountProof();
          this.toStep(LoginStep.DONE);
          return;
        }
      }

      if (nonce > 0) {
        throw new Error(
          `@${alias} has been taken. Please log in with your wallet or sign up with a different username.`,
        );
      }

      await this.createDepositForm();

      this.toStep(LoginStep.CLAIM_USERNAME);
    } catch (e) {
      debug(e);
      this.clearLocalAccountProof();
      await this.close(e.message, MessageType.ERROR);
    }
  }

  private async reviveUserProvider() {
    const walletId = this.getWalletSession();
    if (walletId === undefined || walletId === this.provider?.walletId) return;

    const { infuraId, network, ethereumHost } = this.config;
    const provider = new Provider(walletId, { infuraId, network, ethereumHost });
    if (provider.connected) {
      await this.changeWallet(walletId, false);
    }
  }

  private async createCoreProvider() {
    const { infuraId, network, ethereumHost } = this.config;
    this.coreProvider = new Provider(WalletId.HOT, { infuraId, network, ethereumHost });
    await this.coreProvider.init();
    if (this.coreProvider.chainId !== this.requiredNetwork.chainId) {
      throw new Error(`Wrong network. This shouldn't happen.`);
    }
  }

  private async createDepositForm() {
    this.depositForm = new DepositForm(
      assets[this.accountProofDepositAsset],
      this.sdk,
      this.coreProvider,
      this.provider,
      this.rollupService,
      this.accountUtils,
      this.requiredNetwork,
      this.config.txAmountLimits[AssetId.ETH],
      this.accountProofMinDeposit,
    );

    for (const e in AccountFormEvent) {
      const event = (AccountFormEvent as any)[e];
      this.depositForm.on(event, () => this.emit(UserSessionEvent.UPDATED_DEPOSIT_FORM));
      this.depositForm.on(AccountFormEvent.UPDATED_FORM_VALUES, (values: DepositFormValues) => {
        const { message, messageType } = values.submit;
        if (message !== undefined) {
          this.emit(UserSessionEvent.UPDATED_SYSTEM_MESSAGE, { message, type: messageType });
        }
      });
    }

    await this.depositForm.init();
  }

  private async createSdk(autoReset = false) {
    await this.createSdkMutex.lock();

    if (this.sdk) {
      return;
    }

    if (!this.coreProvider) {
      await this.createCoreProvider();
    }

    if (!this.db.isOpen) {
      await this.db.open();
    }

    try {
      const { rollupProviderUrl, network, debug, saveProvingKey } = this.config;
      const minConfirmation = network === 'ganache' ? 1 : undefined; // If not ganache, use the default value.
      this.sdk = await createWalletSdk(this.coreProvider.ethereumProvider, rollupProviderUrl, {
        minConfirmation,
        debug,
        saveProvingKey,
      });
      // For testing.
      (window as any).aztec = this.sdk;
    } catch (e) {
      debug(e);
      throw new Error(`Failed to create sdk.`);
    }

    // If local rollupContractAddress is empty, it is a new device or the data just got wiped out.
    if (!(await this.getLocalRollupContractAddress())) {
      if (autoReset) {
        await this.db.clear();
      } else {
        throw new Error('Require data reset.');
      }
    }

    this.rollupService?.destroy();
    this.rollupService = new RollupService(this.sdk);
    await this.rollupService.init();
    this.accountUtils = new AccountUtils(this.sdk, this.graphql, this.requiredNetwork);

    const confirmUserStates = this.ensureUserStates();
    // Leave it to run in the background so that it won't block the ui.
    this.sdk.init();
    await confirmUserStates;

    await this.createSdkMutex.unlock();
  }

  private async initUserAccount(userId: AccountId, awaitSynchronised = true) {
    if (!userId.nonce) {
      throw new Error('User not registered.');
    }

    await this.accountUtils.addUser(this.keyVault.accountPrivateKey, userId.nonce);

    const {
      priceFeedContractAddresses,
      infuraId,
      txAmountLimits,
      withdrawSafeAmounts,
      explorerUrl,
      maxAvailableAssetId,
    } = this.config;
    const provider = new EthersAdapter(new InfuraProvider('mainnet', infuraId));
    const web3Provider = new Web3Provider(provider);
    this.priceFeedService = new PriceFeedService(priceFeedContractAddresses, web3Provider);
    // Leave it to run in the background.
    this.priceFeedService.init();

    await this.reviveUserProvider();

    const { alias } = this.loginState;
    this.account = new UserAccount(
      userId,
      alias,
      this.activeAsset,
      this.keyVault,
      this.sdk,
      this.coreProvider,
      this.db,
      this.rollupService,
      this.priceFeedService,
      this.accountUtils,
      this.requiredNetwork,
      explorerUrl,
      txAmountLimits,
      withdrawSafeAmounts,
      maxAvailableAssetId,
    );

    for (const e in UserAccountEvent) {
      const event = (UserAccountEvent as any)[e];
      this.account.on(event, () => this.emit(UserSessionEvent.UPDATED_USER_ACCOUNT_DATA));
    }

    await this.subscribeToSyncProgress(userId);

    if (awaitSynchronised) {
      await this.awaitUserSynchronised(userId);
    }

    await this.account.init(this.provider);

    await this.updateSession();

    this.emit(UserSessionEvent.SESSION_OPEN);
  }

  private async syncOldAccount(prevUserId: AccountId) {
    await this.awaitUserSynchronised(prevUserId);

    const migratingAssets = await Promise.all(
      assets.map(async ({ id }) => {
        const notes = (await this.sdk.getSpendableNotes(id, prevUserId)).sort((a, b) => (a.value < b.value ? 1 : -1));
        const values = notes.map(n => n.value);
        const fee = await this.sdk.getFee(id, TxType.TRANSFER);
        const migratableValues = getMigratableValues(values, fee);
        return {
          assetId: id,
          fee,
          totalFee: fee * BigInt(Math.ceil(migratableValues.length / 2)),
          values,
          migratableValues,
          migratedValues: [],
        };
      }),
    );
    this.updateLoginState({ migratingAssets });
  }

  private async migrateNotes(prevUserId: AccountId, userId: AccountId) {
    const updateMigratingAssets = (assetId: AppAssetId, migratedValue: bigint) => {
      const migratingAssets = this.loginState.migratingAssets.map(asset => {
        if (asset.assetId !== assetId) {
          return asset;
        }

        const { migratedValues } = asset;
        return {
          ...asset,
          migratedValues: [...migratedValues, migratedValue],
        };
      });
      this.updateLoginState({ migratingAssets });
    };

    const { migratingAssets } = this.loginState;
    const signer = this.sdk.createSchnorrSigner(this.keyVaultV0.accountPrivateKey);
    for (const asset of migratingAssets) {
      const { assetId, fee, migratableValues } = asset;
      for (let i = 0; i < migratableValues.length; i += 2) {
        if (this.destroyed) {
          return;
        }

        const amount = migratableValues.slice(i, i + 2).reduce((sum, value) => sum + value, 0n) - fee;
        // Create private send proof.
        const proof = await this.sdk.createTransferProof(assetId, prevUserId, amount, fee, signer, userId);
        await this.sdk.sendProof(proof);
        await this.db.addMigratingTx({
          ...proof.tx,
          userId,
        });

        updateMigratingAssets(assetId, amount);
      }
    }
  }

  private async subscribeToSyncProgress(userId: AccountId) {
    const {
      blockchainStatus: { nextRollupId },
    } = await this.sdk.getRemoteStatus();
    const { syncedToRollup } = this.sdk.getLocalStatus();
    this.handleWorldStateChange(syncedToRollup, nextRollupId - 1);
    this.handleUserStateChange(userId);
    this.sdk.on(SdkEvent.UPDATED_WORLD_STATE, this.handleWorldStateChange);
    this.sdk.on(SdkEvent.UPDATED_USER_STATE, this.handleUserStateChange);
  }

<<<<<<< HEAD
  private generateSeedPhrase() {
    const entropy = this.hashToField(Buffer.from(randomString({ length: 64, type: 'base64' })));
    return generateSeedPhrase(entropy);
  }

  private async createAccountFromSeedPhrase(seedPhraseInput: string) {
    const seedPhrase = formatSeedPhraseInput(seedPhraseInput);
    const privateKey = this.hashToField(Buffer.from(seedPhrase));
    return this.createAccountFromPrivateKey(privateKey);
  }

  private async linkAccount(provider: Provider) {
    const ethAddress = provider.account!;
    const signer = new Web3Signer(provider.ethereumProvider);
    const message = this.hashToField(ethAddress.toBuffer());
    const msgHash = utils.keccak256(message);
    const digest = utils.arrayify(msgHash);
    const privateKey = (await signer.signMessage(Buffer.from(digest), ethAddress)).slice(0, 32);
    return this.createAccountFromPrivateKey(privateKey);
  }

  private async createAccountFromPrivateKey(privateKey: Buffer) {
    const accountPublicKey = this.sdk.derivePublicKey(privateKey);
    const nonce = await this.graphql.getAccountNonce(accountPublicKey);
    return { accountPublicKey, privateKey, nonce };
  }

=======
>>>>>>> 0b020b6a
  private updateAliasAvailability = async () => {
    const aliasInput = this.loginState.alias;
    const nonce = await this.accountUtils.getAliasNonce(aliasInput);
    if (aliasInput !== this.loginState.alias) return;

    this.updateLoginState({
      aliasAvailability: nonce === 0 ? ValueAvailability.VALID : ValueAvailability.INVALID,
    });
  };

  private async createAccountProof() {
    const { accountPublicKey, accountPrivateKey } = this.keyVault;
    const nonce = 0;
    const userId = new AccountId(accountPublicKey, nonce);
    try {
      const spendingPublicKey = await this.requestSigningKey();
      const signer = this.sdk.createSchnorrSigner(accountPrivateKey);
      const aliasInput = this.loginState.alias;
      const alias = formatAliasInput(aliasInput);
      await this.accountUtils.addUser(accountPrivateKey, userId.nonce);
      const accountProof = await this.sdk.createAccountProof(userId, signer, alias, 0, true, spendingPublicKey);
      this.saveLocalAccountProof(accountProof, alias);
    } catch (e) {
      debug(e);
      throw new Error('Failed to create account proof.');
    } finally {
      await this.accountUtils.removeUser(userId);
    }
  }

  private async requestSigningKey() {
    const { signerAddress } = this.keyVault;
    while (!this.provider!.account?.equals(signerAddress)) {
      this.emitSystemMessage(
        `Please switch your wallet's account to ${signerAddress
          .toString()
          .slice(0, 6)}...${signerAddress.toString().slice(-4)}.`,
        MessageType.WARNING,
      );
      await new Promise(resolve => setTimeout(resolve, 1000));
      if (this.destroyed) {
        throw new Error('Session destroyed.');
      }
    }

    this.emitSystemMessage(
      'Please sign the message in your wallet to create your Aztec Spending Key...',
      MessageType.WARNING,
    );
    const { publicKey } = await createSigningKeys(this.provider!, this.sdk);
    this.clearSystemMessage();
    return publicKey;
  }

  private saveLocalAccountProof(accountProof: AccountProofOutput, alias: string) {
    const proofData = accountProof.toBuffer().toString('hex');
    localStorage.setItem(this.accountProofCacheName, JSON.stringify({ alias, proofData, timestamp: Date.now() }));
  }

  private getLocalAccountProof() {
    const rawData = localStorage.getItem(this.accountProofCacheName);
    if (!rawData) {
      return;
    }

    const { alias, proofData, timestamp } = JSON.parse(rawData);
    return {
      alias,
      proofOutput: AccountProofOutput.fromBuffer(Buffer.from(proofData, 'hex')),
      timestamp,
    };
  }

  private clearLocalAccountProof() {
    localStorage.removeItem(this.accountProofCacheName);
  }

  private saveWalletSession(walletId: WalletId) {
    localStorage.setItem(this.walletCacheName, `${walletId}`);
  }

  private clearWalletSession() {
    localStorage.removeItem(this.walletCacheName);
  }

  private getWalletSession() {
    const session = localStorage.getItem(this.walletCacheName);
    return session ? +session : undefined;
  }

  private async updateSession() {
    const { accountPublicKey, signerAddress, version } = this.keyVault;
    const { alias, rememberMe } = this.loginState;
    await this.db.addAccount({
      accountPublicKey,
      signerAddress,
      alias,
      version,
      timestamp: new Date(),
    });
    if (rememberMe) {
      await this.setLinkedAccountToSession(accountPublicKey);
    }
  }

  private async getLinkedAccountFromSession() {
    const session = Cookie.get(this.sessionCookieName);
    if (!session) return;

    const currentSession = Buffer.from(session, 'hex');
    const accounts = await this.db.getAccounts();
    const now = Date.now();
    const expiresIn = this.config.sessionTimeout * 86400 * 1000;
    for (const account of accounts) {
      const key = await this.generateLoginSessionKey(account.accountPublicKey);
      if (key.equals(currentSession) && account.timestamp.getTime() + expiresIn > now) {
        return account;
      }
    }
  }

  private async setLinkedAccountToSession(accountPublicKey: GrumpkinAddress) {
    const sessionKey = this.generateLoginSessionKey(accountPublicKey);
    Cookie.set(this.sessionCookieName, sessionKey.toString('hex'), { expires: this.config.sessionTimeout });
  }

  private clearLinkedAccountSession() {
    Cookie.remove(this.sessionCookieName);
  }

  private generateLoginSessionKey(accountPublicKey: GrumpkinAddress) {
    return createHash('sha256').update(accountPublicKey.toBuffer()).digest();
  }

  private async removeUnregisteredUsers() {
    const users = this.sdk.getUsersData();
    const userZeros = users.filter(u => !u.nonce);
    for (const userZero of userZeros) {
      if (!users.some(u => u.publicKey.equals(userZero.publicKey) && u.nonce > 0)) {
        await this.accountUtils.removeUser(userZero.id);
      }
    }
  }

  private handleWorldStateChange = (syncedToRollup: number, latestRollup: number) => {
    this.updateWorldState({ ...this.worldState, syncedToRollup, latestRollup });
  };

  private handleUserStateChange = (userId: AccountId) => {
    if (!this.account?.userId.equals(userId)) return;

    const user = this.sdk.getUserData(userId);
    this.worldState = { ...this.worldState, accountSyncedToRollup: user.syncedToRollup };
    this.emit(UserSessionEvent.UPDATED_WORLD_STATE, this.worldState);
  };

  private handleProviderStateChange = (state?: ProviderState) => {
    if (!state || state.status === ProviderStatus.DESTROYED) {
      this.provider = undefined;
      this.depositForm?.changeProvider();
      this.account?.changeProvider();
    }
    this.emit(UserSessionEvent.UPDATED_PROVIDER_STATE, state);
  };

  private toStep(step: LoginStep, message = '', messageType = MessageType.TEXT) {
    this.updateLoginState({ step });
    this.emitSystemMessage(message, messageType);
  }

  private async abort(message = '', messageType = MessageType.ERROR) {
    const { step } = this.loginState;
    switch (step) {
      case LoginStep.CONNECT_WALLET:
        this.updateLoginState({ walletId: undefined });
        break;
    }
    this.emitSystemMessage(message, messageType);
    this.emit(UserSessionEvent.SESSION_CLOSED);
    await this.destroy();
  }

  private updateWorldState = (worldState: WorldState) => {
    this.worldState = worldState;
    this.emit(UserSessionEvent.UPDATED_WORLD_STATE, worldState);
  };

  private updateLoginState(loginState: Partial<LoginState>) {
    this.loginState = { ...this.loginState, ...loginState };
    this.emit(UserSessionEvent.UPDATED_LOGIN_STATE, this.loginState);
  }

  private clearSystemMessage() {
    this.emitSystemMessage('');
  }

  private emitSystemMessage(message = '', type = MessageType.TEXT) {
    this.emit(UserSessionEvent.UPDATED_SYSTEM_MESSAGE, { message, type });
  }

  private async awaitSdkInitialized(sdk = this.sdk) {
    const sdkInitState = () => sdk.getLocalStatus().initState;
    while (sdkInitState() !== SdkInitState.INITIALIZED) {
      if (sdkInitState() === SdkInitState.DESTROYED) {
        return false;
      }
      await new Promise(resolve => setTimeout(resolve, 500));
    }
    return true;
  }

  private async awaitUserSynchronised(userId: AccountId) {
    if (!userId.nonce) {
      return;
    }

    const { latestRollup, accountSyncedToRollup } = this.worldState;
    if (accountSyncedToRollup > -1 || latestRollup === -1) {
      await this.sdk.awaitUserSynchronised(userId);
    } else {
      // If sync from rollup 0, sdk.awaitUserSynchronised will resolve immediately.
      while (this.sdk.getUserData(userId).syncedToRollup < latestRollup) {
        await new Promise(resolve => setTimeout(resolve, 1000));
        if (this.destroyed) {
          throw new Error('Session destroyed.');
        }
      }
    }
  }

  private async allowNewUser() {
    if (this.MAX_ACCOUNT_TXS_PER_ROLLUP >= this.TXS_PER_ROLLUP) {
      return true;
    }
    const { pendingTxCount } = await this.sdk.getRemoteStatus();
    const unsettledAccountTxs = await this.graphql.getUnsettledAccountTxs();
    const numRollups = Math.max(1, Math.ceil(pendingTxCount / this.TXS_PER_ROLLUP));
    return unsettledAccountTxs.length < numRollups * this.MAX_ACCOUNT_TXS_PER_ROLLUP;
  }

  // Remove the following ugly workarounds.
  private async ensureUserStates() {
    while (!(this.sdk as any).core.userStateFactory) {
      await new Promise(resolve => setTimeout(resolve, 200));
      if (this.destroyed) {
        throw new Error('Session destroyed.');
      }
    }
  }

  private async getLocalRollupContractAddress() {
    return (this.sdk as any).core.getRollupContractAddress();
  }
}<|MERGE_RESOLUTION|>--- conflicted
+++ resolved
@@ -1200,36 +1200,6 @@
     this.sdk.on(SdkEvent.UPDATED_USER_STATE, this.handleUserStateChange);
   }
 
-<<<<<<< HEAD
-  private generateSeedPhrase() {
-    const entropy = this.hashToField(Buffer.from(randomString({ length: 64, type: 'base64' })));
-    return generateSeedPhrase(entropy);
-  }
-
-  private async createAccountFromSeedPhrase(seedPhraseInput: string) {
-    const seedPhrase = formatSeedPhraseInput(seedPhraseInput);
-    const privateKey = this.hashToField(Buffer.from(seedPhrase));
-    return this.createAccountFromPrivateKey(privateKey);
-  }
-
-  private async linkAccount(provider: Provider) {
-    const ethAddress = provider.account!;
-    const signer = new Web3Signer(provider.ethereumProvider);
-    const message = this.hashToField(ethAddress.toBuffer());
-    const msgHash = utils.keccak256(message);
-    const digest = utils.arrayify(msgHash);
-    const privateKey = (await signer.signMessage(Buffer.from(digest), ethAddress)).slice(0, 32);
-    return this.createAccountFromPrivateKey(privateKey);
-  }
-
-  private async createAccountFromPrivateKey(privateKey: Buffer) {
-    const accountPublicKey = this.sdk.derivePublicKey(privateKey);
-    const nonce = await this.graphql.getAccountNonce(accountPublicKey);
-    return { accountPublicKey, privateKey, nonce };
-  }
-
-=======
->>>>>>> 0b020b6a
   private updateAliasAvailability = async () => {
     const aliasInput = this.loginState.alias;
     const nonce = await this.accountUtils.getAliasNonce(aliasInput);
