import {
  AccountId,
  AccountProofOutput,
  AssetId,
  createWalletSdk,
  EthAddress,
  GrumpkinAddress,
  SdkEvent,
  SdkInitState,
  SettlementTime,
  TxType,
  WalletSdk,
} from '@aztec/sdk';
import { createHash } from 'crypto';
import createDebug from 'debug';
import { EventEmitter } from 'events';
import Mutex from 'idb-mutex';
import Cookie from 'js-cookie';
import { debounce, DebouncedFunc } from 'lodash';
import { Config } from '../config';
import { EthAccount } from './eth_account';
import {
  AccountFormEvent,
  ShieldForm,
  ShieldFormValues,
  ShieldStatus,
  getMigratableValues,
  MigratingAsset,
} from './account_forms';
import { AccountVersion } from './account_state';
import { AccountUtils } from './account_utils';
import { formatAliasInput, getAliasError } from './alias';
import { AppAssetId, assets } from './assets';
import { Database } from './database';
import { MessageType, SystemMessage, ValueAvailability } from './form';
import { createSigningKeys, KeyVault } from './key_vault';
import { Network } from './networks';
import { PriceFeedService } from './price_feed_service';
import { Provider, ProviderEvent, ProviderState, ProviderStatus } from './provider';
import { RollupService } from './rollup_service';
import { toBaseUnits } from './units';
import { UserAccount, UserAccountEvent } from './user_account';
import { WalletId, wallets } from './wallet_providers';

const debug = createDebug('zm:user_session');

export enum LoginMode {
  SIGNUP,
  LOGIN,
  MIGRATE,
  NEW_ALIAS,
}

export enum LoginStep {
  CONNECT_WALLET,
  SET_SEED_PHRASE,
  SET_ALIAS,
  CONFIRM_MIGRATION,
  MIGRATE_WALLET,
  MIGRATE_ACCOUNT,
  SYNC_ACCOUNT,
  MIGRATE_NOTES,
  INIT_SDK,
  CREATE_ACCOUNT,
  VALIDATE_DATA,
  RECOVER_ACCOUNT_PROOF,
  CLAIM_USERNAME,
  ADD_ACCOUNT,
  SYNC_DATA,
  DONE,
}

const undisruptiveSteps = [
  LoginStep.MIGRATE_ACCOUNT,
  LoginStep.SYNC_ACCOUNT,
  LoginStep.MIGRATE_NOTES,
  LoginStep.INIT_SDK,
  LoginStep.CREATE_ACCOUNT,
  LoginStep.VALIDATE_DATA,
  LoginStep.RECOVER_ACCOUNT_PROOF,
  LoginStep.ADD_ACCOUNT,
  LoginStep.SYNC_DATA,
];

export interface LoginState {
  step: LoginStep;
  mode: LoginMode;
  walletId?: WalletId;
  seedPhrase: string;
  alias: string;
  aliasAvailability: ValueAvailability;
  rememberMe: boolean;
  allowToProceed: boolean;
  migratingAssets: MigratingAsset[];
  accountV0?: GrumpkinAddress; // To be deprecated
}

export const initialLoginState: LoginState = {
  step: LoginStep.CONNECT_WALLET,
  mode: LoginMode.SIGNUP,
  walletId: undefined,
  seedPhrase: '',
  alias: '',
  aliasAvailability: ValueAvailability.INVALID,
  rememberMe: true,
  allowToProceed: true,
  migratingAssets: [],
};

export interface WorldState {
  latestRollup: number;
  syncedToRollup: number;
  accountSyncedToRollup: number;
}

export const initialWorldState: WorldState = { syncedToRollup: -1, latestRollup: -1, accountSyncedToRollup: -1 };

export enum UserSessionEvent {
  UPDATED_LOGIN_STATE = 'UPDATED_LOGIN_STATE',
  UPDATED_PROVIDER_STATE = 'UPDATED_PROVIDER_STATE',
  UPDATED_WORLD_STATE = 'UPDATED_WORLD_STATE',
  UPDATED_USER_ACCOUNT_DATA = 'UPDATED_USER_ACCOUNT_DATA',
  UPDATED_SHIELD_FOR_ALIAS_FORM = 'UPDATED_SHIELD_FOR_ALIAS_FORM',
  UPDATED_SYSTEM_MESSAGE = 'UPDATED_SYSTEM_MESSAGE',
  SESSION_CLOSED = 'SESSION_CLOSED',
  SESSION_OPEN = 'SESSION_OPEN',
}

export interface UserSession {
  on(event: UserSessionEvent.UPDATED_LOGIN_STATE, listener: (state: LoginState) => void): this;
  on(event: UserSessionEvent.UPDATED_PROVIDER_STATE, listener: (state: ProviderState) => void): this;
  on(event: UserSessionEvent.UPDATED_WORLD_STATE, listener: (state: WorldState) => void): this;
  on(event: UserSessionEvent.UPDATED_USER_ACCOUNT_DATA, listener: () => void): this;
  on(event: UserSessionEvent.UPDATED_SYSTEM_MESSAGE, listener: (message: SystemMessage) => void): this;
  on(event: UserSessionEvent.SESSION_CLOSED, listener: () => void): this;
}

export class UserSession extends EventEmitter {
  private coreProvider!: Provider;
  private provider?: Provider;
  private sdk!: WalletSdk;
  private rollupService!: RollupService;
  private loginState: LoginState;
  private worldState = initialWorldState;
  private keyVault!: KeyVault;
  private keyVaultV0!: KeyVault;
  private spendingPrivateKey?: Buffer;
  private shieldForAliasForm?: ShieldForm;
  private accountUtils!: AccountUtils;
  private account!: UserAccount;
  private activeAsset: AppAssetId;
  private debounceCheckAlias: DebouncedFunc<() => void>;
  private createSdkMutex = new Mutex('create-sdk-mutex');
  private destroyed = false;

  private readonly accountProofTimeout = 60 * 60 * 1000; // 1 hour
  private readonly accountProofDepositAsset = AssetId.ETH;
  private readonly accountProofMinDeposit = toBaseUnits('0.01', assets[this.accountProofDepositAsset].decimals);

  private readonly debounceCheckAliasWait = 600;
  private readonly MAX_ACCOUNT_TXS_PER_ROLLUP = 112; // TODO - fetch from server
  private readonly TXS_PER_ROLLUP = 112;

  constructor(
    private readonly config: Config,
    private readonly requiredNetwork: Network,
    initialActiveAsset: AppAssetId,
    initialLoginMode: LoginMode,
    private readonly db: Database,
<<<<<<< HEAD
=======
    private readonly graphql: GraphQLService,
    private readonly priceFeedService: PriceFeedService,
>>>>>>> 16785a60
    private readonly sessionCookieName: string,
    private readonly accountProofCacheName: string,
    private readonly walletCacheName: string,
    private readonly shieldForAliasAmountPreselection?: bigint,
  ) {
    super();
    this.debounceCheckAlias = debounce(this.updateAliasAvailability, this.debounceCheckAliasWait);
    this.loginState = {
      ...initialLoginState,
      mode: initialLoginMode,
    };
    this.activeAsset = initialActiveAsset;
  }

  getProviderState() {
    return this.provider?.getState();
  }

  getLoginState() {
    return this.loginState;
  }

  getWorldState() {
    return this.worldState;
  }

  getAccount() {
    return this.account;
  }

  getShieldForAliasForm() {
    return this.shieldForAliasForm;
  }

  isProcessingAction() {
    return (
      !this.destroyed && (undisruptiveSteps.indexOf(this.loginState.step) >= 0 || !!this.shieldForAliasForm?.locked)
    );
  }

  isDaiTxFree() {
    return this.rollupService ? !this.rollupService.getFee(AssetId.DAI, TxType.DEPOSIT, SettlementTime.SLOW) : false;
  }

  async close(message = '', messageType = MessageType.TEXT, clearSession = true) {
    this.emitSystemMessage(message, messageType);
    if (clearSession) {
      this.clearLinkedAccountSession();
    }
    this.emit(UserSessionEvent.SESSION_CLOSED);
    await this.destroy();
  }

  async destroy() {
    this.destroyed = true;
    this.removeAllListeners();
    this.debounceCheckAlias.cancel();
    this.account?.destroy();
    this.coreProvider?.destroy();
    this.provider?.destroy();
    this.rollupService?.destroy();
    this.shieldForAliasForm?.destroy();
    this.clearLocalAccountProof();
    if (this.sdk && this.sdk.getLocalStatus().initState !== SdkInitState.DESTROYED) {
      this.sdk.removeAllListeners();
      await this.removeUnregisteredUsers();
      // Can only safely destroy the sdk after it's fully initialized.
      if (this.sdk.getLocalStatus().initState === SdkInitState.INITIALIZING) {
        await this.awaitSdkInitialized(this.sdk);
      }
      await this.sdk.destroy();
    }
    debug('Session destroyed.');
  }

  changeLoginMode(mode: LoginMode) {
    this.updateLoginState({ ...initialLoginState, mode });
    this.clearSystemMessage();
  }

  async migrateFromLocalAccountV0(alias: string, accountPublicKey: GrumpkinAddress) {
    this.updateLoginState({ alias, mode: LoginMode.MIGRATE, accountV0: accountPublicKey });
    this.toStep(LoginStep.CONFIRM_MIGRATION);
  }

  async clearLocalAccountV0s() {
    const { accountV0 } = this.loginState;
    if (accountV0) {
      this.updateLoginState({ accountV0: undefined });
    }
    await this.db.deleteAccountV0s();
  }

  async connectWallet(walletId: WalletId) {
    if (this.loginState.walletId !== undefined) {
      debug('Duplicated call to connectWallet()');
      return;
    }

    this.updateLoginState({ walletId });

    const walletName = wallets[walletId].name;
    if (walletId !== WalletId.HOT) {
      this.emitSystemMessage(`Connecting to ${walletName}...`);
      await this.changeWallet(walletId);
      if (!this.provider) {
        return this.abort(`Unable to connect to ${walletName}.`);
      }
    }

    this.emitSystemMessage('Connecting to rollup provider...');

    try {
      await this.createSdk(true);
    } catch (e) {
      return this.abort(`Something went wrong. This shouldn't happen.`);
    }

    if (walletId === WalletId.HOT) {
      return this.toStep(LoginStep.SET_SEED_PHRASE);
    }

    if (this.provider!.chainId !== this.requiredNetwork.chainId) {
      this.emitSystemMessage(
        `Please switch your wallet's network to ${this.requiredNetwork.network}...`,
        MessageType.WARNING,
      );
      while (this.provider!.chainId !== this.requiredNetwork.chainId) {
        await new Promise(resolve => setTimeout(resolve, 500));
        if (this.destroyed) {
          throw new Error('Session destroyed.');
        }
      }
    }

    try {
      const { mode } = this.loginState;
      switch (mode) {
        case LoginMode.SIGNUP:
          await this.signupWithWallet();
          break;
        case LoginMode.LOGIN:
          await this.loginWithWallet();
          break;
        case LoginMode.MIGRATE:
          await this.migrateWithWallet();
          break;
      }
    } catch (e) {
      this.disconnectWallet();
      this.emitSystemMessage(e.message, MessageType.ERROR);
    }
  }

  private async signupWithWallet() {
    this.emitSystemMessage('Please sign the message in your wallet to create a new account...', MessageType.WARNING);

    try {
      this.keyVault = await KeyVault.create(this.provider!, this.sdk);
    } catch (e) {
      debug(e);
      throw new Error('Failed to link your account.');
    }

    const { accountPublicKey } = this.keyVault;
    const nonce = await this.accountUtils.getAccountNonce(accountPublicKey);

    if (!nonce) {
      this.toStep(LoginStep.SET_ALIAS);
    } else {
      // Attempt to sign up with a registered wallet.
      this.updateLoginState({ mode: LoginMode.LOGIN });
      const { alias } = (await this.db.getAccount(accountPublicKey)) || {};
      if (!alias) {
        this.toStep(LoginStep.SET_ALIAS);
      } else {
        // Log in to previously logged in account.
        this.updateLoginState({ alias });
        this.toStep(LoginStep.INIT_SDK);
      }
    }
  }

  private async loginWithWallet() {
    this.emitSystemMessage('Please sign the message in your wallet to login...', MessageType.WARNING);

    try {
      this.keyVault = await KeyVault.create(this.provider!, this.sdk);
    } catch (e) {
      debug(e);
      throw new Error('Unable to link your account.');
    }

    const { accountPublicKey } = this.keyVault;
    const nonce = await this.accountUtils.getAccountNonce(accountPublicKey);

    // Attempt to log in with unknown pubKey.
    if (!nonce) {
      const signingMessage = KeyVault.signingMessageV0(this.provider!.account!, this.sdk).toString('hex');
      this.emitSystemMessage(
        `To check if you have a migratable account, please sign the following hash in your wallet: 0x${signingMessage.slice(
          0,
          6,
        )}...${signingMessage.slice(-4)}`,
        MessageType.WARNING,
      );

      try {
        this.keyVaultV0 = await KeyVault.createV0(this.provider!, this.sdk);
      } catch (e) {
        debug(e);
        throw new Error('Failed to sign the message.');
      }

      const prevNonce = await this.accountUtils.getAccountNonce(this.keyVaultV0.accountPublicKey);
      if (prevNonce) {
        // User has a migratable account.
        const prevAlias = (await this.db.getAccountV0(this.keyVaultV0.accountPublicKey))?.alias || '';
        this.updateLoginState({ alias: prevAlias, mode: LoginMode.MIGRATE });
        this.toStep(prevAlias ? LoginStep.CONFIRM_MIGRATION : LoginStep.SET_ALIAS);
        return;
      }

      // TODO - show a signup link in error message.
      throw new Error('Account not registered.');
    }

    // TODO - different aliases might have the same accountPublicKey
    const { alias } = (await this.db.getAccount(accountPublicKey)) || {};
    if (!alias) {
      this.toStep(LoginStep.SET_ALIAS);
    } else {
      // Log in to previously logged in account.
      this.updateLoginState({ alias });
      this.toStep(LoginStep.INIT_SDK);
    }
  }

  private async migrateWithWallet() {
    const signingMessage = KeyVault.signingMessageV0(this.provider!.account!, this.sdk).toString('hex');
    this.emitSystemMessage(
      `To check if you have a migratable account, please sign the following hash in your wallet: 0x${signingMessage.slice(
        0,
        6,
      )}...${signingMessage.slice(-4)}`,
      MessageType.WARNING,
    );

    try {
      this.keyVaultV0 = await KeyVault.createV0(this.provider!, this.sdk);
    } catch (e) {
      debug(e);
      throw new Error('Failed to sign the message.');
    }

    const nonce = await this.accountUtils.getAccountNonce(this.keyVaultV0.accountPublicKey);
    if (!nonce) {
      throw new Error('Account not found.');
    }

    const { alias } = (await this.db.getAccountV0(this.keyVaultV0.accountPublicKey)) || {};
    if (!alias) {
      this.toStep(LoginStep.SET_ALIAS);
    } else {
      this.updateLoginState({ alias });
      this.toStep(LoginStep.CONFIRM_MIGRATION);
    }
  }

  async changeWallet(walletId: WalletId, checkNetwork = true) {
    if (this.provider?.status === ProviderStatus.INITIALIZING) {
      debug('Cannot change wallet before the current one is initialized or destroyed.');
      return;
    }

    if (walletId === this.provider?.walletId) {
      debug('Reconnecting to the same wallet.');
      await this.provider.destroy();
    }

    const prevProvider = this.provider;
    prevProvider?.removeAllListeners();

    const { infuraId, network, ethereumHost } = this.config;
    this.provider = new Provider(walletId, { infuraId, network, ethereumHost });
    this.provider.on(ProviderEvent.LOG_MESSAGE, (message: string, type: MessageType) =>
      this.emitSystemMessage(message, type),
    );
    this.provider.on(ProviderEvent.UPDATED_PROVIDER_STATE, this.handleProviderStateChange);

    try {
      this.clearWalletSession();
      await this.provider.init(checkNetwork ? this.requiredNetwork : undefined);
      this.saveWalletSession(walletId);
    } catch (e) {
      debug(e);
      await this.provider.destroy();
      this.provider = prevProvider;
    }

    this.clearSystemMessage();
    this.provider?.removeAllListeners();
    this.provider?.on(ProviderEvent.UPDATED_PROVIDER_STATE, this.handleProviderStateChange);
    if (prevProvider !== this.provider) {
      await prevProvider?.destroy();
      this.updateLoginState({ walletId });
    }
    this.shieldForAliasForm?.changeProvider(this.provider);
    this.account?.changeProvider(this.provider);
    this.handleProviderStateChange(this.provider?.getState());
  }

  async disconnectWallet() {
    await this.provider?.destroy();
    this.handleProviderStateChange();
  }

  changeAsset(assetId: AppAssetId) {
    this.activeAsset = assetId;
    this.account?.changeAsset(assetId);
  }

  async setSeedPhrase(seedPhrase: string) {
    this.clearSystemMessage();
    return this.updateLoginState({ seedPhrase });
  }

  async confirmSeedPhrase(seedPhraseInput: string) {
    this.keyVaultV0 = KeyVault.fromSeedPhrase(seedPhraseInput, this.sdk);
    const nonce = await this.accountUtils.getAccountNonce(this.keyVaultV0.accountPublicKey);
    if (!nonce) {
      this.emitSystemMessage('Account not found.', MessageType.ERROR);
      return;
    }

    const { alias } = (nonce > 0 && (await this.db.getAccountV0(this.keyVaultV0.accountPublicKey))) || {};
    if (alias) {
      this.updateLoginState({ alias });
      this.toStep(LoginStep.CONFIRM_MIGRATION);
    } else {
      this.toStep(LoginStep.SET_ALIAS);
    }
  }

  forgotAlias() {
    this.updateLoginState({ mode: LoginMode.NEW_ALIAS });
    this.setAlias('');
  }

  setAlias(aliasInput: string) {
    const { mode } = this.loginState;
    const isNewAlias = [LoginMode.SIGNUP, LoginMode.NEW_ALIAS].includes(mode);
    if (!isNewAlias) {
      this.clearSystemMessage();
      return this.updateLoginState({ alias: aliasInput, aliasAvailability: ValueAvailability.PENDING });
    }

    this.debounceCheckAlias.cancel();

    if (!aliasInput) {
      // Don't show error for empty input while user's still typing.
      this.clearSystemMessage();
      return this.updateLoginState({
        alias: aliasInput,
        aliasAvailability: ValueAvailability.INVALID,
      });
    }

    const error = getAliasError(aliasInput);
    if (error) {
      this.emitSystemMessage(error, MessageType.ERROR);
      return this.updateLoginState({
        alias: aliasInput,
        aliasAvailability: ValueAvailability.INVALID,
      });
    }

    this.clearSystemMessage();
    this.updateLoginState({ alias: aliasInput, aliasAvailability: ValueAvailability.PENDING });
    this.debounceCheckAlias();
  }

  setRememberMe(rememberMe: boolean) {
    this.updateLoginState({ rememberMe });
  }

  async confirmAlias(aliasInput: string) {
    const { mode } = this.loginState;
    const isNewAlias = [LoginMode.SIGNUP, LoginMode.NEW_ALIAS].includes(mode);

    const error = getAliasError(aliasInput);
    if (error) {
      return this.emitSystemMessage(!isNewAlias ? 'Incorrect username.' : error, MessageType.ERROR);
    }

    if (isNewAlias) {
      if (!(await this.accountUtils.isAliasAvailable(aliasInput))) {
        return this.emitSystemMessage('This username has been taken.', MessageType.ERROR);
      }
      const allowToProceed = await this.allowNewUser();
      if (!allowToProceed) {
        this.updateLoginState({ allowToProceed });
        return;
      }
    } else if (this.loginState.seedPhrase) {
      const address = await this.accountUtils.getAliasPublicKey(aliasInput);
      if (!address?.equals(this.keyVaultV0.accountPublicKey)) {
        return this.emitSystemMessage('Incorrect username.', MessageType.ERROR);
      }

      this.toStep(LoginStep.MIGRATE_WALLET);
    } else {
      const address = await this.accountUtils.getAliasPublicKey(aliasInput);
      const keyVault = mode === LoginMode.MIGRATE ? this.keyVaultV0 : this.keyVault;
      if (!address?.equals(keyVault.accountPublicKey)) {
        return this.emitSystemMessage('Incorrect username.', MessageType.ERROR);
      }
    }

    this.toStep(mode === LoginMode.MIGRATE ? LoginStep.CONFIRM_MIGRATION : LoginStep.INIT_SDK);
  }

  async migrateToWallet(walletId: WalletId, reconnect = false) {
    if (!reconnect && this.loginState.walletId !== undefined) {
      debug('Duplicated call to migrateToWallet()');
      return;
    }

    try {
      this.updateLoginState({ walletId });

      const walletName = wallets[walletId].name;
      await this.changeWallet(walletId);
      if (!this.provider) {
        throw new Error(`Unable to connect to ${walletName}.`);
      }

      if (this.provider!.chainId !== this.requiredNetwork.chainId) {
        this.emitSystemMessage(
          `Please switch your wallet's network to ${this.requiredNetwork.network}...`,
          MessageType.WARNING,
        );
        while (this.provider!.chainId !== this.requiredNetwork.chainId) {
          await new Promise(resolve => setTimeout(resolve, 500));
          if (this.destroyed) {
            throw new Error('Session destroyed.');
          }
        }
      }

      this.emitSystemMessage('Please sign the message in your wallet to create a new account...', MessageType.WARNING);

      try {
        this.keyVault = await KeyVault.create(this.provider!, this.sdk);
      } catch (e) {
        debug(e);
        throw new Error('Unable to link your account.');
      }

      const nonce = await this.accountUtils.getAccountNonce(this.keyVault.accountPublicKey);
      if (nonce > 0) {
        const signerAddress = this.keyVault.signerAddress.toString();
        throw new Error(
          `An account has been linked to ${signerAddress.slice(0, 6)}...${signerAddress.slice(
            -4,
          )}. Please switch to another address.`,
        );
      }
    } catch (e) {
      this.emitSystemMessage(e.message, MessageType.ERROR);
      await this.disconnectWallet();
      return;
    }

    await this.migrateAccount();
  }

  async migrateAccount() {
    if (!this.sdk) {
      await this.createSdk();
    }

    if (!this.keyVaultV0) {
      if (!this.loginState.accountV0) {
        this.close('Account not found.');
        return;
      }

      const nonce = 1;
      const prevUserId = new AccountId(this.loginState.accountV0, nonce);
      const prevUser = await this.sdk.getUserData(prevUserId);
      this.keyVaultV0 = new KeyVault(prevUser.privateKey, EthAddress.ZERO, this.sdk, AccountVersion.V0);
    }

    if (!this.keyVault) {
      this.toStep(LoginStep.MIGRATE_WALLET);
      const { walletId } = this.loginState;
      if (walletId === WalletId.HOT) {
        await this.disconnectWallet();
      } else if (walletId !== undefined) {
        this.migrateToWallet(walletId, true);
      }
      return;
    }

    this.toStep(LoginStep.MIGRATE_ACCOUNT);

    try {
      await this.confirmAccountKey();
    } catch (e) {
      this.emitSystemMessage(e.message, MessageType.ERROR);
      await this.destroy();
      return;
    }

    try {
      // Add the old account to the sdk.
      const nonce = 1;
      const prevUserId = new AccountId(this.keyVaultV0.accountPublicKey, nonce);
      await this.accountUtils.addUser(this.keyVaultV0.accountPrivateKey, prevUserId.nonce);

      // Metamask won't show the popup if two signature requests happen one after another.
      // Wait for half a second before asking the user to sign a message again.
      await new Promise(resolve => setTimeout(resolve, 500));
      const signingKey = await this.requestSigningKey();

      const signer = this.sdk.createSchnorrSigner(this.keyVaultV0.accountPrivateKey);
      const alias = formatAliasInput(this.loginState.alias);
      await this.awaitUserSynchronised(prevUserId);
      const proof = await this.sdk.createAccountProof(
        prevUserId,
        signer,
        alias,
        nonce,
        true,
        signingKey,
        undefined,
        this.keyVault.accountPrivateKey,
      );

      // Add the user to the sdk so that the account tx could be added to it.
      // Don't sync from the beginning. It's a new account so it doesn't have any txs from previous blocks.
      const userId = new AccountId(this.keyVault.accountPublicKey, nonce + 1);
      await this.accountUtils.addUser(this.keyVault.accountPrivateKey, userId.nonce, true);

      await this.sdk.sendProof(proof);

      await this.db.deleteAccountV0(prevUserId.publicKey);

      await this.migrateBalance(prevUserId, userId);
    } catch (e) {
      debug(e);
      this.emitSystemMessage('Failed to migrate account.', MessageType.ERROR);
      await this.destroy();
    }
  }

  private async migrateBalance(fromUserId: AccountId, userId: AccountId) {
    this.toStep(LoginStep.SYNC_ACCOUNT);

    await this.awaitUserSynchronised(fromUserId);

    const migratingAssets = await Promise.all(
      assets.map(async ({ id }) => {
        const notes = (await this.sdk.getSpendableNotes(id, fromUserId)).sort((a, b) => (a.value < b.value ? 1 : -1));
        const values = notes.map(n => n.value);
        const fee = await this.sdk.getFee(id, TxType.TRANSFER);
        const migratableValues = getMigratableValues(values, fee);
        return {
          assetId: id,
          fee,
          totalFee: fee * BigInt(Math.ceil(migratableValues.length / 2)),
          values,
          migratableValues,
          migratedValues: [],
        };
      }),
    );

    this.updateLoginState({ migratingAssets });

    if (migratingAssets.every(a => !a.migratableValues.length)) {
      await this.initUserAccount(userId, false);
      await this.accountUtils.removeUser(fromUserId);
      this.toStep(LoginStep.DONE);
      return;
    }

    const totalFee = migratingAssets.reduce((sum, a) => sum + a.totalFee, 0n);
    if (!totalFee) {
      this.confirmMigrateNotes();
    }
  }

  async confirmMigrateNotes() {
    this.toStep(LoginStep.MIGRATE_NOTES);

    const [userId, prevUserId, signingPrivateKey] =
      this.loginState.mode === LoginMode.MIGRATE
        ? [
            new AccountId(this.keyVault.accountPublicKey, 2),
            new AccountId(this.keyVaultV0.accountPublicKey, 1),
            this.keyVaultV0.accountPrivateKey,
          ]
        : [
            new AccountId(this.keyVault.accountPublicKey, 1),
            new AccountId(this.keyVault.accountPublicKey, 2),
            this.spendingPrivateKey!,
          ];

    await this.migrateNotes(prevUserId, userId, signingPrivateKey);
    await this.accountUtils.removeUser(prevUserId);
    await this.initUserAccount(userId, false);

    this.toStep(LoginStep.DONE);
  }

  changeShieldForAliasForm(newInputs: Partial<ShieldFormValues>) {
    this.shieldForAliasForm!.changeValues(newInputs);
  }

  async claimUserName() {
    if (!this.shieldForAliasForm) {
      throw new Error('Deposit form uninitialized.');
    }

    if (this.shieldForAliasForm.locked) {
      debug('Duplicated call to claimUserName().');
      return;
    }

    await this.shieldForAliasForm.lock();
    if (!this.shieldForAliasForm.locked) return;

    await this.shieldForAliasForm.submit();
    if (this.shieldForAliasForm.status !== ShieldStatus.DONE) return;

    this.shieldForAliasForm.destroy();

    this.emitSystemMessage(`Sending registration proof...`);

    const { proofOutput } = this.getLocalAccountProof() || {};
    if (!proofOutput) {
      this.emitSystemMessage('Session expired.', MessageType.ERROR);
      return;
    }

    if (!this.provider?.account) {
      this.emitSystemMessage('Wallet disconnected.', MessageType.ERROR);
      return;
    }

    // Add the user to the sdk so that the accountTx could be added for it.
    // Need to sync from the beginning when "migrating" account to a new alias.
    const { userId } = proofOutput.tx;
    const noSync = [LoginMode.SIGNUP, LoginMode.MIGRATE].includes(this.loginState.mode);
    await this.accountUtils.addUser(this.keyVault.accountPrivateKey, userId.nonce, noSync);

    try {
      await this.sdk.sendProof(proofOutput);
      this.clearLocalAccountProof();
    } catch (e) {
      debug(e);
      await this.accountUtils.removeUser(userId);
      this.emitSystemMessage('Failed to send the proof. Please try again later.', MessageType.ERROR);
      return;
    }

    const latestUserNonce = await this.accountUtils.getAccountNonce(userId.publicKey);
    if (latestUserNonce > userId.nonce) {
      const latestUserId = new AccountId(this.keyVault.accountPublicKey, latestUserNonce);
      await this.accountUtils.addUser(this.keyVault.accountPrivateKey, latestUserId.nonce);
      await this.migrateBalance(latestUserId, userId);
    } else {
      await this.initUserAccount(userId, false);
      this.toStep(LoginStep.DONE);
    }

    this.shieldForAliasForm = undefined;
  }

  async initSdk() {
    if (!(await this.awaitSdkInitialized())) {
      return;
    }

    const proceed = (step: LoginStep) => {
      if (this.sdk.getLocalStatus().initState === SdkInitState.DESTROYED) {
        throw new Error('Sdk destroyed.');
      }

      this.toStep(step);
    };

    try {
      const { mode, alias } = this.loginState;
      const isNewAlias = [LoginMode.SIGNUP, LoginMode.NEW_ALIAS].includes(mode);

      if (isNewAlias) {
        proceed(LoginStep.CREATE_ACCOUNT);

        const proofOutput = await this.createAccountProof();
        await this.createShieldForAliasForm(proofOutput.tx.userId);

        proceed(LoginStep.CLAIM_USERNAME);
      } else {
        proceed(LoginStep.ADD_ACCOUNT);

        const accountPublicKey = this.keyVault.accountPublicKey;
        const nonce = await this.accountUtils.getAliasNonce(alias);
        const userId = new AccountId(accountPublicKey, nonce);
        await this.initUserAccount(userId, false);

        proceed(LoginStep.SYNC_DATA);

        await this.awaitUserSynchronised(userId);

        proceed(LoginStep.DONE);
      }
    } catch (e) {
      debug(e);
      this.emitSystemMessage(e.message, MessageType.ERROR);
      await this.destroy();
    }
  }

  async backgroundLogin(walletId = WalletId.HOT) {
    if (this.loginState.walletId !== undefined) {
      debug('Attempt to login again.');
      return;
    }

    try {
      this.updateLoginState({ walletId });

      await this.createSdk();

      const linkedAccount = await this.getLinkedAccountFromSession();
      if (!linkedAccount) {
        throw new Error('Account not logged in.');
      }

      const { accountPublicKey, signerAddress, alias, version } = linkedAccount;

      const nonce = await this.accountUtils.getAliasNonce(alias);
      if (!nonce) {
        await this.db.deleteAccount(accountPublicKey);
        throw new Error('Account not registered.');
      }

      const userId = new AccountId(accountPublicKey, nonce);
      const { privateKey } = await this.sdk.getUserData(userId);
      this.keyVault = new KeyVault(privateKey, signerAddress, this.sdk, version);

      this.updateLoginState({
        alias,
      });

      await this.initUserAccount(userId);

      this.toStep(LoginStep.DONE);
    } catch (e) {
      debug(e);
      await this.close();
    }
  }

  async resumeSignup() {
    const { proofOutput, alias, timestamp } = this.getLocalAccountProof() || {};
    if (!proofOutput) {
      debug('Local account proof undefined.');
      await this.close();
      return;
    }

    this.toStep(LoginStep.VALIDATE_DATA);

    try {
      if (Date.now() - timestamp > this.accountProofTimeout) {
        throw new Error('Proof expired.');
      }

      await this.createSdk();

      await this.reviveUserProvider();
      if (!this.provider?.initialized) {
        throw new Error('Wallet disconnected.');
      }
    } catch (e) {
      debug(e);
      this.clearLocalAccountProof();
      // Go back to signup page. Don't show error message.
      await this.close();
      return;
    }

    try {
      this.toStep(LoginStep.RECOVER_ACCOUNT_PROOF);

      this.emitSystemMessage(
        `Please sign the message in your wallet to register username @${alias}...`,
        MessageType.WARNING,
      );
      this.keyVault = await KeyVault.create(this.provider, this.sdk);

      const userId = proofOutput.tx.userId;
      if (!userId.publicKey.equals(this.keyVault.accountPublicKey)) {
        throw new Error('Wallet address does not match the one you used to sign up.');
      }

      this.updateLoginState({
        alias,
      });

      const nonce = await this.accountUtils.getAliasNonce(alias);
      if (nonce > 0 && this.provider?.account && this.provider.chainId === this.requiredNetwork.chainId) {
        const pendingBalance = await this.accountUtils.getPendingBalance(
          this.accountProofDepositAsset,
          this.provider.account,
        );
        if (pendingBalance >= this.accountProofMinDeposit) {
          await this.initUserAccount(userId, false);
          this.clearLocalAccountProof();
          this.toStep(LoginStep.DONE);
          return;
        }
      }

      if (nonce > 0) {
        throw new Error(
          `@${alias} has been taken. Please log in with your wallet or sign up with a different username.`,
        );
      }

      await this.createShieldForAliasForm(userId);

      this.toStep(LoginStep.CLAIM_USERNAME);
    } catch (e) {
      debug(e);
      this.clearLocalAccountProof();
      await this.close(e.message, MessageType.ERROR);
    }
  }

  private async reviveUserProvider() {
    const walletId = this.getWalletSession();
    if (walletId === undefined || walletId === this.provider?.walletId) return;

    const { infuraId, network, ethereumHost } = this.config;
    const provider = new Provider(walletId, { infuraId, network, ethereumHost });
    if (provider.connected) {
      await this.changeWallet(walletId, false);
    }
  }

  private async createCoreProvider() {
    const { infuraId, network, ethereumHost } = this.config;
    this.coreProvider = new Provider(WalletId.HOT, { infuraId, network, ethereumHost });
    await this.coreProvider.init();
    if (this.coreProvider.chainId !== this.requiredNetwork.chainId) {
      throw new Error(`Wrong network. This shouldn't happen.`);
    }
  }

  private async createShieldForAliasForm(userId: AccountId) {
    const ethAccount = new EthAccount(
      this.provider,
      this.accountUtils,
      this.accountProofDepositAsset,
      this.rollupService.supportedAssets[this.accountProofDepositAsset].address,
      this.requiredNetwork,
    );
    this.shieldForAliasForm = new ShieldForm(
      { userId, alias: this.loginState.alias },
      { asset: assets[this.accountProofDepositAsset], spendableBalance: 0n },
      this.provider,
      ethAccount,
      this.keyVault,
      this.sdk,
      this.db,
      this.coreProvider,
      this.rollupService,
      this.accountUtils,
      this.requiredNetwork,
      this.config.txAmountLimits[AssetId.ETH],
      this.accountProofMinDeposit,
      this.shieldForAliasAmountPreselection,
    );
    for (const e in AccountFormEvent) {
      const event = (AccountFormEvent as any)[e];
      this.shieldForAliasForm.on(event, () => this.emit(UserSessionEvent.UPDATED_SHIELD_FOR_ALIAS_FORM));
      this.shieldForAliasForm.on(AccountFormEvent.UPDATED_FORM_VALUES, (values: ShieldFormValues) => {
        const { message, messageType } = values.submit;
        if (message !== undefined) {
          this.emit(UserSessionEvent.UPDATED_SYSTEM_MESSAGE, { message, type: messageType });
        }
      });
    }
    await this.shieldForAliasForm.init();
  }

  private async createSdk(autoReset = false) {
    await this.createSdkMutex.lock();

    if (this.sdk) {
      return;
    }

    if (!this.coreProvider) {
      await this.createCoreProvider();
    }

    if (!this.db.isOpen) {
      await this.db.open();
    }

    try {
      const { rollupProviderUrl, network, debug, saveProvingKey } = this.config;
      const minConfirmation = network === 'ganache' ? 1 : undefined; // If not ganache, use the default value.
      this.sdk = await createWalletSdk(this.coreProvider.ethereumProvider, rollupProviderUrl, {
        minConfirmation,
        debug,
        saveProvingKey,
      });
      // For testing.
      (window as any).aztec = this.sdk;
    } catch (e) {
      debug(e);
      throw new Error(`Failed to create sdk.`);
    }

    // If local rollupContractAddress is empty, it is a new device or the data just got wiped out.
    if (!(await this.getLocalRollupContractAddress())) {
      if (autoReset) {
        await this.db.clear();
      } else {
        throw new Error('Require data reset.');
      }
    }

    this.rollupService?.destroy();
    this.rollupService = new RollupService(this.sdk);
    await this.rollupService.init();
    this.accountUtils = new AccountUtils(this.sdk, this.requiredNetwork);

    const confirmUserStates = this.ensureUserStates();
    // Leave it to run in the background so that it won't block the ui.
    this.sdk.init();
    await confirmUserStates;

    await this.createSdkMutex.unlock();
  }

  private async initUserAccount(userId: AccountId, awaitSynchronised = true) {
    if (!userId.nonce) {
      throw new Error('User not registered.');
    }

    await this.accountUtils.addUser(this.keyVault.accountPrivateKey, userId.nonce);

    const { txAmountLimits, withdrawSafeAmounts, explorerUrl, maxAvailableAssetId } = this.config;

    await this.reviveUserProvider();

    const { alias } = this.loginState;
    const latestUserNonce = await this.accountUtils.getAccountNonce(userId.publicKey);
    this.account = new UserAccount(
      userId,
      alias,
      latestUserNonce,
      this.activeAsset,
      this.keyVault,
      this.sdk,
      this.coreProvider,
      this.db,
      this.rollupService,
      this.priceFeedService,
      this.accountUtils,
      this.requiredNetwork,
      explorerUrl,
      txAmountLimits,
      withdrawSafeAmounts,
      maxAvailableAssetId,
    );

    for (const e in UserAccountEvent) {
      const event = (UserAccountEvent as any)[e];
      this.account.on(event, () => this.emit(UserSessionEvent.UPDATED_USER_ACCOUNT_DATA));
    }

    await this.subscribeToSyncProgress(userId);

    if (awaitSynchronised) {
      await this.awaitUserSynchronised(userId);
    }

    await this.account.init(this.provider);

    await this.updateSession();

    this.emit(UserSessionEvent.SESSION_OPEN);
  }

  private async migrateNotes(prevUserId: AccountId, userId: AccountId, signingPrivateKey: Buffer) {
    const updateMigratingAssets = (assetId: AppAssetId, migratedValue: bigint) => {
      const migratingAssets = this.loginState.migratingAssets.map(asset => {
        if (asset.assetId !== assetId) {
          return asset;
        }

        const { migratedValues } = asset;
        return {
          ...asset,
          migratedValues: [...migratedValues, migratedValue],
        };
      });
      this.updateLoginState({ migratingAssets });
    };

    const { migratingAssets } = this.loginState;
    const signer = this.sdk.createSchnorrSigner(signingPrivateKey);
    for (const asset of migratingAssets) {
      const { assetId, fee, migratableValues } = asset;
      for (let i = 0; i < migratableValues.length; i += 2) {
        if (this.destroyed) {
          return;
        }

        const amount = migratableValues.slice(i, i + 2).reduce((sum, value) => sum + value, 0n) - fee;
        // Create private send proof.
        const proof = await this.sdk.createTransferProof(assetId, prevUserId, amount, fee, signer, userId);
        await this.sdk.sendProof(proof);
        await this.db.addMigratingTx({
          ...proof.tx,
          userId,
        });

        updateMigratingAssets(assetId, amount);
      }
    }
  }

  private async subscribeToSyncProgress(userId: AccountId) {
    const {
      blockchainStatus: { nextRollupId },
    } = await this.sdk.getRemoteStatus();
    const { syncedToRollup } = this.sdk.getLocalStatus();
    this.handleWorldStateChange(syncedToRollup, nextRollupId - 1);
    this.handleUserStateChange(userId);
    this.sdk.on(SdkEvent.UPDATED_WORLD_STATE, this.handleWorldStateChange);
    this.sdk.on(SdkEvent.UPDATED_USER_STATE, this.handleUserStateChange);
  }

  private updateAliasAvailability = async () => {
    const aliasInput = this.loginState.alias;
    const available = await this.accountUtils.isAliasAvailable(aliasInput);
    if (aliasInput !== this.loginState.alias) return;

    this.updateLoginState({
      aliasAvailability: available ? ValueAvailability.VALID : ValueAvailability.INVALID,
    });
  };

  private async createAccountProof() {
    await this.confirmAccountKey();
    const { accountPublicKey, accountPrivateKey } = this.keyVault;
    const nonce = 0;
    const userId = new AccountId(accountPublicKey, nonce);
    // Metamask won't show the popup if two signature requests happen one after another.
    // Wait for half a second before asking the user to sign a message again.
    await new Promise(resolve => setTimeout(resolve, 500));
    try {
      const spendingPublicKey = await this.requestSigningKey();
      const signer = this.sdk.createSchnorrSigner(accountPrivateKey);
      const aliasInput = this.loginState.alias;
      const alias = formatAliasInput(aliasInput);
      await this.accountUtils.addUser(accountPrivateKey, userId.nonce);
      const accountProof = await this.sdk.createAccountProof(userId, signer, alias, 0, true, spendingPublicKey);
      this.saveLocalAccountProof(accountProof, alias);
      return accountProof;
    } catch (e) {
      debug(e);
      throw new Error('Failed to create account proof.');
    } finally {
      await this.accountUtils.removeUser(userId);
    }
  }

  private async confirmAccountKey() {
    let isSameKey = false;
    try {
      const { signerAddress, accountPublicKey } = this.keyVault;
      while (!this.provider!.account?.equals(signerAddress)) {
        this.emitSystemMessage(
          `Please switch your wallet's account to ${signerAddress
            .toString()
            .slice(0, 6)}...${signerAddress.toString().slice(-4)}.`,
          MessageType.WARNING,
        );
        await new Promise(resolve => setTimeout(resolve, 1000));
        if (this.destroyed) {
          throw new Error('Session destroyed.');
        }
      }

      this.emitSystemMessage(
        'Please sign the message in your wallet to create your Aztec Privacy Key...',
        MessageType.WARNING,
      );
      const newKeyVault = await KeyVault.create(this.provider!, this.sdk);
      isSameKey = accountPublicKey.equals(newKeyVault.accountPublicKey);
    } catch (e) {
      debug(e);
      throw new Error('Failed to create Aztec Privacy Key.');
    } finally {
      this.clearSystemMessage();
    }
    if (!isSameKey) {
      throw new Error(
        `Your wallet doesn't generate deterministic ECDSA signatures. Please retry creating an account with a wallet that does.`,
      );
    }
  }

  private async requestSigningKey() {
    const { signerAddress } = this.keyVault;
    while (!this.provider!.account?.equals(signerAddress)) {
      this.emitSystemMessage(
        `Please switch your wallet's account to ${signerAddress.toString().slice(0, 6)}...${signerAddress
          .toString()
          .slice(-4)}.`,
        MessageType.WARNING,
      );
      await new Promise(resolve => setTimeout(resolve, 1000));
      if (this.destroyed) {
        throw new Error('Session destroyed.');
      }
    }

    this.emitSystemMessage(
      'Please sign the message in your wallet to create your Aztec Spending Key...',
      MessageType.WARNING,
    );
    const { publicKey, privateKey } = await createSigningKeys(this.provider!, this.sdk);
    this.spendingPrivateKey = privateKey;
    this.clearSystemMessage();
    return publicKey;
  }

  private saveLocalAccountProof(accountProof: AccountProofOutput, alias: string) {
    const proofData = accountProof.toBuffer().toString('hex');
    localStorage.setItem(this.accountProofCacheName, JSON.stringify({ alias, proofData, timestamp: Date.now() }));
  }

  private getLocalAccountProof() {
    const rawData = localStorage.getItem(this.accountProofCacheName);
    if (!rawData) {
      return;
    }

    const { alias, proofData, timestamp } = JSON.parse(rawData);
    return {
      alias,
      proofOutput: AccountProofOutput.fromBuffer(Buffer.from(proofData, 'hex')),
      timestamp,
    };
  }

  private clearLocalAccountProof() {
    localStorage.removeItem(this.accountProofCacheName);
  }

  private saveWalletSession(walletId: WalletId) {
    localStorage.setItem(this.walletCacheName, `${walletId}`);
  }

  private clearWalletSession() {
    localStorage.removeItem(this.walletCacheName);
  }

  private getWalletSession() {
    const session = localStorage.getItem(this.walletCacheName);
    return session ? +session : undefined;
  }

  private async updateSession() {
    const { accountPublicKey, signerAddress, version } = this.keyVault;
    const { alias, rememberMe } = this.loginState;
    await this.db.addAccount({
      accountPublicKey,
      signerAddress,
      alias,
      version,
      timestamp: new Date(),
    });
    if (rememberMe) {
      await this.setLinkedAccountToSession(accountPublicKey);
    }
  }

  private async getLinkedAccountFromSession() {
    const session = Cookie.get(this.sessionCookieName);
    if (!session) return;

    const currentSession = Buffer.from(session, 'hex');
    const accounts = await this.db.getAccounts();
    const now = Date.now();
    const expiresIn = this.config.sessionTimeout * 86400 * 1000;
    for (const account of accounts) {
      const key = await this.generateLoginSessionKey(account.accountPublicKey);
      if (key.equals(currentSession) && account.timestamp.getTime() + expiresIn > now) {
        return account;
      }
    }
  }

  private async setLinkedAccountToSession(accountPublicKey: GrumpkinAddress) {
    const sessionKey = this.generateLoginSessionKey(accountPublicKey);
    Cookie.set(this.sessionCookieName, sessionKey.toString('hex'), { expires: this.config.sessionTimeout });
  }

  private clearLinkedAccountSession() {
    Cookie.remove(this.sessionCookieName);
  }

  private generateLoginSessionKey(accountPublicKey: GrumpkinAddress) {
    return createHash('sha256').update(accountPublicKey.toBuffer()).digest();
  }

  private async removeUnregisteredUsers() {
    const users = this.sdk.getUsersData();
    const userZeros = users.filter(u => !u.nonce);
    for (const userZero of userZeros) {
      if (!users.some(u => u.publicKey.equals(userZero.publicKey) && u.nonce > 0)) {
        await this.accountUtils.removeUser(userZero.id);
      }
    }
  }

  private handleWorldStateChange = (syncedToRollup: number, latestRollup: number) => {
    this.updateWorldState({ ...this.worldState, syncedToRollup, latestRollup });
  };

  private handleUserStateChange = (userId: AccountId) => {
    if (!this.account?.userId.equals(userId)) return;

    const user = this.sdk.getUserData(userId);
    this.worldState = { ...this.worldState, accountSyncedToRollup: user.syncedToRollup };
    this.emit(UserSessionEvent.UPDATED_WORLD_STATE, this.worldState);
  };

  private handleProviderStateChange = (state?: ProviderState) => {
    if (!state || state.status === ProviderStatus.DESTROYED) {
      this.provider = undefined;
      this.shieldForAliasForm?.changeProvider();
      this.account?.changeProvider();
      this.clearWalletSession();
      this.updateLoginState({ walletId: undefined });
    }
    this.emit(UserSessionEvent.UPDATED_PROVIDER_STATE, state);
  };

  private toStep(step: LoginStep, message = '', messageType = MessageType.TEXT) {
    this.updateLoginState({ step });
    this.emitSystemMessage(message, messageType);
  }

  private async abort(message = '', messageType = MessageType.ERROR) {
    const { step } = this.loginState;
    switch (step) {
      case LoginStep.CONNECT_WALLET:
        this.updateLoginState({ walletId: undefined });
        break;
    }
    this.emitSystemMessage(message, messageType);
    this.emit(UserSessionEvent.SESSION_CLOSED);
    await this.destroy();
  }

  private updateWorldState = (worldState: WorldState) => {
    this.worldState = worldState;
    this.emit(UserSessionEvent.UPDATED_WORLD_STATE, worldState);
  };

  private updateLoginState(loginState: Partial<LoginState>) {
    this.loginState = { ...this.loginState, ...loginState };
    this.emit(UserSessionEvent.UPDATED_LOGIN_STATE, this.loginState);
  }

  private clearSystemMessage() {
    this.emitSystemMessage('');
  }

  private emitSystemMessage(message = '', type = MessageType.TEXT) {
    this.emit(UserSessionEvent.UPDATED_SYSTEM_MESSAGE, { message, type });
  }

  private async awaitSdkInitialized(sdk = this.sdk) {
    const sdkInitState = () => sdk.getLocalStatus().initState;
    while (sdkInitState() !== SdkInitState.INITIALIZED) {
      if (sdkInitState() === SdkInitState.DESTROYED) {
        return false;
      }
      await new Promise(resolve => setTimeout(resolve, 500));
    }
    return true;
  }

  private async awaitUserSynchronised(userId: AccountId) {
    if (!userId.nonce) {
      return;
    }

    const { latestRollup, accountSyncedToRollup } = this.worldState;
    if (accountSyncedToRollup > -1 || latestRollup === -1) {
      await this.sdk.awaitUserSynchronised(userId);
    } else {
      // If sync from rollup 0, sdk.awaitUserSynchronised will resolve immediately.
      while (this.sdk.getUserData(userId).syncedToRollup < latestRollup) {
        await new Promise(resolve => setTimeout(resolve, 1000));
        if (this.destroyed) {
          throw new Error('Session destroyed.');
        }
      }
    }
  }

  private async allowNewUser() {
    if (this.MAX_ACCOUNT_TXS_PER_ROLLUP >= this.TXS_PER_ROLLUP) {
      return true;
    }
    const { pendingTxCount } = await this.sdk.getRemoteStatus();
    const unsettledAccountTxs = await this.sdk.getRemoteUnsettledAccountTxs();
    const numRollups = Math.max(1, Math.ceil(pendingTxCount / this.TXS_PER_ROLLUP));
    return unsettledAccountTxs.length < numRollups * this.MAX_ACCOUNT_TXS_PER_ROLLUP;
  }

  // Remove the following ugly workarounds.
  private async ensureUserStates() {
    while (!(this.sdk as any).core.userStateFactory) {
      await new Promise(resolve => setTimeout(resolve, 200));
      if (this.destroyed) {
        throw new Error('Session destroyed.');
      }
    }
  }

  private async getLocalRollupContractAddress() {
    return (this.sdk as any).core.getRollupContractAddress();
  }
}<|MERGE_RESOLUTION|>--- conflicted
+++ resolved
@@ -167,11 +167,7 @@
     initialActiveAsset: AppAssetId,
     initialLoginMode: LoginMode,
     private readonly db: Database,
-<<<<<<< HEAD
-=======
-    private readonly graphql: GraphQLService,
     private readonly priceFeedService: PriceFeedService,
->>>>>>> 16785a60
     private readonly sessionCookieName: string,
     private readonly accountProofCacheName: string,
     private readonly walletCacheName: string,
@@ -1266,9 +1262,9 @@
       const { signerAddress, accountPublicKey } = this.keyVault;
       while (!this.provider!.account?.equals(signerAddress)) {
         this.emitSystemMessage(
-          `Please switch your wallet's account to ${signerAddress
+          `Please switch your wallet's account to ${signerAddress.toString().slice(0, 6)}...${signerAddress
             .toString()
-            .slice(0, 6)}...${signerAddress.toString().slice(-4)}.`,
+            .slice(-4)}.`,
           MessageType.WARNING,
         );
         await new Promise(resolve => setTimeout(resolve, 1000));
