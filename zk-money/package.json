--- conflicted
+++ resolved
@@ -3,16 +3,8 @@
   "version": "0.1.0",
   "private": true,
   "dependencies": {
-<<<<<<< HEAD
     "@aztec/sdk": "file:../sdk/dest",
-    "@ethersproject/providers": "^5.0.22",
-=======
-    "@aztec/sdk": "file:../sdk/dist",
-    "@ethersproject/providers": "5.0.21",
-    "@testing-library/jest-dom": "^5.11.9",
-    "@testing-library/react": "^11.2.5",
-    "@testing-library/user-event": "^12.7.1",
->>>>>>> c4f2a3ca
+    "@ethersproject/providers": "5.0.18",
     "@types/classnames": "^2.2.10",
     "@types/debug": "^4.1.5",
     "@types/jest": "^24.0.0",
@@ -39,13 +31,9 @@
     "js-cookie": "^2.2.1",
     "lodash": "^4.17.20",
     "moment": "^2.29.1",
-<<<<<<< HEAD
-    "node-fetch": "^2.6.1",
+    "node-fetch": "2.6.1",
     "parcel-bundler": "^1.12.5",
     "parcel-plugin-static-files-copy": "^2.6.0",
-=======
-    "node-fetch": "2.6.1",
->>>>>>> c4f2a3ca
     "polished": "^4.1.0",
     "prettier": "^2.2.1",
     "react": "^16.14.0",
