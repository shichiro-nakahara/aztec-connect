--- conflicted
+++ resolved
@@ -1,21 +1,12 @@
 import { Connection, createConnection } from 'typeorm';
-<<<<<<< HEAD
 import { Block } from 'barretenberg/block_source';
-=======
-import { Block } from 'barretenberg-es/block_source';
->>>>>>> 552c42a9
 import { BarretenbergWasm } from 'barretenberg/wasm';
 
 import { MemoryFifo } from './fifo';
 import { LocalBlockchain } from './blockchain';
-<<<<<<< HEAD
 import { NoteProcessor } from './note-processor';
 import { Grumpkin } from 'barretenberg/ecc/grumpkin';
-=======
-import { NoteProcessor } from './NoteProcessor';
-import { Grumpkin } from 'barretenberg/ecc/grumpkin';
 import { Key } from './entity/key';
->>>>>>> 552c42a9
 
 export default class Server {
   public connection!: Connection;
@@ -59,11 +50,6 @@
       this.noteProcessor.processNewNotes(block.dataEntries, block.blockNum, false, this.grumpkin);
       this.noteProcessor.processNewNotes(block.nullifiers, block.blockNum, true, this.grumpkin);
     } catch (error) {
-<<<<<<< HEAD
-        console.log('Error in processing new notes: ', error);
-    }
-  }
-=======
       console.log('Error in processing new notes: ', error);
     }
   }
@@ -71,5 +57,4 @@
   public async registerNewKey(key: Key) {
     await this.noteProcessor.processNewKey(key, this.grumpkin);
   }
->>>>>>> 552c42a9
 }