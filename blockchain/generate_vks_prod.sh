--- conflicted
+++ resolved
@@ -1,15 +1,4 @@
 #!/bin/bash
 set -e
-<<<<<<< HEAD
 cd ../barretenberg && mkdir -p build && cd build && cmake .. && make -j$(nproc) keygen
-./bin/keygen 28 1,2,4 ../../blockchain/contracts/verifier/keys
-=======
-cd ../barretenberg
-rm -rf build-vks
-mkdir build-vks
-cd build-vks
-cmake .. && make -j$(nproc) keygen
-./bin/keygen 28 1,2,4 ../../blockchain/contracts/verifier/keys
-cd ../../blockchain
-yarn compile
->>>>>>> 4c9c8710
+./bin/keygen 28 1,2,4 ../../blockchain/contracts/verifier/keys