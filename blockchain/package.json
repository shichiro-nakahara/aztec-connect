{
  "name": "@aztec/blockchain",
  "version": "2.0.0",
  "main": "index.js",
  "license": "GPLv2",
  "private": true,
  "scripts": {
    "build": "yarn clean && yarn compile && tsc -p tsconfig.dest.json && node ./package.js && chmod +x ./dest/deploy/index.js",
    "build:dev": "tsc -p tsconfig.dest.json --watch",
    "compile": "node ./ensure_versions && yarn hardhat compile",
    "clean": "rm -rf ./cache ./dest ./src/artifacts",
    "test": "cd ./src/contracts/verifier/fixtures && ./cond_create_proofs_dev.sh && yarn compile && NODE_NO_WARNINGS=1 yarn jest",
    "start:ganache": "yarn compile && ganache-cli -d -h 0.0.0.0 --chainId=1337 -l 12000000 -e 10000 -m 'test test test test test test test test test test test junk'",
    "generate:dev": "./generate_vks_dev.sh && cd ./src/contracts/verifier/fixtures && ./create_proofs_dev.sh",
    "generate:prod": "./generate_vks_prod.sh && cd ./src/contracts/verifier/fixtures && ./create_proofs_prod.sh",
    "deploy": "node ./dest/deploy/index.js"
  },
  "bin": {
    "deploy_rollup_processor": "./deploy/index.js",
    "add_asset": "./deploy/add_asset/index.js"
  },
  "jest": {
    "transform": {
      "^.+\\.ts$": "ts-jest"
    },
    "testRegex": ".*\\.test\\.ts$",
    "rootDir": "./src",
    "testTimeout": 20000,
    "slowTestThreshold": 60
  },
  "dependencies": {
<<<<<<< HEAD
    "@aztec/barretenberg": "../barretenberg.js/dest",
    "@ethersproject/experimental": "5.5.0",
=======
    "@ethersproject/experimental": "^5.5.0",
    "@nomiclabs/hardhat-etherscan": "^2.1.7",
>>>>>>> 904c640e
    "@uniswap/v2-core": "^1.0.1",
    "@uniswap/v2-periphery": "^1.1.0-beta.0",
    "debug": "^4.1.1",
    "dotenv": "^8.2.0",
    "ethers": "5.5.1",
<<<<<<< HEAD
    "typescript": "^4.4.4"
=======
    "typescript": "^3.5.3"
>>>>>>> 904c640e
  },
  "devDependencies": {
    "@nomiclabs/hardhat-ethers": "^2.0.2",
    "@nomiclabs/hardhat-waffle": "^2.0.1",
    "@openzeppelin/contracts": "^3.3.0",
    "@types/debug": "^4.1.5",
    "@types/jest": "^26.0.15",
    "@types/mocha": "^9.0.0",
    "@typescript-eslint/eslint-plugin": "^4.1.1",
    "@typescript-eslint/parser": "^4.1.1",
    "crypto": "^1.0.1",
    "eslint": "^7.9.0",
    "eslint-config-prettier": "^6.11.0",
    "ethereumjs-util": "^7.0.7",
<<<<<<< HEAD
    "ganache-cli": "^6.12.2",
    "hardhat": "^2.6.8",
    "jest": "^27.0.6",
=======
    "hardhat": "^2.6.8",
    "jest": "^26.6.1",
>>>>>>> 904c640e
    "prettier": "^2.2.1",
    "prettier-plugin-solidity": "^1.0.0-beta.3",
    "ts-jest": "^27.0.3",
    "ts-node": "^8.9.1",
    "tsc-watch": "^2.2.1"
  },
  "resolutions": {
    "ethers": "5.5.1"
  }
}<|MERGE_RESOLUTION|>--- conflicted
+++ resolved
@@ -29,23 +29,15 @@
     "slowTestThreshold": 60
   },
   "dependencies": {
-<<<<<<< HEAD
     "@aztec/barretenberg": "../barretenberg.js/dest",
     "@ethersproject/experimental": "5.5.0",
-=======
-    "@ethersproject/experimental": "^5.5.0",
-    "@nomiclabs/hardhat-etherscan": "^2.1.7",
->>>>>>> 904c640e
+    "@nomiclabs/hardhat-etherscan": "^2.1.8",
     "@uniswap/v2-core": "^1.0.1",
     "@uniswap/v2-periphery": "^1.1.0-beta.0",
     "debug": "^4.1.1",
     "dotenv": "^8.2.0",
     "ethers": "5.5.1",
-<<<<<<< HEAD
     "typescript": "^4.4.4"
-=======
-    "typescript": "^3.5.3"
->>>>>>> 904c640e
   },
   "devDependencies": {
     "@nomiclabs/hardhat-ethers": "^2.0.2",
@@ -60,14 +52,9 @@
     "eslint": "^7.9.0",
     "eslint-config-prettier": "^6.11.0",
     "ethereumjs-util": "^7.0.7",
-<<<<<<< HEAD
     "ganache-cli": "^6.12.2",
     "hardhat": "^2.6.8",
     "jest": "^27.0.6",
-=======
-    "hardhat": "^2.6.8",
-    "jest": "^26.6.1",
->>>>>>> 904c640e
     "prettier": "^2.2.1",
     "prettier-plugin-solidity": "^1.0.0-beta.3",
     "ts-jest": "^27.0.3",
