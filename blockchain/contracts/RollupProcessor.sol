// SPDX-License-Identifier: GPL-2.0-only
// Copyright 2020 Spilsbury Holdings Ltd
pragma solidity >=0.6.10 <0.7.0;

import {ECDSA} from '@openzeppelin/contracts/cryptography/ECDSA.sol';
import {IERC20} from '@openzeppelin/contracts/token/ERC20/IERC20.sol';
import {Ownable} from '@openzeppelin/contracts/access/Ownable.sol';
import {SafeMath} from '@openzeppelin/contracts/math/SafeMath.sol';

import {IVerifier} from './interfaces/IVerifier.sol';
import {IRollupProcessor} from './interfaces/IRollupProcessor.sol';
import {Decoder} from './Decoder.sol';

/**
 * @title Rollup Processor
 * @dev Smart contract responsible for processing Aztec zkRollups, including relaying them to a verifier
 * contract for validation and performing all relevant ERC20 token transfers
 */
contract RollupProcessor is IRollupProcessor, Decoder, Ownable {
    using SafeMath for uint256;

    bytes32 public dataRoot = 0x1df6bde50516dd1201088fd8dda84c97eda5652428d1c7e86af529cc5e0eb821;
    bytes32 public nullRoot = 0x152175cffcb23dfbd80262802e32efe7db5fdcb91ba0a0527ab1ffb323bf3fc0;
    bytes32 public rootRoot = 0x1b22ef607ae08588bc83a79ffacec507347bd2dee44c846181b7051285c32c0a;

    uint256 public dataSize;
    uint256 public nextRollupId;

    IVerifier public verifier;
    IERC20 public linkedToken;

    uint256 public constant txPubInputLength = 11 * 32; // public inputs length for of each inner proof tx
    uint256 public constant rollupPubInputLength = 10 * 32;

    event RollupProcessed(uint256 indexed rollupId, bytes32 dataRoot, bytes32 nullRoot);
    event Deposit(address depositorAddress, uint256 depositValue);
    event Withdraw(address withdrawAddress, uint256 withdrawValue);

    constructor(address _linkedToken, address _verifierAddress) public {
        require(_linkedToken != address(0x0), 'Rollup Processor: ZERO_ADDRESS');
        linkedToken = IERC20(_linkedToken);
        verifier = IVerifier(_verifierAddress);
    }

    /**
     * @dev Process a rollup - decode the rollup, update relevant state variables and
     * verify the proof
     * @param proofData - cryptographic proof data associated with a rollup
     * @param signatures - bytes array of secp256k1 ECDSA signatures, authorising a transfer of tokens
     * from the publicOwner for the particular inner proof in question. There is a signature for each
     * inner proof.
     *
     * Structure of each signature in the bytes array is:
     * 0x00 - 0x20 : r
     * 0x20 - 0x40 : s
     * 0x40 - 0x60 : v (in form: 0x0000....0001b for example)
     *
     * @param sigIndexes - array specifying which innerProof each signature corresponds to. This is needed
     * as proofs without a token transfer do not require a token transfer authorisation signature.
     *
     * For example:
     * If sigIndexes = [0, 2, 3] this would mean that:
     * signature[0] corresponds to innerProof[0]
     * signature[1] corresponds to innerProof[2]
     * signature[2] corresponds to innerProof[3]
     * @param viewingKeys - viewingKeys for the notes submitted in the rollup. Note: not used in the logic
     * of the rollupProcessor contract, but called here as a convenient to place data on chain
     * @param rollupSize - number of transactions included in the rollup
     */
    function processRollup(
        bytes calldata proofData,
        bytes calldata signatures,
        uint256[] calldata sigIndexes,
        bytes calldata viewingKeys,
        uint256 rollupSize
    ) external override onlyOwner {
        uint256 numTxs = updateAndVerifyProof(proofData, rollupSize);
        processTransactions(proofData[rollupPubInputLength:], numTxs, signatures, sigIndexes);
    }

<<<<<<< HEAD
    /**
     * @dev Validate that the supplied Merkle roots are correct, verify the zk proof and update the contract state
     * variables with those provided by the rollup
     *
     * @param _proofData - cryptographic zk proof data. Passed to the verifier for verification
     * @param rollupSize - number of transactions included in the zkRollup
     */
    function updateAndVerifyProof(bytes memory _proofData, uint256 rollupSize) internal returns (uint256) {
=======
    function updateAndVerifyProof(bytes calldata _proofData, uint256 rollupSize) internal returns (uint256) {
>>>>>>> a95e3786
        (
            bytes32 newDataRoot,
            bytes32 newNullRoot,
            uint256 rollupId,
            bytes32 newRootRoot,
            uint256 numTxs
        ) = validateMerkleRoots(_proofData);

        verifier.verify(_proofData, rollupSize);

        // update state variables
        dataRoot = newDataRoot;
        nullRoot = newNullRoot;
        nextRollupId = rollupId.add(1);
        rootRoot = newRootRoot;
        dataSize = dataSize.add(rollupSize.mul(2));

        emit RollupProcessed(rollupId, newDataRoot, newNullRoot);
        return numTxs;
    }

    /**
     * @dev Decode a proof to extract the Merkle roots and validate they are as expected
     * Return needed variables
     * @param proofData - cryptographic proof data associated with a rollup
     */
    function validateMerkleRoots(bytes memory proofData)
        internal
        view
        returns (
            bytes32,
            bytes32,
            uint256,
            bytes32,
            uint256
        )
    {
        (
            uint256 rollupId,
            uint256 dataStartIndex,
            bytes32 oldDataRoot,
            bytes32 newDataRoot,
            bytes32 oldNullRoot,
            bytes32 newNullRoot,
            bytes32 oldRootRoot,
            bytes32 newRootRoot,
            uint256 numTxs
        ) = decodeProof(proofData);

        // data validation checks
        require(oldDataRoot == dataRoot, 'Rollup Processor: INCORRECT_DATA_ROOT');
        require(oldNullRoot == nullRoot, 'Rollup Processor: INCORRECT_NULL_ROOT');
        require(oldRootRoot == rootRoot, 'Rollup Processor: INCORRECT_ROOT_ROOT');
        require(rollupId == nextRollupId, 'Rollup Processor: ID_NOT_SEQUENTIAL');
        require(dataStartIndex >= 0, 'Rollup Processor: DATA_START_NOT_GREATER_ZERO');
        require(numTxs > 0, 'Rollup Processor: NUM_TX_IS_ZERO');

        return (newDataRoot, newNullRoot, rollupId, newRootRoot, numTxs);
    }

    /**
     * @dev Decode the public inputs component of proofData. Required to update state variables
     * @param proofData - cryptographic proofData associated with a rollup
     */
    function decodeProof(bytes memory proofData)
        internal
        pure
        returns (
            uint256 rollupId,
            uint256 dataStartIndex,
            bytes32 oldDataRoot,
            bytes32 newDataRoot,
            bytes32 oldNullRoot,
            bytes32 newNullRoot,
            bytes32 oldRootRoot,
            bytes32 newRootRoot,
            uint256 numTxs
        )
    {
        assembly {
            let dataStart := add(proofData, 0x20) // jump over first word, it's length of data
            rollupId := mload(dataStart)
            dataStartIndex := mload(add(dataStart, 0x40))
            oldDataRoot := mload(add(dataStart, 0x60))
            newDataRoot := mload(add(dataStart, 0x80))
            oldNullRoot := mload(add(dataStart, 0xa0))
            newNullRoot := mload(add(dataStart, 0xc0))
            oldRootRoot := mload(add(dataStart, 0xe0))
            newRootRoot := mload(add(dataStart, 0x100))
            numTxs := mload(add(dataStart, 0x120))
        }
    }

    /**
     * @dev Process all inner proof data - extract the data, verify the proof and perform
     * any transfer of tokens
     * @param innerProofData - all proofData associated with the rolled up transactions
     * @param numTxs - number of transactions rolled up in the proof
     * @param signatures - bytes array of secp256k1 ECDSA signatures, authorising a transfer of tokens
     * @param sigIndexes - array specifying which innerProof each signature corresponds to. This is needed
     * as proofs without a token transfer do not require a token transfer authorisation signature
     *
     * For example:
     * If sigIndexes = [0, 2, 3] this would mean that:
     * signature[0] corresponds to innerProof[0]
     * signature[1] corresponds to innerProof[2]
     * signature[2] corresponds to innerProof[3]
     *
     * 1st signature = 2nd inner proof
     */
    function processTransactions(
        bytes calldata innerProofData,
        uint256 numTxs,
        bytes calldata signatures,
        uint256[] calldata sigIndexes
    ) internal {
        for (uint256 i = 0; i < numTxs; i += 1) {
            bytes calldata proof = innerProofData[i.mul(txPubInputLength):i.mul(txPubInputLength).add(
                txPubInputLength
            )];
            (uint256 publicInput, uint256 publicOutput, address inputOwner, address outputOwner) = extractTxComponents(
                proof
            );

            // scope block to avoid stack too deep errors
            {
                if (publicInput > 0) {
                    bytes memory signature = extractSignature(signatures, findSigIndex(sigIndexes, i));
                    validateSignature(proof, signature, inputOwner);
                    deposit(publicInput, inputOwner);
                }

                if (publicOutput > 0) {
                    withdraw(publicOutput, outputOwner);
                }
            }
        }
    }

    /**
     * Perform ECDSA signature validation for a signature over a proof. Relies on the
     * openzeppelin ECDSA cryptography library - this performs checks on `s` and `v`
     * to prevent signature malleability based attacks
     *
     * @param innerPublicInputs - Inner proof data for a single transaction. Includes deposit and withdrawal data
     * @param signature - ECDSA signature over the secp256k1 elliptic curve
     * @param publicOwner - address which ERC20 tokens are from being transferred from or to
     */
    function validateSignature(
        bytes calldata innerPublicInputs,
        bytes memory signature,
        address publicOwner
    ) internal pure {
        require(publicOwner != address(0x0), 'Rollup Processor: ZERO_ADDRESS');

        bytes32 digest = keccak256(innerPublicInputs);
        bytes32 msgHash = ECDSA.toEthSignedMessageHash(digest);

        address recoveredSigner = ECDSA.recover(msgHash, signature);
        require(recoveredSigner == publicOwner, 'Rollup Processor: INVALID_TRANSFER_SIGNATURE');
    }

    /**
     * @dev Internal utility function to deposit funds into the contract
     * @param depositValue - value being deposited into the contract, in return for
     * zk notes
     * @param depositorAddress - address which is depositing into the contract
     * and receiving zk notes. ERC20s are transferred from this address
     */
    function deposit(uint256 depositValue, address depositorAddress) internal {
        require(depositorAddress != address(0), 'Rollup Processor: ZERO_ADDRESS');

        // check user approved contract to transfer funds, so can throw helpful error to user
        uint256 rollupAllowance = linkedToken.allowance(depositorAddress, address(this));
        require(rollupAllowance >= depositValue, 'Rollup Processor: INSUFFICIENT_TOKEN_APPROVAL');

        linkedToken.transferFrom(depositorAddress, address(this), depositValue);
        emit Deposit(depositorAddress, depositValue);
    }

    /**
     * @dev Internal utility function to withdraw funds from the contract to a receiver address
     * @param withdrawValue - value being withdrawn from the contract
     * @param receiverAddress - address receiving public ERC20 tokens
     */
    function withdraw(uint256 withdrawValue, address receiverAddress) internal {
        require(receiverAddress != address(0), 'Rollup Processor: ZERO_ADDRESS');

        uint256 rollupBalance = linkedToken.balanceOf(address(this));
        require(withdrawValue <= rollupBalance, 'Rollup Processor: INSUFFICIENT_FUNDS');

        linkedToken.transfer(receiverAddress, withdrawValue);
        emit Withdraw(receiverAddress, withdrawValue);
    }
}<|MERGE_RESOLUTION|>--- conflicted
+++ resolved
@@ -78,7 +78,6 @@
         processTransactions(proofData[rollupPubInputLength:], numTxs, signatures, sigIndexes);
     }
 
-<<<<<<< HEAD
     /**
      * @dev Validate that the supplied Merkle roots are correct, verify the zk proof and update the contract state
      * variables with those provided by the rollup
@@ -87,9 +86,6 @@
      * @param rollupSize - number of transactions included in the zkRollup
      */
     function updateAndVerifyProof(bytes memory _proofData, uint256 rollupSize) internal returns (uint256) {
-=======
-    function updateAndVerifyProof(bytes calldata _proofData, uint256 rollupSize) internal returns (uint256) {
->>>>>>> a95e3786
         (
             bytes32 newDataRoot,
             bytes32 newNullRoot,
