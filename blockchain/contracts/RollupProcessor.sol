--- conflicted
+++ resolved
@@ -32,7 +32,7 @@
     bytes32 public dataRoot = 0x2708a627d38d74d478f645ec3b4e91afa325331acf1acebe9077891146b75e39;
     bytes32 public nullRoot = 0x2694dbe3c71a25d92213422d392479e7b8ef437add81e1e17244462e6edca9b1;
     bytes32 public rootRoot = 0x2d264e93dc455751a721aead9dba9ee2a9fef5460921aeede73f63f6210e6851;
-    bytes32 public defiInteractionHash = 0xef115a0e0c15cdc41958ca46b5b14b456115f4baec5e3ca68599d2a8f435e3b8;
+    bytes32 public defiInteractionHash = 0x0f115a0e0c15cdc41958ca46b5b14b456115f4baec5e3ca68599d2a8f435e3b8;
 
     uint256 public dataSize;
     uint256 public nextRollupId;
@@ -40,15 +40,9 @@
     IVerifier public verifier;
 
     uint256 public constant numberOfAssets = 4;
-<<<<<<< HEAD
     uint256 public constant numberOfBridgeCalls = 4;
     uint256 public constant txNumPubInputs = 12;
     uint256 public constant rollupNumPubInputs = 11 + (numberOfBridgeCalls * 2) + numberOfAssets;
-=======
-    uint256 public constant numberOfBridgeCalls = 0; // TODO
-    uint256 public constant txNumPubInputs = 12;
-    uint256 public constant rollupNumPubInputs = 10 + numberOfAssets + numberOfBridgeCalls * 2; // TODO: 11 + numberOfAssets + numberOfBridgeCalls * 2
->>>>>>> 75c4aea4
     uint256 public constant txPubInputLength = txNumPubInputs * 32; // public inputs length for of each inner proof tx
     uint256 public constant rollupPubInputLength = rollupNumPubInputs * 32;
     uint256 public constant ethAssetId = 0;
@@ -526,23 +520,11 @@
             // 0: rollupId
             // 1: rollupSize
             // 2: dataStartIndex
-<<<<<<< HEAD
             uint256[3] memory nums,
-            bytes32 oldDataRoot,
-            bytes32 newDataRoot,
-            bytes32 oldNullRoot,
-            bytes32 newNullRoot,
-            bytes32 oldRootRoot,
-            bytes32 newRootRoot
-        ) = decodeProof(proofData, numberOfAssets);
-=======
-            // 3: numTxs
-            uint256[4] memory nums,
             bytes32[2] memory dataRoots,
             bytes32[2] memory nullRoots,
             bytes32[2] memory rootRoots
-        ) = decodeProof(proofData, numberOfAssets, numberOfBridgeCalls);
->>>>>>> 75c4aea4
+        ) = decodeProof(proofData);
 
         // Escape hatch denominated by a rollup size of 0, which contains 1 tx.
         uint256 numTxs = nums[1] == 0 ? 1 : nums[1];
@@ -562,11 +544,7 @@
         require(rootRoots[0] == rootRoot, 'Rollup Processor: INCORRECT_ROOT_ROOT');
         require(nums[0] == nextRollupId, 'Rollup Processor: ID_NOT_SEQUENTIAL');
 
-<<<<<<< HEAD
-        return (newDataRoot, newNullRoot, nums[0], nums[1], newRootRoot, numTxs, nums[2] + toInsert);
-=======
-        return (dataRoots[1], nullRoots[1], nums[0], nums[1], rootRoots[1], nums[3], nums[2] + toInsert);
->>>>>>> 75c4aea4
+        return (dataRoots[1], nullRoots[1], nums[0], nums[1], rootRoots[1], numTxs, nums[2] + toInsert);
     }
 
     /**
@@ -661,11 +639,8 @@
     }
 
     function processDefiBridges(bytes memory proofData) internal {
-        if (numberOfBridgeCalls == 0) {
-            return; // TODO: x
-        }
-
-        bytes32 prevDefiInteractionHash = extractPrevDefiInteractionHash(proofData);
+        bytes32 prevDefiInteractionHash =
+            extractPrevDefiInteractionHash(proofData, rollupPubInputLength, txPubInputLength);
         require(
             prevDefiInteractionHash == defiInteractionHash,
             'Rollup Processor: INCORRECT_PREV_DEFI_INTERACTION_HASH'
@@ -680,7 +655,7 @@
                 uint256[3] memory assetIds,
                 uint32 numOutputAssets,
                 uint256 totalInputValue
-            ) = extractInteractionData(proofData, i);
+            ) = extractInteractionData(proofData, i, numberOfBridgeCalls);
 
             // Do nothing if no bridge id.
             // Rollup circuit makes sure that totalInputValue is 0 for zero bridge id.
