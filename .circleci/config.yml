# This config consists of currently 3 workflows.
# - system: The main Aztec infrastructure, services, frontends etc.
# - metrics: The metrics grafana and prometheus instances, and some prometheus data sources.
# - website: The company website.
#
# The default workflow is system. To trigger the other workflows, trigger a workflow from CCI
# setting a string variable called `workflow` to another name.
#
# This file uses YAML anchors and aliases to prevent repetition of blocks of config:
# https://support.atlassian.com/bitbucket-cloud/docs/yaml-anchors/
#
# Two primary anchors are checkout and setup_env, called as the first step of almost all jobs:
# - checkout: A custom checkout step to reduce the amount of data downloaded to improve speed.
# - setup_env: Sets up the common environment used by all build steps.
#
# Two CCI executors are used:
# - docker (small): Used only to launch external EC2 instances for big workloads. It's the cheapest option.
# - machine (large): Used for building in CCI itself. 4cpus, 15GB has the optimal power/cost ratio.
#
# The docker executor uses a custom image build in `build_image`. It's specifically streamlined for fast download
# with just enough tools to execute the build system, and launch EC2 instances etc.
#
# There are some `join` steps that are just noops. They are just used to produce cleaner graph rendering in CCI.

version: 2.1
parameters:
  workflow:
    type: string
    default: 'system'

# This build step checks out the code from the repository. It has a hardcoded readonly key to allow the checkout.
# Initially it just fetches the repo metadata for the current commit hash to a depth of 50 commits.
# We need historical commit hashes to calculate diffs between previous and current commits.
# It then checks out the fetched head to actually download the data.
checkout: &checkout
  run:
    name: 'Checkout code'
    command: |
      cd $HOME
      mkdir -p .ssh
      chmod 0700 .ssh
      ssh-keyscan -t rsa github.com >> .ssh/known_hosts

      # A read only key for cloning the repository.
      echo $GIT_CHECKOUT_KEY | base64 -d > .ssh/id_rsa

      chmod 0600 .ssh/id_rsa

      # Shallow checkout this commit.
      mkdir -p project
      cd project
      git init
      git remote add origin $CIRCLE_REPOSITORY_URL
      git fetch --depth 50 --filter=blob:none origin $CIRCLE_SHA1
      git checkout FETCH_HEAD

# This build step checks out the code from the benchmark-archive repository. The key is saved in CircleCi environment in base64 format.
# Initially it just fetches the latest version.
benchmark_add_keys: &benchmark_add_keys
  run:
    name: 'Add keys for getting the benchmark archive'
    command: |
      cd $HOME
      mkdir -p .ssh
      chmod 0700 .ssh
      ssh-keyscan -t rsa github.com >> .ssh/known_hosts

      # A read-write key for updating the repository.
      echo "$GITHUB_BENCMARK_REPOSITORY_SSH_KEY" | base64 -d > .ssh/id_ed25519

      # This allows github to discern wich key to use.
      echo "Host github.com
        Hostname github.com
        IdentityFile=/root/.ssh/id_rsa

      Host github.com-logs
        Hostname github.com
        IdentityFile=/root/.ssh/id_ed25519" > .ssh/config

      chmod 0600 .ssh/id_ed25519
      ssh-add .ssh/id_ed25519

# Called setup_env to setup a bunch of global variables used throughout the rest of the build process.
# It takes the required CCI environment variables as inputs, and gives them normalised names for the rest of
# the build process. This enables easy running of the build system external to CCI, as used for powerful EC2 builds.
setup_env: &setup_env
  run:
    name: 'Setup environment'
    command: cd .circleci && ./setup_env "$CIRCLE_SHA1" "$CIRCLE_TAG" "$CIRCLE_JOB" "$CIRCLE_REPOSITORY_URL" "$CIRCLE_BRANCH"

# This step is used to save logs from various barretenberg test to the workspace so that they can be used later to parse benchmark values out of them
save_logs: &save_logs
  persist_to_workspace:
    root: /tmp/test-logs
    paths:
      - ./*
jobs:
  wasm-linux-clang:
    docker:
      - image: aztecprotocol/alpine-build-image
    resource_class: small
    steps:
      - *checkout
      - *setup_env
      - run:
          name: 'Build'
          command: cond_spot_run_build barretenberg-wasm-linux-clang 64

  x86_64-linux-gcc:
    docker:
      - image: aztecprotocol/alpine-build-image
    resource_class: small
    steps:
      - *checkout
      - *setup_env
      - run:
          name: 'Build'
          command: cond_spot_run_build barretenberg-x86_64-linux-gcc 64

  x86_64-linux-clang:
    docker:
      - image: aztecprotocol/alpine-build-image
    resource_class: small
    steps:
      - *checkout
      - *setup_env
      - run:
          name: 'Build'
          command: cond_spot_run_build barretenberg-x86_64-linux-clang 64

  x86_64-linux-clang-assert:
    docker:
      - image: aztecprotocol/alpine-build-image
    resource_class: small
    steps:
      - *checkout
      - *setup_env
      - run:
          name: 'Build'
          command: cond_spot_run_build barretenberg-x86_64-linux-clang-assert 64

  barretenberg-tests:
    docker:
      - image: aztecprotocol/alpine-build-image
    resource_class: small
    steps:
      - *checkout
      - *setup_env
      - run:
          name: 'Test'
          command: cond_spot_run_tests barretenberg-x86_64-linux-clang-assert bb-tests
      - *save_logs

  benchmark-aggregator:
    docker:
      - image: aztecprotocol/alpine-build-image
    resource_class: small
    steps:
      - attach_workspace:
          at: /tmp/test-logs
      - *checkout
      - *setup_env
      - *benchmark_add_keys
      - run:
          name: 'Test'
          command: store_test_benchmark_logs barretenberg-x86_64-linux-clang-assert

  stdlib-primitives-tests:
    docker:
      - image: aztecprotocol/alpine-build-image
    resource_class: small
    steps:
      - *checkout
      - *setup_env
      - run:
          name: 'Test'
          command: cond_spot_run_tests barretenberg-x86_64-linux-clang-assert stdlib_primitives_tests
      - *save_logs

  stdlib-recursion-tests:
    docker:
      - image: aztecprotocol/alpine-build-image
    resource_class: small
    steps:
      - *checkout
      - *setup_env
      - run:
          name: 'Test'
          command: cond_spot_run_tests barretenberg-x86_64-linux-clang-assert stdlib_recursion_tests
      - *save_logs

  tx-rollup-tests:
    docker:
      - image: aztecprotocol/alpine-build-image
    resource_class: small
    steps:
      - *checkout
      - *setup_env
      - run:
          name: 'Test'
          command: cond_spot_run_tests barretenberg-x86_64-linux-clang-assert rollup_proofs_tx_rollup_tests --gtest_filter=-rollup_full_tests.*
      - *save_logs

  tx-rollup-full-tests:
    docker:
      - image: aztecprotocol/alpine-build-image
    resource_class: small
    steps:
      - *checkout
      - *setup_env
      - run:
          name: 'Test'
          command: cond_spot_run_tests barretenberg-x86_64-linux-clang-assert rollup_proofs_tx_rollup_tests --gtest_filter=rollup_full_tests.*
      - *save_logs

  root-rollup-tests:
    docker:
      - image: aztecprotocol/alpine-build-image
    resource_class: small
    steps:
      - *checkout
      - *setup_env
      - run:
          name: 'Test'
          command: cond_spot_run_tests barretenberg-x86_64-linux-clang-assert rollup_proofs_root_rollup_tests --gtest_filter=-root_rollup_full_tests.*
      - *save_logs

  root-rollup-full-tests:
    docker:
      - image: aztecprotocol/alpine-build-image
    resource_class: small
    steps:
      - *checkout
      - *setup_env
      - run:
          name: 'Test'
          command: cond_spot_run_tests barretenberg-x86_64-linux-clang-assert rollup_proofs_root_rollup_tests --gtest_filter=root_rollup_full_tests.*
      - *save_logs

  root-verifier-tests:
    docker:
      - image: aztecprotocol/alpine-build-image
    resource_class: small
    steps:
      - *checkout
      - *setup_env
      - run:
          name: 'Test'
          command: cond_spot_run_tests barretenberg-x86_64-linux-clang-assert rollup_proofs_root_verifier_tests
      - *save_logs

  blockchain-vks:
    docker:
      - image: aztecprotocol/alpine-build-image
    resource_class: small
    steps:
      - *checkout
      - *setup_env
      - run:
          name: 'Build'
          command: cond_spot_run_build blockchain-vks 32

  contracts:
    machine:
      image: ubuntu-2004:202010-01
    resource_class: large
    steps:
      - *checkout
      - *setup_env
      - run:
          name: 'Build'
          command: build contracts

  yarn-project-base:
    machine:
      image: ubuntu-2004:202010-01
    resource_class: large
    steps:
      - *checkout
      - *setup_env
      - run:
          name: 'Build'
          command: build yarn-project-base

  barretenberg-js:
    machine:
      image: ubuntu-2004:202010-01
    resource_class: large
    steps:
      - *checkout
      - *setup_env
      - run:
          name: 'Build and test'
          command: build barretenberg.js

  contracts-verifier-test:
    docker:
      - image: aztecprotocol/alpine-build-image
    resource_class: small
    steps:
      - *checkout
      - *setup_env
      - run:
          name: 'Build'
          command: cond_spot_run_build contracts-verifier-test 64

  blockchain:
    machine:
      image: ubuntu-2004:202010-01
    resource_class: large
    steps:
      - *checkout
      - *setup_env
      - run:
          name: 'Build and test'
          command: build blockchain

  kebab:
    machine:
      image: ubuntu-2004:202010-01
    resource_class: large
    steps:
      - *checkout
      - *setup_env
      - run:
          name: 'Build and test'
          command: build kebab

  halloumi:
    machine:
      image: ubuntu-2004:202010-01
    resource_class: large
    steps:
      - *checkout
      - *setup_env
      - run:
          name: 'Build and test'
          command: build halloumi

  falafel:
    machine:
      image: ubuntu-2004:202010-01
    resource_class: large
    steps:
      - *checkout
      - *setup_env
      - run:
          name: 'Build and test'
          command: build falafel

  sdk:
    machine:
      image: ubuntu-2004:202010-01
    resource_class: large
    steps:
      - *checkout
      - *setup_env
      - run:
          name: 'Build and test'
          command: build sdk

  wasabi:
    machine:
      image: ubuntu-2004:202010-01
    resource_class: large
    steps:
      - *checkout
      - *setup_env
      - run:
          name: 'Build and test'
          command: build wasabi

  hummus:
    machine:
      image: ubuntu-2004:202010-01
    resource_class: large
    steps:
      - *checkout
      - *setup_env
      - run:
          name: 'Build and test'
          command: build hummus

  explorer:
    machine:
      image: ubuntu-2004:202010-01
    resource_class: large
    steps:
      - *checkout
      - *setup_env
      - run:
          name: 'Build and test'
          command: build explorer

  wallet:
    machine:
      image: ubuntu-2004:202010-01
    resource_class: large
    steps:
      - *checkout
      - *setup_env
      - run:
          name: 'Build and test'
          command: build wallet

  zk-money:
    machine:
      image: ubuntu-2004:202010-01
    resource_class: large
    steps:
      - *checkout
      - *setup_env
      - run:
          name: 'Build and test'
          command: build zk-money

  faucet:
    machine:
      image: ubuntu-2004:202010-01
    resource_class: large
    steps:
      - *checkout
      - *setup_env
      - run:
          name: 'Build and test'
          command: build faucet

  end-to-end:
    machine:
      image: ubuntu-2004:202010-01
    resource_class: large
    steps:
      - *checkout
      - *setup_env
      - run:
          name: 'Build'
          command: build end-to-end

  e2e-prover:
    docker:
      - image: aztecprotocol/alpine-build-image
    resource_class: small
    steps:
      - *checkout
      - *setup_env
      - run:
          name: 'Test'
          command: cond_spot_run_tests end-to-end ./src/e2e_deposit.test.ts false 1 1 VerificationKey1x1

  e2e-payment:
    docker:
      - image: aztecprotocol/alpine-build-image
    resource_class: small
    steps:
      - *checkout
      - *setup_env
      - run:
          name: 'Test'
          command: cond_spot_run_tests end-to-end ./src/e2e.test.ts

  e2e-permit:
    docker:
      - image: aztecprotocol/alpine-build-image
    resource_class: small
    steps:
      - *checkout
      - *setup_env
      - run:
          name: 'Test'
          command: cond_spot_run_tests end-to-end ./src/e2e_deposit_permit.test.ts

  e2e-migrated-accounts:
    docker:
      - image: aztecprotocol/alpine-build-image
    resource_class: small
    steps:
      - *checkout
      - *setup_env
      - run:
          name: 'Test'
          command: cond_spot_run_tests end-to-end ./src/e2e_migrated_accounts.test.ts

  e2e-migrate-account:
    docker:
      - image: aztecprotocol/alpine-build-image
    resource_class: small
    steps:
      - *checkout
      - *setup_env
      - run:
          name: 'Test'
          command: cond_spot_run_tests end-to-end ./src/e2e_migrate_account_and_funds.test.ts

  e2e-account:
    docker:
      - image: aztecprotocol/alpine-build-image
    resource_class: small
    steps:
      - *checkout
      - *setup_env
      - run:
          name: 'Test'
          command: cond_spot_run_tests end-to-end ./src/e2e_account.test.ts

  e2e-sync-defi:
    docker:
      - image: aztecprotocol/alpine-build-image
    resource_class: small
    steps:
      - *checkout
      - *setup_env
      - run:
          name: 'Test'
          command: cond_spot_run_tests end-to-end ./src/e2e_sync_bridge.test.ts

  e2e-async-defi:
    docker:
      - image: aztecprotocol/alpine-build-image
    resource_class: small
    steps:
      - *checkout
      - *setup_env
      - run:
          name: 'Test'
          command: cond_spot_run_tests end-to-end ./src/e2e_async_bridge.test.ts

  e2e-defi:
    docker:
      - image: aztecprotocol/alpine-build-image
    resource_class: small
    steps:
      - *checkout
      - *setup_env
      - run:
          name: 'Test'
          command: cond_spot_run_tests end-to-end ./src/e2e_defi.test.ts

  e2e-defi-subsidy:
    docker:
      - image: aztecprotocol/alpine-build-image
    resource_class: small
    steps:
      - *checkout
      - *setup_env
      - run:
          name: 'Test'
          command: cond_spot_run_tests end-to-end ./src/e2e_defi_subsidy.test.ts

  e2e-non-fee-assets:
    docker:
      - image: aztecprotocol/alpine-build-image
    resource_class: small
    steps:
      - *checkout
      - *setup_env
      - run:
          name: 'Test'
          command: cond_spot_run_tests end-to-end ./src/e2e_non_fee_assets.test.ts

  e2e-virtual-assets:
    docker:
      - image: aztecprotocol/alpine-build-image
    resource_class: small
    steps:
      - *checkout
      - *setup_env
      - run:
          name: 'Test'
          command: cond_spot_run_tests end-to-end ./src/e2e_virtual_assets.test.ts

  e2e-chained-txs:
    docker:
      - image: aztecprotocol/alpine-build-image
    resource_class: small
    steps:
      - *checkout
      - *setup_env
      - run:
          name: 'Test'
          command: cond_spot_run_tests end-to-end ./src/e2e_chained_txs.test.ts

  e2e-chained-txs-with-spending-keys:
    docker:
      - image: aztecprotocol/alpine-build-image
    resource_class: small
    steps:
      - *checkout
      - *setup_env
      - run:
          name: 'Test'
          command: cond_spot_run_tests end-to-end ./src/e2e_chained_txs_with_spending_keys.test.ts

  e2e-browser:
    docker:
      - image: aztecprotocol/alpine-build-image
    resource_class: small
    steps:
      - *checkout
      - *setup_env
      - run:
          name: 'Test'
          command: cond_spot_run_tests end-to-end ./src/e2e_browser.test.ts

  e2e-join:
    docker:
      - image: cimg/base:current
    resource_class: small
    steps:
      - run:
          name: 'Noop'
          command: echo Noop

  bb-join:
    docker:
      - image: cimg/base:current
    resource_class: small
    steps:
      - run:
          name: 'Noop'
          command: echo Noop

  yarn-join:
    docker:
      - image: cimg/base:current
    resource_class: small
    steps:
      - run:
          name: 'Noop'
          command: echo Noop

  website:
    machine:
      image: ubuntu-2004:202010-01
    resource_class: large
    steps:
      - *checkout
      - *setup_env
      - run:
          name: 'Build and test'
          command: build website

  metrics:
    machine:
      image: ubuntu-2004:202010-01
    resource_class: large
    steps:
      - *checkout
      - *setup_env
      - run:
          name: 'Build coinbase-exporter'
          command: build coinbase-exporter
      - run:
          name: 'Build sidecar'
          working_directory: metrics/sidecar
          command: build metrics-sidecar
      - run:
          name: 'Build prometheus'
          working_directory: metrics/prometheus
          command: build prometheus
      - run:
          name: 'Build grafana'
          working_directory: metrics/grafana
          command: build grafana

  deploy:
    machine:
      image: ubuntu-2004:202010-01
    resource_class: medium
    steps:
      - *checkout
      - *setup_env
      - run:
          name: 'barretenberg.js'
          command: |
            deploy_ecr barretenberg.js
            deploy_npm barretenberg.js
      - run:
          name: 'blockchain'
          command: |
            deploy_ecr blockchain
            deploy_npm blockchain
      - run:
          name: 'kebab'
          # Increment to force contract redeployment.
<<<<<<< HEAD
          command: TF_VAR_REDEPLOY=6 deploy kebab
=======
          command: TF_VAR_REDEPLOY=7 deploy kebab
>>>>>>> b2dac9c2
      - run:
          name: 'halloumi'
          command: deploy halloumi "halloumi halloumi-inner halloumi-outer"
      - run:
          name: 'falafel'
          command: deploy falafel
      - run:
          name: 'sdk'
          command: |
            deploy_ecr sdk
            deploy_s3 sdk
            deploy_npm sdk
      - run:
          name: 'wasabi'
          command: deploy wasabi
      - run:
          name: 'zk-money'
          command: |
            deploy_ecr zk-money
            deploy_s3 zk-money
      - run:
          name: 'hummus'
          command: |
            deploy_ecr hummus
            deploy_s3 hummus
      - run:
          name: 'wallet'
          command: |
            deploy_ecr wallet
            deploy_s3 wallet
      - run:
          name: 'explorer'
          command: |
            deploy_ecr explorer
            deploy_s3 explorer
      - run:
          name: 'faucet'
          command: deploy faucet

  # smoketest:
  #   docker:
  #     - image: aztecprotocol/alpine-build-image
  #   resource_class: small
  #   steps:
  #     - *checkout
  #     - *setup_env
  #     - setup_remote_docker:
  #         version: 19.03.13
  #     - run:
  #         name: 'Test'
  #         working_directory: end-to-end/scripts
  #         command: ./run_smoketest

  deploy-website:
    machine:
      image: ubuntu-2004:202010-01
    resource_class: medium
    steps:
      - *checkout
      - *setup_env
      - run:
          name: 'website'
          working_directory: website
          command: |
            deploy_ecr website
            deploy_s3 website is_global

  deploy-metrics:
    machine:
      image: ubuntu-2004:202010-01
    resource_class: medium
    steps:
      - *checkout
      - *setup_env
      - run:
          name: 'coinbase-exporter'
          command: deploy coinbase-exporter "" is_global
      - run:
          name: 'ecs-exporter'
          working_directory: metrics/ecs-exporter
          command: deploy_terraform "" ./terraform
      - run:
          name: 'sidecar'
          command: deploy_ecr metrics-sidecar
      - run:
          name: 'prometheus'
          command: deploy prometheus "" is_global
      - run:
          name: 'grafana'
          command: deploy grafana "" is_global

# Repeatable config for defining the workflow below.
tag_regex: &tag_regex /v[0-9]+(\.[0-9]+)*(-[a-zA-Z-]+\.[0-9]+)?/
tag_filter: &tag_filter
  tags:
    only: *tag_regex
bb_test: &bb_test
  requires:
    - x86_64-linux-clang-assert
  filters: *tag_filter
yarn_project: &yarn_project
  requires:
    - yarn-project-base
  filters: *tag_filter
e2e_test: &e2e_test
  requires:
    - e2e-join
  filters: *tag_filter
deploy_filters: &deploy_filters
  branches:
    only:
      - defi-bridge-project
  tags:
    only: *tag_regex

workflows:
  system:
    when:
      equal: [system, << pipeline.parameters.workflow >>]
    jobs:
      - x86_64-linux-gcc:
          filters: *tag_filter
      - x86_64-linux-clang:
          filters: *tag_filter
      - x86_64-linux-clang-assert:
          filters: *tag_filter
      - wasm-linux-clang:
          filters: *tag_filter
      - barretenberg-tests: *bb_test
      - stdlib-primitives-tests: *bb_test
      - benchmark-aggregator:
          requires:
            - barretenberg-tests
            - stdlib-primitives-tests
            - stdlib-recursion-tests
            - tx-rollup-tests
            - tx-rollup-full-tests
            - root-verifier-tests
            - root-rollup-tests
            - root-rollup-full-tests
          filters:
            branches:
              only:
                - defi-bridge-project
      - stdlib-recursion-tests: *bb_test
      - tx-rollup-tests: *bb_test
      - tx-rollup-full-tests: *bb_test
      - root-rollup-tests: *bb_test
      - root-rollup-full-tests: *bb_test
      - root-verifier-tests: *bb_test
      - blockchain-vks:
          requires:
            - x86_64-linux-clang
          filters: *tag_filter
      - contracts:
          requires:
            - blockchain-vks
          filters: *tag_filter
      - yarn-project-base:
          requires:
            - wasm-linux-clang
            - contracts
          filters: *tag_filter
      - contracts-verifier-test: *yarn_project
      - barretenberg-js: *yarn_project
      - blockchain: *yarn_project
      - kebab: *yarn_project
      - halloumi: *yarn_project
      - falafel: *yarn_project
      - sdk: *yarn_project
      - wasabi: *yarn_project
      - hummus: *yarn_project
      - explorer: *yarn_project
      - zk-money: *yarn_project
      - wallet: *yarn_project
      # Not currently a yarn project due to using next.js, but should be.
      - faucet:
          filters: *tag_filter
      - end-to-end: *yarn_project
      - e2e-join:
          requires:
            - kebab
            - halloumi
            - falafel
            - sdk
            - hummus
            - end-to-end
          filters: *tag_filter
      - e2e-account: *e2e_test
      - e2e-browser: *e2e_test
      - e2e-chained-txs-with-spending-keys: *e2e_test
      - e2e-chained-txs: *e2e_test
      - e2e-sync-defi: *e2e_test
      - e2e-async-defi: *e2e_test
      - e2e-defi: *e2e_test
      - e2e-defi-subsidy: *e2e_test
      - e2e-migrate-account: *e2e_test
      - e2e-migrated-accounts: *e2e_test
      - e2e-non-fee-assets: *e2e_test
      - e2e-payment: *e2e_test
      - e2e-permit: *e2e_test
      - e2e-prover: *e2e_test
      - e2e-virtual-assets: *e2e_test
      - bb-join:
          requires:
            - x86_64-linux-gcc
            - barretenberg-tests
            - stdlib-primitives-tests
            - stdlib-recursion-tests
            - tx-rollup-tests
            - tx-rollup-full-tests
            - root-rollup-tests
            - root-rollup-full-tests
            - root-verifier-tests
          filters: *deploy_filters
      - yarn-join:
          requires:
            - explorer
            - wallet
            - wasabi
            - zk-money
            - blockchain
            - contracts-verifier-test
            - barretenberg-js
          filters: *deploy_filters
      - deploy:
          requires:
            # Must list all projects at the end of a dependency chain.
            - bb-join
            - yarn-join
            - faucet
            - e2e-account
            - e2e-browser
            - e2e-chained-txs
            - e2e-chained-txs-with-spending-keys
            - e2e-async-defi
            - e2e-sync-defi
            - e2e-defi
            - e2e-defi-subsidy
            - e2e-migrate-account
            - e2e-migrated-accounts
            - e2e-non-fee-assets
            - e2e-payment
            - e2e-permit
            - e2e-prover
            - e2e-virtual-assets
          filters: *deploy_filters
  metrics:
    when:
      equal: [metrics, << pipeline.parameters.workflow >>]
    jobs:
      - metrics
      - deploy-metrics:
          requires:
            - metrics
  website:
    when:
      equal: [website, << pipeline.parameters.workflow >>]
    jobs:
      - website
      - deploy-website:
          requires:
            - website
<<<<<<< HEAD

=======
>>>>>>> b2dac9c2
# VS Code Extension Version: 1.3.0<|MERGE_RESOLUTION|>--- conflicted
+++ resolved
@@ -682,11 +682,7 @@
       - run:
           name: 'kebab'
           # Increment to force contract redeployment.
-<<<<<<< HEAD
-          command: TF_VAR_REDEPLOY=6 deploy kebab
-=======
           command: TF_VAR_REDEPLOY=7 deploy kebab
->>>>>>> b2dac9c2
       - run:
           name: 'halloumi'
           command: deploy halloumi "halloumi halloumi-inner halloumi-outer"
@@ -950,8 +946,4 @@
       - deploy-website:
           requires:
             - website
-<<<<<<< HEAD
-
-=======
->>>>>>> b2dac9c2
 # VS Code Extension Version: 1.3.0