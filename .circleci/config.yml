# This config consists of currently 3 workflows.
# - system: The main Aztec infrastructure, services, frontends etc.
# - metrics: The metrics grafana and prometheus instances, and some prometheus data sources.
# - website: The company website.
#
# The default workflow is system. To trigger the other workflows, trigger a workflow from CCI
# setting a string variable called `workflow` to another name.
#
# This file uses YAML anchors and aliases to prevent repetition of blocks of config:
# https://support.atlassian.com/bitbucket-cloud/docs/yaml-anchors/
#
# Two primary anchors are checkout and setup_env, called as the first step of almost all jobs:
# - checkout: A custom checkout step to reduce the amount of data downloaded to improve speed.
# - setup_env: Sets up the common environment used by all build steps.
#
# Two CCI executors are used:
# - docker (small): Used only to launch external EC2 instances for big workloads. It's the cheapest option.
# - machine (large): Used for building in CCI itself. 4cpus, 15GB has the optimal power/cost ratio.
#
# The docker executor uses a custom image build in `build_image`. It's specifically streamlined for fast download
# with just enough tools to execute the build system, and launch EC2 instances etc.
#
# There are some `join` steps that are just noops. They are just used to produce cleaner graph rendering in CCI.

version: 2.1
parameters:
  workflow:
    type: string
    default: 'system'

# This build step checks out the code from the repository. It has a hardcoded readonly key to allow the checkout.
# Initially it just fetches the repo metadata for the current commit hash to a depth of 50 commits.
# We need historical commit hashes to calculate diffs between previous and current commits.
# It then checks out the fetched head to actually download the data.
checkout: &checkout
  run:
    name: 'Checkout code'
    command: |
      cd $HOME
      mkdir -p .ssh
      chmod 0700 .ssh
      ssh-keyscan -t rsa github.com >> .ssh/known_hosts

      # A read only key for cloning the repository.
      echo $GIT_CHECKOUT_KEY > .ssh/id_rsa

      chmod 0600 .ssh/id_rsa

      # Shallow checkout this commit.
      mkdir -p project
      cd project
      git init
      git remote add origin $CIRCLE_REPOSITORY_URL
      git fetch --depth 50 --filter=blob:none origin $CIRCLE_SHA1
      git checkout FETCH_HEAD

# This build step checks out the code from the benchmark-archive repository. The key is saved in CircleCi environment in base64 format.
# Initially it just fetches the latest version.
benchmark_add_keys: &benchmark_add_keys
  run:
    name: 'Add keys for getting the benchmark archive'
    command: |
      cd $HOME
      mkdir -p .ssh
      chmod 0700 .ssh
      ssh-keyscan -t rsa github.com >> .ssh/known_hosts

      # A read-write key for updating the repository.
      echo "$GITHUB_BENCMARK_REPOSITORY_SSH_KEY" | base64 -d > .ssh/id_ed25519

      # This allows github to discern wich key to use.
      echo "Host github.com
        Hostname github.com
        IdentityFile=/root/.ssh/id_rsa

      Host github.com-logs
        Hostname github.com
        IdentityFile=/root/.ssh/id_ed25519" > .ssh/config

      chmod 0600 .ssh/id_ed25519
      ssh-add .ssh/id_ed25519

# Called setup_env to setup a bunch of global variables used throughout the rest of the build process.
# It takes the required CCI environment variables as inputs, and gives them normalised names for the rest of
# the build process. This enables easy running of the build system external to CCI, as used for powerful EC2 builds.
setup_env: &setup_env
  run:
    name: 'Setup environment'
    command: cd .circleci && ./setup_env "$CIRCLE_SHA1" "$CIRCLE_TAG" "$CIRCLE_JOB" "$CIRCLE_REPOSITORY_URL" "$CIRCLE_BRANCH"

# This step is used to save logs from various barretenberg test to the workspace so that they can be used later to parse benchmark values out of them
save_logs: &save_logs
  persist_to_workspace:
<<<<<<< HEAD
    root: /tmp/test-logs
    paths:
      - ./*
=======
          root: /tmp/test-logs
          paths:
            - ./*
>>>>>>> 0a991948
jobs:
  wasm-linux-clang:
    docker:
      - image: aztecprotocol/alpine-build-image
    resource_class: small
    steps:
      - *checkout
      - *setup_env
      - run:
          name: 'Build'
          command: cond_spot_run_build barretenberg-wasm-linux-clang 64

  x86_64-linux-gcc:
    docker:
      - image: aztecprotocol/alpine-build-image
    resource_class: small
    steps:
      - *checkout
      - *setup_env
      - run:
          name: 'Build'
          command: cond_spot_run_build barretenberg-x86_64-linux-gcc 64

  x86_64-linux-clang:
    docker:
      - image: aztecprotocol/alpine-build-image
    resource_class: small
    steps:
      - *checkout
      - *setup_env
      - run:
          name: 'Build'
          command: cond_spot_run_build barretenberg-x86_64-linux-clang 64

  x86_64-linux-clang-assert:
    docker:
      - image: aztecprotocol/alpine-build-image
    resource_class: small
    steps:
      - *checkout
      - *setup_env
      - run:
          name: 'Build'
          command: cond_spot_run_build barretenberg-x86_64-linux-clang-assert 64

  barretenberg-tests:
    docker:
      - image: aztecprotocol/alpine-build-image
    resource_class: small
    steps:
      - *checkout
      - *setup_env
      - run:
          name: 'Test'
          command: cond_spot_run_tests barretenberg-x86_64-linux-clang-assert bb-tests
      - *save_logs

  benchmark-aggregator:
    docker:
      - image: aztecprotocol/alpine-build-image
    resource_class: small
    steps:
      - attach_workspace:
          at: /tmp/test-logs
      - *checkout
      - *setup_env
      - *benchmark_add_keys
      - run:
          name: 'Test'
          command: store_test_benchmark_logs barretenberg-x86_64-linux-clang-assert

  stdlib-primitives-tests:
    docker:
      - image: aztecprotocol/alpine-build-image
    resource_class: small
    steps:
      - *checkout
      - *setup_env
      - run:
          name: 'Test'
          command: cond_spot_run_tests barretenberg-x86_64-linux-clang-assert stdlib_primitives_tests
      - *save_logs

  stdlib-recursion-tests:
    docker:
      - image: aztecprotocol/alpine-build-image
    resource_class: small
    steps:
      - *checkout
      - *setup_env
      - run:
          name: 'Test'
          command: cond_spot_run_tests barretenberg-x86_64-linux-clang-assert stdlib_recursion_tests
      - *save_logs

  tx-rollup-tests:
    docker:
      - image: aztecprotocol/alpine-build-image
    resource_class: small
    steps:
      - *checkout
      - *setup_env
      - run:
          name: 'Test'
          command: cond_spot_run_tests barretenberg-x86_64-linux-clang-assert rollup_proofs_tx_rollup_tests --gtest_filter=-rollup_full_tests.*
      - *save_logs

  tx-rollup-full-tests:
    docker:
      - image: aztecprotocol/alpine-build-image
    resource_class: small
    steps:
      - *checkout
      - *setup_env
      - run:
          name: 'Test'
          command: cond_spot_run_tests barretenberg-x86_64-linux-clang-assert rollup_proofs_tx_rollup_tests --gtest_filter=rollup_full_tests.*
      - *save_logs

  root-rollup-tests:
    docker:
      - image: aztecprotocol/alpine-build-image
    resource_class: small
    steps:
      - *checkout
      - *setup_env
      - run:
          name: 'Test'
          command: cond_spot_run_tests barretenberg-x86_64-linux-clang-assert rollup_proofs_root_rollup_tests --gtest_filter=-root_rollup_full_tests.*
      - *save_logs

  root-rollup-full-tests:
    docker:
      - image: aztecprotocol/alpine-build-image
    resource_class: small
    steps:
      - *checkout
      - *setup_env
      - run:
          name: 'Test'
          command: cond_spot_run_tests barretenberg-x86_64-linux-clang-assert rollup_proofs_root_rollup_tests --gtest_filter=root_rollup_full_tests.*
      - *save_logs

  root-verifier-tests:
    docker:
      - image: aztecprotocol/alpine-build-image
    resource_class: small
    steps:
      - *checkout
      - *setup_env
      - run:
          name: 'Test'
          command: cond_spot_run_tests barretenberg-x86_64-linux-clang-assert rollup_proofs_root_verifier_tests
      - *save_logs

  blockchain-vks:
    docker:
      - image: aztecprotocol/alpine-build-image
    resource_class: small
    steps:
      - *checkout
      - *setup_env
      - run:
          name: 'Build'
          command: cond_spot_run_build blockchain-vks 32

  contracts:
    machine:
      image: ubuntu-2004:202010-01
    resource_class: large
    steps:
      - *checkout
      - *setup_env
      - run:
          name: 'Build'
          command: build contracts

  yarn-project-base:
    machine:
      image: ubuntu-2004:202010-01
    resource_class: large
    steps:
      - *checkout
      - *setup_env
      - run:
          name: 'Build'
          command: build yarn-project-base

  barretenberg-js:
    machine:
      image: ubuntu-2004:202010-01
    resource_class: large
    steps:
      - *checkout
      - *setup_env
      - run:
          name: 'Build and test'
          command: build barretenberg.js

  contracts-verifier-test:
    docker:
      - image: aztecprotocol/alpine-build-image
    resource_class: small
    steps:
      - *checkout
      - *setup_env
      - run:
          name: 'Build'
          command: cond_spot_run_build contracts-verifier-test 64

  blockchain:
    machine:
      image: ubuntu-2004:202010-01
    resource_class: large
    steps:
      - *checkout
      - *setup_env
      - run:
          name: 'Build and test'
          command: build blockchain

  kebab:
    machine:
      image: ubuntu-2004:202010-01
    resource_class: large
    steps:
      - *checkout
      - *setup_env
      - run:
          name: 'Build and test'
          command: build kebab

  halloumi:
    machine:
      image: ubuntu-2004:202010-01
    resource_class: large
    steps:
      - *checkout
      - *setup_env
      - run:
          name: 'Build and test'
          command: build halloumi

  falafel:
    machine:
      image: ubuntu-2004:202010-01
    resource_class: large
    steps:
      - *checkout
      - *setup_env
      - run:
          name: 'Build and test'
          command: build falafel

  sdk:
    machine:
      image: ubuntu-2004:202010-01
    resource_class: large
    steps:
      - *checkout
      - *setup_env
      - run:
          name: 'Build and test'
          command: build sdk

  wasabi:
    machine:
      image: ubuntu-2004:202010-01
    resource_class: large
    steps:
      - *checkout
      - *setup_env
      - run:
          name: 'Build and test'
          command: build wasabi

  hummus:
    machine:
      image: ubuntu-2004:202010-01
    resource_class: large
    steps:
      - *checkout
      - *setup_env
      - run:
          name: 'Build and test'
          command: build hummus

  explorer:
    machine:
      image: ubuntu-2004:202010-01
    resource_class: large
    steps:
      - *checkout
      - *setup_env
      - run:
          name: 'Build and test'
          command: build explorer

  wallet:
    machine:
      image: ubuntu-2004:202010-01
    resource_class: large
    steps:
      - *checkout
      - *setup_env
      - run:
          name: 'Build and test'
          command: build wallet

  zk-money:
    machine:
      image: ubuntu-2004:202010-01
    resource_class: large
    steps:
      - *checkout
      - *setup_env
      - run:
          name: 'Build and test'
          command: build zk-money

  faucet:
    machine:
      image: ubuntu-2004:202010-01
    resource_class: large
    steps:
      - *checkout
      - *setup_env
      - run:
          name: 'Build and test'
          command: build faucet

  end-to-end:
    machine:
      image: ubuntu-2004:202010-01
    resource_class: large
    steps:
      - *checkout
      - *setup_env
      - run:
          name: 'Build'
          command: build end-to-end

  e2e-prover:
    docker:
      - image: aztecprotocol/alpine-build-image
    resource_class: small
    steps:
      - *checkout
      - *setup_env
      - run:
          name: 'Test'
          command: cond_spot_run_tests end-to-end ./src/e2e_deposit.test.ts false 1 1 VerificationKey1x1

  e2e-payment:
    docker:
      - image: aztecprotocol/alpine-build-image
    resource_class: small
    steps:
      - *checkout
      - *setup_env
      - run:
          name: 'Test'
          command: cond_spot_run_tests end-to-end ./src/e2e.test.ts

  e2e-permit:
    docker:
      - image: aztecprotocol/alpine-build-image
    resource_class: small
    steps:
      - *checkout
      - *setup_env
      - run:
          name: 'Test'
          command: cond_spot_run_tests end-to-end ./src/e2e_deposit_permit.test.ts

  e2e-migrated-accounts:
    docker:
      - image: aztecprotocol/alpine-build-image
    resource_class: small
    steps:
      - *checkout
      - *setup_env
      - run:
          name: 'Test'
          command: cond_spot_run_tests end-to-end ./src/e2e_migrated_accounts.test.ts

  e2e-migrate-account:
    docker:
      - image: aztecprotocol/alpine-build-image
    resource_class: small
    steps:
      - *checkout
      - *setup_env
      - run:
          name: 'Test'
          command: cond_spot_run_tests end-to-end ./src/e2e_migrate_account_and_funds.test.ts

  e2e-account:
    docker:
      - image: aztecprotocol/alpine-build-image
    resource_class: small
    steps:
      - *checkout
      - *setup_env
      - run:
          name: 'Test'
          command: cond_spot_run_tests end-to-end ./src/e2e_account.test.ts

  e2e-defi:
    docker:
      - image: aztecprotocol/alpine-build-image
    resource_class: small
    steps:
      - *checkout
      - *setup_env
      - run:
          name: 'Test'
          command: cond_spot_run_tests end-to-end ./src/e2e_defi.test.ts

  e2e-defi-subsidy:
    docker:
      - image: aztecprotocol/alpine-build-image
    resource_class: small
    steps:
      - *checkout
      - *setup_env
      - run:
          name: 'Test'
          command: cond_spot_run_tests end-to-end ./src/e2e_defi_subsidy.test.ts

  e2e-non-fee-assets:
    docker:
      - image: aztecprotocol/alpine-build-image
    resource_class: small
    steps:
      - *checkout
      - *setup_env
      - run:
          name: 'Test'
          command: cond_spot_run_tests end-to-end ./src/e2e_non_fee_assets.test.ts

  e2e-virtual-assets:
    docker:
      - image: aztecprotocol/alpine-build-image
    resource_class: small
    steps:
      - *checkout
      - *setup_env
      - run:
          name: 'Test'
          command: cond_spot_run_tests end-to-end ./src/e2e_virtual_assets.test.ts

  e2e-chained-txs:
    docker:
      - image: aztecprotocol/alpine-build-image
    resource_class: small
    steps:
      - *checkout
      - *setup_env
      - run:
          name: 'Test'
          command: cond_spot_run_tests end-to-end ./src/e2e_chained_txs.test.ts

  e2e-chained-txs-with-spending-keys:
    docker:
      - image: aztecprotocol/alpine-build-image
    resource_class: small
    steps:
      - *checkout
      - *setup_env
      - run:
          name: 'Test'
          command: cond_spot_run_tests end-to-end ./src/e2e_chained_txs_with_spending_keys.test.ts

  e2e-element:
    docker:
      - image: aztecprotocol/alpine-build-image
    resource_class: small
    steps:
      - *checkout
      - *setup_env
      - run:
          name: 'Test'
          command: cond_spot_run_tests end-to-end ./src/e2e_element.test.ts true

  e2e-lido:
    docker:
      - image: aztecprotocol/alpine-build-image
    resource_class: small
    steps:
      - *checkout
      - *setup_env
      - run:
          name: 'Test'
          command: cond_spot_run_tests end-to-end ./src/e2e_lido.test.ts true

  e2e-browser:
    docker:
      - image: aztecprotocol/alpine-build-image
    resource_class: small
    steps:
      - *checkout
      - *setup_env
      - run:
          name: 'Test'
          command: cond_spot_run_tests end-to-end ./src/e2e_browser.test.ts

  e2e-join:
    docker:
      - image: cimg/base:current
    resource_class: small
    steps:
      - run:
          name: 'Noop'
          command: echo Noop

  bb-join:
    docker:
      - image: cimg/base:current
    resource_class: small
    steps:
      - run:
          name: 'Noop'
          command: echo Noop

  yarn-join:
    docker:
      - image: cimg/base:current
    resource_class: small
    steps:
      - run:
          name: 'Noop'
          command: echo Noop

  website:
    machine:
      image: ubuntu-2004:202010-01
    resource_class: large
    steps:
      - *checkout
      - *setup_env
      - run:
          name: 'Build and test'
          command: build website

  metrics:
    machine:
      image: ubuntu-2004:202010-01
    resource_class: large
    steps:
      - *checkout
      - *setup_env
      - run:
          name: 'Build coinbase-exporter'
          command: build coinbase-exporter
      - run:
          name: 'Build sidecar'
          working_directory: metrics/sidecar
          command: build metrics-sidecar
      - run:
          name: 'Build prometheus'
          working_directory: metrics/prometheus
          command: build prometheus
      - run:
          name: 'Build grafana'
          working_directory: metrics/grafana
          command: build grafana

  deploy:
    machine:
      image: ubuntu-2004:202010-01
    resource_class: medium
    steps:
      - *checkout
      - *setup_env
      - run:
          name: 'barretenberg.js'
          command: |
            deploy_ecr barretenberg.js
            deploy_npm barretenberg.js
      - run:
          name: 'blockchain'
          command: |
            deploy_ecr blockchain
            deploy_npm blockchain
      - run:
          name: 'kebab'
          # Increment to force contract redeployment.
          command: TF_VAR_REDEPLOY=5 deploy kebab
      - run:
          name: 'halloumi'
          command: deploy halloumi "halloumi halloumi-inner halloumi-outer"
      - run:
          name: 'falafel'
          command: deploy falafel
      - run:
          name: 'sdk'
          command: |
            deploy_ecr sdk
            deploy_s3 sdk
            deploy_npm sdk
      - run:
          name: 'wasabi'
          command: deploy wasabi
      - run:
          name: 'zk-money'
          command: |
            deploy_ecr zk-money
            deploy_s3 zk-money
      - run:
          name: 'hummus'
          command: |
            deploy_ecr hummus
            deploy_s3 hummus
      - run:
          name: 'wallet'
          command: |
            deploy_ecr wallet
            deploy_s3 wallet
      - run:
          name: 'explorer'
          command: |
            deploy_ecr explorer
            deploy_s3 explorer
      - run:
          name: 'faucet'
          command: deploy faucet

  # smoketest:
  #   docker:
  #     - image: aztecprotocol/alpine-build-image
  #   resource_class: small
  #   steps:
  #     - *checkout
  #     - *setup_env
  #     - setup_remote_docker:
  #         version: 19.03.13
  #     - run:
  #         name: 'Test'
  #         working_directory: end-to-end/scripts
  #         command: ./run_smoketest

  deploy-website:
    machine:
      image: ubuntu-2004:202010-01
    resource_class: medium
    steps:
      - *checkout
      - *setup_env
      - run:
          name: 'website'
          working_directory: website
          command: |
            deploy_ecr website
            deploy_s3 website is_global

  deploy-metrics:
    machine:
      image: ubuntu-2004:202010-01
    resource_class: medium
    steps:
      - *checkout
      - *setup_env
      - run:
          name: 'coinbase-exporter'
          command: deploy coinbase-exporter "" is_global
      - run:
          name: 'ecs-exporter'
          working_directory: metrics/ecs-exporter
          command: deploy_terraform "" ./terraform
      - run:
          name: 'sidecar'
          command: deploy_ecr metrics-sidecar
      - run:
          name: 'prometheus'
          command: deploy prometheus "" is_global
      - run:
          name: 'grafana'
          command: deploy grafana "" is_global

# Repeatable config for defining the workflow below.
tag_regex: &tag_regex /v[0-9]+(\.[0-9]+)*(-[a-zA-Z-]+\.[0-9]+)?/
tag_filter: &tag_filter
  tags:
    only: *tag_regex
bb_test: &bb_test
  requires:
    - x86_64-linux-clang-assert
  filters: *tag_filter
yarn_project: &yarn_project
  requires:
    - yarn-project-base
  filters: *tag_filter
e2e_test: &e2e_test
  requires:
    - e2e-join
  filters: *tag_filter
deploy_filters: &deploy_filters
  branches:
    only:
      - defi-bridge-project
  tags:
    only: *tag_regex

workflows:
  system:
    when:
      equal: [system, << pipeline.parameters.workflow >>]
    jobs:
      - x86_64-linux-gcc:
          filters: *tag_filter
      - x86_64-linux-clang:
          filters: *tag_filter
      - x86_64-linux-clang-assert:
          filters: *tag_filter
      - wasm-linux-clang:
          filters: *tag_filter
      - barretenberg-tests: *bb_test
      - stdlib-primitives-tests: *bb_test
      - benchmark-aggregator:
          requires:
            - barretenberg-tests
            - stdlib-primitives-tests
            - stdlib-recursion-tests
            - tx-rollup-tests
            - tx-rollup-full-tests
            - root-verifier-tests
            - root-rollup-tests
            - root-rollup-full-tests
          filters:
            branches:
              only:
                - defi-bridge-project
      - stdlib-recursion-tests: *bb_test
      - tx-rollup-tests: *bb_test
      - tx-rollup-full-tests: *bb_test
      - root-rollup-tests: *bb_test
      - root-rollup-full-tests: *bb_test
      - root-verifier-tests: *bb_test
      - blockchain-vks:
          requires:
            - x86_64-linux-clang
          filters: *tag_filter
      - contracts:
          requires:
            - blockchain-vks
          filters: *tag_filter
      - yarn-project-base:
          requires:
            - wasm-linux-clang
            - contracts
          filters: *tag_filter
      - contracts-verifier-test: *yarn_project
      - barretenberg-js: *yarn_project
      - blockchain: *yarn_project
      - kebab: *yarn_project
      - halloumi: *yarn_project
      - falafel: *yarn_project
      - sdk: *yarn_project
      - wasabi: *yarn_project
      - hummus: *yarn_project
      - explorer: *yarn_project
      - zk-money: *yarn_project
      - wallet: *yarn_project
      # Not currently a yarn project due to using next.js, but should be.
      - faucet:
          filters: *tag_filter
      - end-to-end: *yarn_project
      - e2e-join:
          requires:
            - kebab
            - halloumi
            - falafel
            - sdk
            - hummus
            - end-to-end
          filters: *tag_filter
      - e2e-account: *e2e_test
      - e2e-browser: *e2e_test
      - e2e-chained-txs-with-spending-keys: *e2e_test
      - e2e-chained-txs: *e2e_test
      - e2e-defi: *e2e_test
      - e2e-defi-subsidy: *e2e_test
      - e2e-element: *e2e_test
      - e2e-lido: *e2e_test
      - e2e-migrate-account: *e2e_test
      - e2e-migrated-accounts: *e2e_test
      - e2e-non-fee-assets: *e2e_test
      - e2e-payment: *e2e_test
      - e2e-permit: *e2e_test
      - e2e-prover: *e2e_test
      - e2e-virtual-assets: *e2e_test
      - bb-join:
          requires:
            - x86_64-linux-gcc
            - barretenberg-tests
            - stdlib-primitives-tests
            - stdlib-recursion-tests
            - tx-rollup-tests
            - tx-rollup-full-tests
            - root-rollup-tests
            - root-rollup-full-tests
            - root-verifier-tests
          filters: *deploy_filters
      - yarn-join:
          requires:
            - explorer
            - wallet
            - wasabi
            - zk-money
            - blockchain
            - contracts-verifier-test
            - barretenberg-js
          filters: *deploy_filters
      - deploy:
          requires:
            # Must list all projects at the end of a dependency chain.
            - bb-join
            - yarn-join
            - faucet
            - e2e-account
            - e2e-browser
            - e2e-chained-txs
            - e2e-chained-txs-with-spending-keys
            - e2e-defi
            - e2e-defi-subsidy
            - e2e-element
            - e2e-lido
            - e2e-migrate-account
            - e2e-migrated-accounts
            - e2e-non-fee-assets
            - e2e-payment
            - e2e-permit
            - e2e-prover
            - e2e-virtual-assets
          filters: *deploy_filters
  metrics:
    when:
      equal: [metrics, << pipeline.parameters.workflow >>]
    jobs:
      - metrics
      - deploy-metrics:
          requires:
            - metrics
  website:
    when:
      equal: [website, << pipeline.parameters.workflow >>]
    jobs:
      - website
      - deploy-website:
          requires:
            - website<|MERGE_RESOLUTION|>--- conflicted
+++ resolved
@@ -91,15 +91,9 @@
 # This step is used to save logs from various barretenberg test to the workspace so that they can be used later to parse benchmark values out of them
 save_logs: &save_logs
   persist_to_workspace:
-<<<<<<< HEAD
     root: /tmp/test-logs
     paths:
       - ./*
-=======
-          root: /tmp/test-logs
-          paths:
-            - ./*
->>>>>>> 0a991948
 jobs:
   wasm-linux-clang:
     docker:
