import { AliasHash } from '@aztec/barretenberg/account_id';
import { EthAddress, GrumpkinAddress } from '@aztec/barretenberg/address';
import { toBigIntBE } from '@aztec/barretenberg/bigint_buffer';
import { BridgeCallData } from '@aztec/barretenberg/bridge_call_data';
import { AccountProver, JoinSplitProver, ProofId, UnrolledProver } from '@aztec/barretenberg/client_proofs';
import { NetCrs } from '@aztec/barretenberg/crs';
import { keccak256, Blake2s, Pedersen, randomBytes, Schnorr } from '@aztec/barretenberg/crypto';
import { Grumpkin } from '@aztec/barretenberg/ecc';
import { InitHelpers } from '@aztec/barretenberg/environment';
import { FftFactory } from '@aztec/barretenberg/fft';
import { createDebugLogger, logHistory } from '@aztec/barretenberg/log';
import { NoteAlgorithms, NoteDecryptor } from '@aztec/barretenberg/note_algorithms';
import { OffchainAccountData } from '@aztec/barretenberg/offchain_tx_data';
import { Pippenger } from '@aztec/barretenberg/pippenger';
import { retryUntil } from '@aztec/barretenberg/retry';
import { RollupProofData } from '@aztec/barretenberg/rollup_proof';
import { BridgePublishQuery, BridgePublishQueryResult, RollupProvider, Tx } from '@aztec/barretenberg/rollup_provider';
import { InterruptableSleep } from '@aztec/barretenberg/sleep';
import { Timer } from '@aztec/barretenberg/timer';
import { TxId } from '@aztec/barretenberg/tx_id';
import { BarretenbergWasm, WorkerPool } from '@aztec/barretenberg/wasm';
import { WorldState, WorldStateConstants } from '@aztec/barretenberg/world_state';
import { EventEmitter } from 'events';
import { LevelUp } from 'levelup';
import { BlockContext } from '../block_context/block_context.js';
import { CorePaymentTx, createCorePaymentTxForRecipient } from '../core_tx/index.js';
import { Alias, Database } from '../database/index.js';
import { parseGenesisAliasesAndKeys, getUserSpendingKeysFromGenesisData } from '../genesis_state/index.js';
import { Note, treeNoteToNote } from '../note/index.js';
import {
  AccountProofCreator,
  AccountProofInput,
  DefiDepositProofCreator,
  JoinSplitProofInput,
  PaymentProofCreator,
  ProofOutput,
} from '../proofs/index.js';
import { MutexSerialQueue, SerialQueue } from '../serial_queue/index.js';
import { SchnorrSigner } from '../signer/index.js';
import { UserState, UserStateEvent, UserStateFactory } from '../user_state/index.js';
import { CoreSdkInterface } from './core_sdk_interface.js';
import { CoreSdkOptions } from './core_sdk_options.js';
import { SdkEvent, SdkStatus } from './sdk_status.js';
import { sdkVersion } from './sdk_version.js';
import { UserData } from '../user/index.js';
import isNode from 'detect-node';

enum SdkInitState {
  // Constructed but uninitialized. Unusable.
  UNINITIALIZED = 'UNINITIALIZED',
  // Initialized but not yet synching data tree and user accounts. Can be queried for data, but not create proofs.
  INITIALIZED = 'INITIALIZED',
  // Synchronises data tree and user accounts. Ready for proof construction.
  RUNNING = 'RUNNING',
  // Stop requested. Wait for synching task to return.
  STOPPING = 'STOPPING',
  // Unusable.
  DESTROYED = 'DESTROYED',
}

/**
 * CoreSdk is responsible for keeping everything in sync and proof construction.
 * init() should be called before making any other calls to construct the basic components.
 * run() should be called once a client wants to start synching, or requesting proof construction.
 * Takes ownership of injected components (should destroy them etc).
 * A serial queue ensures that all calls that modify internal state happen in sequence.
 * By default, the serial queue is protected with a cross-process mutex, ensuring that if multiple instances
 * of the CoreSdk exist in different processes, that they will not modify state at the same time.
 */
export class CoreSdk extends EventEmitter implements CoreSdkInterface {
  private dataVersion = 1;
  private options!: CoreSdkOptions;
  private worldState!: WorldState;
  private userStates: UserState[] = [];
  private joinSplitProver!: JoinSplitProver;
  private accountProver!: AccountProver;
  private paymentProofCreator!: PaymentProofCreator;
  private accountProofCreator!: AccountProofCreator;
  private defiDepositProofCreator!: DefiDepositProofCreator;
  private serialQueue!: SerialQueue;
  private statelessSerialQueue!: SerialQueue;
  private broadcastChannel: BroadcastChannel | undefined = isNode ? undefined : new BroadcastChannel('aztec-sdk');
  private userStateFactory!: UserStateFactory;
  private sdkStatus: SdkStatus = {
    serverUrl: '',
    chainId: -1,
    rollupContractAddress: EthAddress.ZERO,
    permitHelperContractAddress: EthAddress.ZERO,
    verifierContractAddress: EthAddress.ZERO,
    feePayingAssetIds: [0],
    rollupSize: -1,
    syncedToRollup: -1,
    latestRollupId: -1,
    dataRoot: Buffer.alloc(0),
    dataSize: 0,
    useKeyCache: false,
    proverless: false,
    version: sdkVersion,
  };
  private initState = SdkInitState.UNINITIALIZED;
  private noteAlgos!: NoteAlgorithms;
  private blake2s!: Blake2s;
  private grumpkin!: Grumpkin;
  private schnorr!: Schnorr;
  private syncSleep = new InterruptableSleep();
  private synchingPromise!: Promise<void>;
  private treeSyncCount = 0;
  private debug = createDebugLogger('bb:core_sdk');

  constructor(
    private leveldb: LevelUp,
    private db: Database,
    private rollupProvider: RollupProvider,
    private barretenberg: BarretenbergWasm,
    private noteDecryptor: NoteDecryptor,
    private pedersen: Pedersen,
    private pippenger: Pippenger,
    private fftFactory: FftFactory,
    private workerPool?: WorkerPool,
  ) {
    super();

    if (this.broadcastChannel) {
      this.broadcastChannel.onmessage = ({ data: { event, args } }) => {
        if (event === SdkEvent.UPDATED_USER_STATE) {
          this.emit(SdkEvent.UPDATED_USER_STATE, GrumpkinAddress.fromString(args[0]));
        }
      };
    }
    this.rollupProvider.on('versionMismatch', error => {
      this.debug(error);
      this.emit(SdkEvent.VERSION_MISMATCH);
    });
  }

  /**
   * Constructs internal components.
   * Erases dbs if rollup contract address changed.
   * Loads and initializes known user accounts.
   * Destroys injected components on failure.
   */
  public async init(options: CoreSdkOptions) {
    if (this.initState !== SdkInitState.UNINITIALIZED) {
      throw new Error('Already initialized.');
    }

    try {
      this.debug(`initializing...${sdkVersion ? ` (version: ${sdkVersion})` : ''}`);

      this.options = options;
      // Tasks in serialQueue require states like notes and hash path, which will need the sdk to sync to (ideally)
      // the latest block. Tasks in statelessSerialQueue don't.
      this.serialQueue = new MutexSerialQueue(this.db, 'aztec_core_sdk');
      this.statelessSerialQueue = new MutexSerialQueue(this.db, 'aztec_core_sdk_stateless');
      this.noteAlgos = new NoteAlgorithms(this.barretenberg);
      this.blake2s = new Blake2s(this.barretenberg);
      this.grumpkin = new Grumpkin(this.barretenberg);
      this.schnorr = new Schnorr(this.barretenberg);
      this.userStateFactory = new UserStateFactory(
        this.grumpkin,
        this.noteAlgos,
        this.noteDecryptor,
        this.db,
        this.rollupProvider,
      );
      this.worldState = new WorldState(this.leveldb, this.pedersen);

      const {
        blockchainStatus: { chainId, rollupContractAddress, permitHelperContractAddress, verifierContractAddress },
        runtimeConfig: { feePayingAssetIds, useKeyCache },
        rollupSize,
        proverless,
      } = await this.getRemoteStatus();

      // Clear all data if contract changed or dataVersion changed.
      const rca = await this.getLocalRollupContractAddress();
      const localDataVersion = await this.getLocalDataVersion();
      if ((rca && !rca.equals(rollupContractAddress)) || localDataVersion !== this.dataVersion) {
        this.debug('erasing database...');
        await this.leveldb.clear();
        await this.db.clear();
        await this.setLocalDataVersion(this.dataVersion);
      }

      await this.db.addKey('rollupContractAddress', rollupContractAddress.toBuffer());

      // Initialize the "mutable" merkle tree. This is the tree that represents all layers about each rollup subtree.
      const subtreeDepth = Math.ceil(Math.log2(rollupSize * WorldStateConstants.NUM_NEW_DATA_TREE_NOTES_PER_TX));
      await this.worldState.init(subtreeDepth);

      this.sdkStatus = {
        ...this.sdkStatus,
        serverUrl: options.serverUrl,
        chainId,
        rollupContractAddress,
        permitHelperContractAddress,
        verifierContractAddress,
        feePayingAssetIds,
        rollupSize,
        syncedToRollup: await this.getLocalSyncedToRollup(),
        latestRollupId: await this.rollupProvider.getLatestRollupId(),
        dataSize: this.worldState.getSize(),
        dataRoot: this.worldState.getRoot(),
        useKeyCache,
        proverless,
      };

      // Ensures we can get the list of users and access current known balances.
      await this.initUserStates();

      this.initState = SdkInitState.INITIALIZED;
      this.debug('initialization complete.');
    } catch (err) {
      this.debug('initialization failed: ', err);
      // If initialization fails, we should destroy the components we've taken ownership of.
      await this.leveldb.close();
      await this.db.close();
      await this.workerPool?.destroy();
      this.serialQueue?.cancel();
      this.statelessSerialQueue?.cancel();
      throw err;
    }
  }

  public async destroy() {
    this.debug('destroying...');

    // If sync() task is running, signals it to stop, to awake for exit if it's asleep, and awaits the exit.
    this.initState = SdkInitState.STOPPING;
    this.syncSleep.interrupt();
    await this.synchingPromise;

    // The serial queue will cancel itself. This ensures that anything currently in the queue finishes, and ensures
    // that once the await to push() returns, nothing else is on, or can be added to the queue.
    await this.serialQueue.push(() => Promise.resolve(this.serialQueue.cancel()));
    await this.statelessSerialQueue.push(() => Promise.resolve(this.statelessSerialQueue.cancel()));

    // Stop listening to account state updates.
    this.userStates.forEach(us => us.removeAllListeners());

    // Destroy injected components.
    await this.fftFactory.destroy();
    await this.leveldb.close();
    await this.db.close();
    await this.workerPool?.destroy();

    // Destroy components.
    this.broadcastChannel?.close();

    this.initState = SdkInitState.DESTROYED;
    this.emit(SdkEvent.DESTROYED);
    this.removeAllListeners();

    this.debug('destroyed.');
  }

  public getLocalStatus() {
    return Promise.resolve({ ...this.sdkStatus });
  }

  public async getRemoteStatus() {
    return await this.rollupProvider.getStatus();
  }

  public async sendConsoleLog(clientData?: string[], preserveLog?: boolean) {
    const logs = logHistory.getLogs();
    if (!logs.length && !clientData?.length) {
      return;
    }

    const publicKeys = this.userStates.map(us => us.getUserData().accountPublicKey);
    const ensureJson = (log: any[]) =>
      log.map(logArgs => {
        try {
          JSON.stringify(logArgs);
          return logArgs;
        } catch (e) {
          return `${logArgs}`;
        }
      });
    await this.rollupProvider.clientConsoleLog({
      publicKeys: publicKeys.map(k => k.toString()),
      logs: logs.map(ensureJson),
      clientData,
    });
    if (!preserveLog) {
      logHistory.clear(logs.length);
    }
  }

  public async isAccountRegistered(accountPublicKey: GrumpkinAddress, includePending: boolean) {
    return (
      !!(await this.db.getAlias(accountPublicKey)) ||
      (includePending && (await this.rollupProvider.isAccountRegistered(accountPublicKey)))
    );
  }

  public async isAliasRegistered(alias: string, includePending: boolean) {
    const aliasHash = this.computeAliasHash(alias);
    return (
      (await this.db.getAliases(aliasHash)).length > 0 ||
      (includePending && (await this.rollupProvider.isAliasRegistered(alias)))
    );
  }

  public async isAliasRegisteredToAccount(accountPublicKey: GrumpkinAddress, alias: string, includePending: boolean) {
    const aliasHash = this.computeAliasHash(alias);
    const savedAlias = await this.db.getAlias(accountPublicKey);
    return savedAlias
      ? savedAlias.aliasHash.equals(aliasHash)
      : includePending && (await this.rollupProvider.isAliasRegisteredToAccount(accountPublicKey, alias));
  }

  public async getAccountPublicKey(alias: string) {
    const aliasHash = this.computeAliasHash(alias);
    const aliases = await this.db.getAliases(aliasHash);
    return aliases[0]?.accountPublicKey;
  }

  public async getTxFees(assetId: number) {
    return await this.rollupProvider.getTxFees(assetId);
  }

  public async getDefiFees(bridgeCallData: BridgeCallData) {
    return await this.rollupProvider.getDefiFees(bridgeCallData);
  }

  public async getPendingDepositTxs() {
    return await this.rollupProvider.getPendingDepositTxs();
  }

  public async getDefiInteractionNonce(txId: TxId) {
    const tx = await this.db.getDefiTx(txId);
    if (!tx) {
      throw new Error('Unknown txId');
    }
    return tx.interactionNonce;
  }

  public async userExists(userId: GrumpkinAddress) {
    return !!(await this.db.getUser(userId));
  }

  public getUsers() {
    return Promise.resolve(this.userStates.map(us => us.getUserData().accountPublicKey));
  }

  public derivePublicKey(privateKey: Buffer) {
    return Promise.resolve(new GrumpkinAddress(this.grumpkin.mul(Grumpkin.generator, privateKey)));
  }

  public deriveLegacySigningMessageHash(address: EthAddress) {
    const signingMessage = this.blake2s.hashToField(address.toBuffer());
    return Promise.resolve(keccak256(signingMessage));
  }

  public constructSignature(message: Buffer, privateKey: Buffer) {
    return Promise.resolve(this.schnorr.constructSignature(message, privateKey));
  }

  public async addUser(accountPrivateKey: Buffer, noSync = false) {
    return await this.serialQueue.push(async () => {
      const accountPublicKey = await this.derivePublicKey(accountPrivateKey);
      if (await this.db.getUser(accountPublicKey)) {
        throw new Error(`User already exists: ${accountPublicKey}`);
      }

      const { latestRollupId } = this.sdkStatus;
      const syncedToRollup = noSync ? latestRollupId : -1;
      const user: UserData = { accountPrivateKey, accountPublicKey, syncedToRollup };
      await this.db.addUser(user);

      await this.addInitialUserSpendingKeys([user.accountPublicKey]);

      const userState = await this.userStateFactory.createUserState(user);
      userState.on(UserStateEvent.UPDATED_USER_STATE, id => {
        this.emit(SdkEvent.UPDATED_USER_STATE, id);
        this.broadcastChannel?.postMessage({
          event: SdkEvent.UPDATED_USER_STATE,
          args: [id.toString()],
        });
      });
      this.userStates.push(userState);

      if (!noSync) {
        // If the sync microtask is sleeping, wake it up to start syncing.
        this.syncSleep.interrupt();
      }

      return accountPublicKey;
    });
  }

  private async retrieveGenesisData() {
    const stored = await this.db.getGenesisData();
    if (stored.length) {
      return stored;
    }
    this.debug('genesis data not found locally, retrieving from server...');
    const serverData = await this.rollupProvider.getInitialWorldState();
    await this.db.setGenesisData(serverData.initialAccounts);
    return serverData.initialAccounts;
  }

  public async removeUser(userId: GrumpkinAddress) {
    return await this.serialQueue.push(async () => {
      const userState = this.getUserState(userId);
      this.userStates = this.userStates.filter(us => us !== userState);
      userState.removeAllListeners();
      await this.db.removeUser(userId);
    });
  }

  public getUserSyncedToRollup(userId: GrumpkinAddress) {
    return Promise.resolve(this.getUserState(userId).getUserData().syncedToRollup);
  }

  public async getSpendingKeys(userId: GrumpkinAddress) {
    const keys = await this.db.getSpendingKeys(userId);
    return keys.map(k => k.key);
  }

  public async getBalances(userId: GrumpkinAddress) {
    return await this.getUserState(userId).getBalances();
  }

  public async getBalance(userId: GrumpkinAddress, assetId: number) {
    const userState = this.getUserState(userId);
    return await userState.getBalance(assetId);
  }

  public async getSpendableNoteValues(
    userId: GrumpkinAddress,
    assetId: number,
    spendingKeyRequired?: boolean,
    excludePendingNotes?: boolean,
  ) {
    const userState = this.getUserState(userId);
    return await userState.getSpendableNoteValues(assetId, spendingKeyRequired, excludePendingNotes);
  }

  public async getSpendableSum(
    userId: GrumpkinAddress,
    assetId: number,
    spendingKeyRequired?: boolean,
    excludePendingNotes?: boolean,
  ) {
    const userState = this.getUserState(userId);
    return await userState.getSpendableSum(assetId, spendingKeyRequired, excludePendingNotes);
  }

  public async getSpendableSums(userId: GrumpkinAddress, spendingKeyRequired?: boolean, excludePendingNotes?: boolean) {
    const userState = this.getUserState(userId);
    return await userState.getSpendableSums(spendingKeyRequired, excludePendingNotes);
  }

  public async getMaxSpendableNoteValues(
    userId: GrumpkinAddress,
    assetId: number,
    spendingKeyRequired?: boolean,
    excludePendingNotes?: boolean,
    numNotes?: number,
  ) {
    const userState = this.getUserState(userId);
    return await userState.getMaxSpendableNoteValues(assetId, spendingKeyRequired, excludePendingNotes, numNotes);
  }

  public async pickNotes(
    userId: GrumpkinAddress,
    assetId: number,
    value: bigint,
    spendingKeyRequired?: boolean,
    excludePendingNotes?: boolean,
  ) {
    return await this.getUserState(userId).pickNotes(assetId, value, spendingKeyRequired, excludePendingNotes);
  }

  public async pickNote(
    userId: GrumpkinAddress,
    assetId: number,
    value: bigint,
    spendingKeyRequired?: boolean,
    excludePendingNotes?: boolean,
  ) {
    return await this.getUserState(userId).pickNote(assetId, value, spendingKeyRequired, excludePendingNotes);
  }

  public async getUserTxs(userId: GrumpkinAddress) {
    return await this.db.getUserTxs(userId);
  }

  /**
   * Moves the sdk into RUNNING state.
   * Kicks off data tree updates, user note decryptions, alias table updates, proving key construction.
   */
  public run() {
    if (this.initState === SdkInitState.RUNNING) {
      return Promise.resolve();
    }

    this.initState = SdkInitState.RUNNING;

    const initPippenngerPromise = this.statelessSerialQueue.push(async () => {
      const maxCircuitSize = Math.max(JoinSplitProver.getCircuitSize(), AccountProver.getCircuitSize());
      const crsData = await this.getCrsData(maxCircuitSize);
      await this.pippenger.init(crsData);
    });

    this.serialQueue
      .push(async () => {
        await initPippenngerPromise;

        await this.genesisSync();
        this.startReceivingBlocks();

        await this.statelessSerialQueue.push(async () => {
          const { proverless, verifierContractAddress } = this.sdkStatus;

          await this.createJoinSplitProofCreator(proverless);
          await this.createAccountProofCreator(proverless);

          if (this.userStates.length) {
            await this.computeJoinSplitProvingKey();
          } else {
            await this.computeAccountProvingKey();
          }

          // Makes the saved proving keys considered valid. Hence set this after they're saved.
          await this.db.addKey('verifierContractAddress', verifierContractAddress.toBuffer());
        });
      })
      .catch(err => {
        this.debug('failed to run:', err);
        return this.destroy();
      });

    return Promise.resolve();
  }

  // -------------------------------------------------------
  // PUBLIC METHODS FROM HERE ON REQUIRE run() TO BE CALLED.
  // -------------------------------------------------------

  public async createDepositProof(
    assetId: number,
    publicInput: bigint,
    privateOutput: bigint,
    depositor: EthAddress,
    recipient: GrumpkinAddress,
    recipientSpendingKeyRequired: boolean,
    txRefNo: number,
  ) {
    return await this.statelessSerialQueue.push(async () => {
      this.assertInitState(SdkInitState.RUNNING);

      // Create a one time user to generate and sign the proof.
      const accountPrivateKey = randomBytes(32);
      const accountPublicKey = await this.derivePublicKey(accountPrivateKey);
      const user = {
        accountPrivateKey,
        accountPublicKey,
      } as UserData;
      const signer = new SchnorrSigner(this, accountPublicKey, accountPrivateKey);
      const spendingPublicKey = accountPublicKey;

      const { proverless } = this.sdkStatus;
      await this.createJoinSplitProofCreator(proverless);

      const proofInput = await this.paymentProofCreator.createProofInput(
        user,
        [], // notes
        BigInt(0), // privateInput
        privateOutput,
        BigInt(0), // senderPrivateOutput
        publicInput,
        BigInt(0), // publicOutput
        assetId,
        recipient,
        recipientSpendingKeyRequired,
        depositor,
        spendingPublicKey,
        0, // allowChain
      );
      const signature = await signer.signMessage(proofInput.signingData);

      await this.computeJoinSplitProvingKey();
      return this.paymentProofCreator.createProof(user, { ...proofInput, signature }, txRefNo);
    });
  }

  public async createPaymentProofInputs(
    userId: GrumpkinAddress,
    assetId: number,
    publicInput: bigint,
    publicOutput: bigint,
    privateInput: bigint,
    recipientPrivateOutput: bigint,
    senderPrivateOutput: bigint,
    noteRecipient: GrumpkinAddress | undefined,
    recipientSpendingKeyRequired: boolean,
    publicOwner: EthAddress | undefined,
    spendingPublicKey: GrumpkinAddress,
    allowChain: number,
  ) {
    return await this.serialQueue.push(async () => {
      this.assertInitState(SdkInitState.RUNNING);

      const userState = this.getUserState(userId);
      const user = userState.getUserData();

      const spendingKeyRequired = !spendingPublicKey.equals(userId);
      const notes = privateInput ? await userState.pickNotes(assetId, privateInput, spendingKeyRequired) : [];
      if (privateInput && !notes.length) {
        throw new Error(`Failed to find notes that sum to ${privateInput}.`);
      }

      const { proofInputs, outputNotes } = await this.createChainedProofInputs(userId, spendingPublicKey, notes);
      const proofInput = await this.paymentProofCreator.createProofInput(
        user,
        outputNotes,
        privateInput,
        recipientPrivateOutput,
        senderPrivateOutput,
        publicInput,
        publicOutput,
        assetId,
        noteRecipient,
        recipientSpendingKeyRequired,
        publicOwner,
        spendingPublicKey,
        allowChain,
      );

      return [...proofInputs, proofInput];
    });
  }

  public async createPaymentProof(input: JoinSplitProofInput, txRefNo: number) {
    return await this.serialQueue.push(async () => {
      this.assertInitState(SdkInitState.RUNNING);

      const { outputNotes } = input.tx;
      const userId = outputNotes[1].ownerPubKey;
      const userState = this.getUserState(userId);
      const user = userState.getUserData();

      await this.computeJoinSplitProvingKey();

      return await this.paymentProofCreator.createProof(user, input, txRefNo);
    });
  }

  public async createAccountProofSigningData(
    accountPublicKey: GrumpkinAddress,
    alias: string,
    migrate: boolean,
    spendingPublicKey: GrumpkinAddress,
    newAccountPublicKey?: GrumpkinAddress,
    newSpendingPublicKey1?: GrumpkinAddress,
    newSpendingPublicKey2?: GrumpkinAddress,
  ) {
    return await this.serialQueue.push(async () => {
      this.assertInitState(SdkInitState.RUNNING);
      const aliasHash = this.computeAliasHash(alias);
      const { signingData } = await this.accountProofCreator.createProofInput(
        accountPublicKey,
        aliasHash,
        migrate,
        spendingPublicKey,
        newAccountPublicKey,
        newSpendingPublicKey1,
        newSpendingPublicKey2,
        false, // spendingKeyExists
      );
      return signingData;
    });
  }

  public async createAccountProofInput(
    userId: GrumpkinAddress,
    spendingPublicKey: GrumpkinAddress,
    migrate: boolean,
    newAlias: string | undefined,
    newSpendingPublicKey1?: GrumpkinAddress,
    newSpendingPublicKey2?: GrumpkinAddress,
    newAccountPrivateKey?: Buffer,
  ) {
    return await this.serialQueue.push(async () => {
      this.assertInitState(SdkInitState.RUNNING);
      const aliasHash = newAlias ? this.computeAliasHash(newAlias) : (await this.db.getAlias(userId))?.aliasHash;
      if (!aliasHash) {
        throw new Error('Account not registered or not fully synced.');
      }
      const newAccountPublicKey = newAccountPrivateKey ? await this.derivePublicKey(newAccountPrivateKey) : undefined;
      return await this.accountProofCreator.createProofInput(
        userId,
        aliasHash,
        migrate,
        spendingPublicKey,
        newAccountPublicKey,
        newSpendingPublicKey1,
        newSpendingPublicKey2,
      );
    });
  }

  public async createAccountProof(input: AccountProofInput, txRefNo: number) {
    return await this.serialQueue.push(async () => {
      this.assertInitState(SdkInitState.RUNNING);

      await this.computeAccountProvingKey();

      return await this.accountProofCreator.createProof(input, txRefNo);
    });
  }

  public async createDefiProofInput(
    userId: GrumpkinAddress,
    bridgeCallData: BridgeCallData,
    depositValue: bigint,
    fee: bigint,
    spendingPublicKey: GrumpkinAddress,
  ) {
    return await this.serialQueue.push(async () => {
      this.assertInitState(SdkInitState.RUNNING);
      const userState = this.getUserState(userId);
      const user = userState.getUserData();

      // The goal here is to create the necessary inputs for a defi tx
      // A defi tx can have either 1 or 2 input assets.

      // If it has 1 input asset
      // then we can use both input notes to achieve the required deposit + fee value
      // and we can create a chain of J/S txs to merge/split notes to achieve the required input

      // If it has 2 input assets then we are more restricted
      // We can only have 1 input note for each asset and we can only have 1 chain of J/S txs
      // to merge/splt notes in order to achieve the correct input for an asset
      // So, for example. We have 2 assets A and B.
      // We could create a chain of J/S txs to produce a single note for input asset B.
      // Then we MUST have a single note of the exact size for input asset A.
      // If we don't then we can't execute the tx.

      // An additional thing to note is that the fee, if there is one is paid for by input asset A
      // So the input note/s for asset A will need to include the requested fee value

      let notesA: Note[] = [];
      let notesB: Note[] = [];
      let requireJoinSplitForAssetB = false;
      const hasTwoAssets = bridgeCallData.numInputAssets === 2;
      const spendingKeyRequired = !spendingPublicKey.equals(userId);
      if (hasTwoAssets) {
        // We have 2 input assets, so it's the more complex situation as explained above
        const assetIdB = bridgeCallData.inputAssetIdB!;
        // Look for a single note for asset B
        const note2 = await userState.pickNote(assetIdB, depositValue, spendingKeyRequired);
        // If we found a single note, great. If not then look for multiple notes.
        notesB = note2 ? [note2] : await userState.pickNotes(assetIdB, depositValue, spendingKeyRequired);
        if (!notesB.length) {
          throw new Error(`Failed to find notes of asset ${assetIdB} that sum to ${depositValue}.`);
        }

        // If we need more than 1 note for asset B OR the single note we found is too large
        // then we require J/S txs on asset A
        // We will not be able to use J/S on input asset A!! This is checked further down...
        requireJoinSplitForAssetB = notesB.length > 1 || notesB[0].value !== depositValue;
      }

      {
        const assetIdA = bridgeCallData.inputAssetIdA;
        const valueA = depositValue + fee;
        // If a J/S operation is required for asset B then we require that the input note for asset A is NOT pending
        // Also, if any of the input notes for asset B are pending then we require that the input note for asset A is NOT pending
        const excludePendingNotes = requireJoinSplitForAssetB || notesB.some(n => n.pending);
        // If we have 2 input assets then search for a single note
        const note1 = hasTwoAssets
          ? await userState.pickNote(assetIdA, valueA, spendingKeyRequired, excludePendingNotes)
          : undefined;
        // If we have a single note, great! If not then search for more notes
        notesA = note1
          ? [note1]
          : await userState.pickNotes(assetIdA, valueA, spendingKeyRequired, excludePendingNotes);
        if (!notesA.length) {
          throw new Error(`Failed to find notes of asset ${assetIdA} that sum to ${valueA}.`);
        }

        // Here we are checking to see if we can execute the tx.
        // If the total note value for asset A is greater then required then we require J/S txs on asset A
        // If the number of notes for asset A is greater than 2 then we require J/S txs on asset A
        // If the number of notes for asset A is greater than 1 AND we have 2 input assets then we require J/S txs on asset A
        const totalInputNoteValueForAssetA = notesA.reduce((sum, note) => sum + note.value, BigInt(0));
        const requireJoinSplitForAssetA =
          totalInputNoteValueForAssetA > valueA || notesA.length > 2 || (hasTwoAssets && notesA.length > 1);

        // At this point, if we need J/S txs on both input assets then the tx can't be executed
        if (requireJoinSplitForAssetA && requireJoinSplitForAssetB) {
          throw new Error(`Cannot find a note with the exact value for asset ${assetIdA}. Require ${valueA}.`);
        }
      }

      const joinSplitProofInputs: JoinSplitProofInput[] = [];
      const outputNotes: Note[] = [];
      {
        // Here we need to generate the proof inputs based on the notes collected above
        // For asset A, we need the deposit value + any fee
        // If there is only 1 input asset (asset A) AND we have more than 2 notes then remove 1 non-pending note from the pack (if there is one)
        // Also reduce the target value by the value of this note
        let targetValue = depositValue + fee;
        const reservedNote = !hasTwoAssets && notesA.length > 2 ? notesA.find(n => !n.pending) : undefined;
        if (reservedNote) {
          outputNotes.push(reservedNote);
          targetValue -= reservedNote.value;
        }
        // We now need to produce J/S txs as required to give us the required number of notes for asset A
        // If we have 2 input assets then we require a single note as output from these txs
        // If we have reserved a note above then we require a single note as output from these txs
        // Otherwise we can have 2 notes as output from these txs
        // One thing to note is that we may have a perfect-sized note for asset A here
        // In this case, this next operation should produce no J/S txs!
        // Another thing to note is that the check for non-pending notes above is significant
        // The output from the following operation will be a pending note and a tx can't have 2 pending input notes
        const numberOfOutputNotes = hasTwoAssets || reservedNote ? 1 : 2;
        const { proofInputs, outputNotes: outputNotesA } = await this.createChainedProofInputs(
          userId,
          spendingPublicKey,
          notesA.filter(n => n !== reservedNote),
          targetValue,
          numberOfOutputNotes,
        );
        joinSplitProofInputs.push(...proofInputs);
        outputNotes.push(...outputNotesA);
      }
      if (hasTwoAssets) {
        // Having produced the required note for asset A above (and any required J/S txs)
        // We now need to do the same for asset B
        // As we have 2 assets then we must produce a single output note for this asset
        const { proofInputs, outputNotes: outputNotesB } = await this.createChainedProofInputs(
          userId,
          spendingPublicKey,
          notesB,
          depositValue,
          1,
        );
        joinSplitProofInputs.push(...proofInputs);
        outputNotes.push(...outputNotesB);
      }

      const defiProofInput = await this.defiDepositProofCreator.createProofInput(
        user,
        bridgeCallData,
        depositValue,
        outputNotes,
        spendingPublicKey,
      );

      return [...joinSplitProofInputs, defiProofInput];
    });
  }

  private async createChainedProofInputs(
    userId: GrumpkinAddress,
    spendingPublicKey: GrumpkinAddress,
    notes: Note[],
    targetValue?: bigint,
    numberOfOutputNotes = 2,
  ) {
    const userState = this.getUserState(userId);
    const user = userState.getUserData();
    const spendingKeyRequired = !spendingPublicKey.equals(userId);

    const proofInputs: JoinSplitProofInput[] = [];
    let outputNotes: Note[] = notes;

    if (notes.length > 2) {
      // We have more than 2 notes so we want to J/S them down to just 2
      // We do this by splitting the notes into settled and pending (there must be at most 1 pending note!)
      // Then we pair a settled note with a settled/pending note to produce a pending output note.
      // Then we pair that pending output note with another settled note to produce a new pending output note
      // Repeat this until we have 2 notes remaining, one pending and one settled
      const settledNotes = notes.filter(n => !n.pending);
      let firstNote = notes.find(n => n.pending) || settledNotes.shift()!;
      const lastNote = settledNotes.pop()!;
      const assetId = firstNote.assetId;

      // Create chained txs to generate 2 output notes
      for (const note of settledNotes) {
        const inputNotes = [firstNote, note];
        const noteSum = inputNotes.reduce((sum, n) => sum + n.value, BigInt(0));
        const proofInput = await this.paymentProofCreator.createProofInput(
          user,
          inputNotes,
          noteSum, // privateInput
          BigInt(0), // recipientPrivateOutput
          noteSum, // senderPrivateOutput
          BigInt(0), // publicInput,
          BigInt(0), // publicOutput
          assetId,
          userId, // noteRecipient
          spendingKeyRequired,
          undefined, // publicOwner
          spendingPublicKey,
          2,
        );
        proofInputs.push(proofInput);
        firstNote = treeNoteToNote(proofInput.tx.outputNotes[1], user.accountPrivateKey, this.noteAlgos, {
          allowChain: true,
        });
      }

      outputNotes = [firstNote, lastNote];
    }

    // If the sum of our output notes does not exactly match the value requested then we must perform 1 final J/S
    // Also, if the current number of output notes is greater than that requested then we must perform 1 final J/S
    const noteSum = outputNotes.reduce((sum, n) => sum + n.value, BigInt(0));
    if ((targetValue !== undefined && noteSum !== targetValue) || outputNotes.length > numberOfOutputNotes) {
      const senderPrivateOutput = targetValue !== undefined ? targetValue : noteSum;
      const recipientPrivateOutput = noteSum - senderPrivateOutput;
      const proofInput = await this.paymentProofCreator.createProofInput(
        user,
        outputNotes,
        noteSum, // privateInput
        recipientPrivateOutput,
        senderPrivateOutput,
        BigInt(0), // publicInput,
        BigInt(0), // publicOutput
        outputNotes[0].assetId,
        userId, // noteRecipient
        spendingKeyRequired,
        undefined, // publicOwner
        spendingPublicKey,
        3,
      );
      proofInputs.push(proofInput);
      outputNotes = [
        treeNoteToNote(proofInput.tx.outputNotes[1], user.accountPrivateKey, this.noteAlgos, {
          allowChain: true,
        }),
      ];
    }

    return { proofInputs, outputNotes };
  }

  public async createDefiProof(input: JoinSplitProofInput, txRefNo: number) {
    return await this.serialQueue.push(async () => {
      this.assertInitState(SdkInitState.RUNNING);

      const { outputNotes } = input.tx;
      const userId = outputNotes[1].ownerPubKey;
      const userState = this.getUserState(userId);
      const user = userState.getUserData();

      await this.computeJoinSplitProvingKey();

      return await this.defiDepositProofCreator.createProof(user, input, txRefNo);
    });
  }

  public async sendProofs(proofs: ProofOutput[], proofTxs: Tx[] = []) {
    return await this.serialQueue.push(async () => {
      this.assertInitState(SdkInitState.RUNNING);

      const txs = proofs.map(({ proofData, offchainTxData, signature }) => ({
        proofData: proofData.rawProofData,
        offchainTxData: offchainTxData.toBuffer(),
        depositSignature: signature,
      }));

      const txIds = await this.rollupProvider.sendTxs([...proofTxs, ...txs]);

      for (const proof of proofs) {
        const { userId } = proof.tx;
        try {
          await this.getUserState(userId).addProof(proof);
        } catch (e) {
          // Proof sender is not added.
        }

        // Add the payment proof to recipient's account if they are not the sender.
        if ([ProofId.DEPOSIT, ProofId.SEND].includes(proof.tx.proofId)) {
          const recipient = proof.outputNotes[0].owner;
          if (!recipient.equals(userId)) {
            const recipientTx = createCorePaymentTxForRecipient(proof.tx as CorePaymentTx, recipient);
            try {
              await this.getUserState(recipient).addProof({ ...proof, tx: recipientTx });
            } catch (e) {
              // Recipient's account is not added.
            }
          }
        }
      }

      return txIds;
    });
  }

  public async awaitSynchronised(timeout?: number) {
    this.assertInitState(SdkInitState.RUNNING);

    await retryUntil(() => this.isSynchronised(), 'data synchronised', timeout);
  }

  public isUserSynching(userId: GrumpkinAddress) {
    this.assertInitState(SdkInitState.RUNNING);

    return Promise.resolve(!this.getUserState(userId).isSynchronised(this.sdkStatus.latestRollupId));
  }

  public async awaitUserSynchronised(userId: GrumpkinAddress, timeout?: number) {
    this.assertInitState(SdkInitState.RUNNING);

    await this.getUserState(userId).awaitSynchronised(this.sdkStatus.latestRollupId, timeout);
  }

  public async awaitSettlement(txId: TxId, timeout?: number) {
    this.assertInitState(SdkInitState.RUNNING);

    await retryUntil(() => this.db.isUserTxSettled(txId), `tx settlement: ${txId}`, timeout);
  }

  public async awaitDefiDepositCompletion(txId: TxId, timeout?: number) {
    this.assertInitState(SdkInitState.RUNNING);

    const defiDepositCompleted = async () => {
      const tx = await this.db.getDefiTx(txId);
      if (!tx) {
        throw new Error('Unknown txId.');
      }

      return !!tx.settled;
    };
    await retryUntil(defiDepositCompleted, `defi interaction: ${txId}`, timeout);
  }

  public async awaitDefiFinalisation(txId: TxId, timeout?: number) {
    this.assertInitState(SdkInitState.RUNNING);

    const defiFinalised = async () => {
      const tx = await this.db.getDefiTx(txId);
      if (!tx) {
        throw new Error('Unknown txId.');
      }

      return !!tx.finalised;
    };
    await retryUntil(defiFinalised, `defi finalisation: ${txId}`, timeout);
  }

  public async awaitDefiSettlement(txId: TxId, timeout?: number) {
    this.assertInitState(SdkInitState.RUNNING);

    const defiSettled = async () => {
      const tx = await this.db.getDefiTx(txId);
      if (!tx) {
        throw new Error('Unknown txId.');
      }

      return !!tx.claimSettled;
    };
    await retryUntil(defiSettled, `defi settlement: ${txId}`, timeout);
  }

  // ---------------
  // PRIVATE METHODS
  // ---------------

  private getUserState(userId: GrumpkinAddress) {
    const userState = this.userStates.find(us => us.getUserData().accountPublicKey.equals(userId));
    if (!userState) {
      throw new Error(`User not found: ${userId}`);
    }
    return userState;
  }

  private isSynchronised() {
    return this.sdkStatus.syncedToRollup === this.sdkStatus.latestRollupId;
  }

  private assertInitState(state: SdkInitState) {
    if (this.initState !== state) {
      throw new Error(`Init state ${this.initState} !== ${state}`);
    }
  }

  private async setLocalDataVersion(version: number) {
    await this.db.addKey('dataVersion', Buffer.from([version]));
  }

  private async getLocalDataVersion() {
    const result = await this.db.getKey('dataVersion');
    return result ? result.readInt8(0) : 0;
  }

  private async getLocalRollupContractAddress() {
    const result = await this.db.getKey('rollupContractAddress');
    return result ? new EthAddress(result) : undefined;
  }

  private async getLocalVerifierContractAddress() {
    const result = await this.db.getKey('verifierContractAddress');
    return result ? new EthAddress(result) : undefined;
  }

  private async getLocalSyncedToRollup() {
    return +(await this.leveldb.get('syncedToRollup').catch(() => -1));
  }

  private async getCrsData(circuitSize: number) {
    this.debug('downloading crs data...');
    const crs = new NetCrs(circuitSize);
    await crs.init();
    this.debug('done.');
    return Buffer.from(crs.getData());
  }

  /**
   * Loads known accounts from db.
   * Registers to forward any notifications of account state updates.
   */
  private async initUserStates() {
    this.debug('initializing user states...');
    const users = await this.db.getUsers();
    await this.addInitialUserSpendingKeys(users.map(x => x.accountPublicKey));
    this.userStates = await Promise.all(users.map(u => this.userStateFactory.createUserState(u)));
    this.userStates.forEach(us =>
      us.on(UserStateEvent.UPDATED_USER_STATE, id => {
        this.emit(SdkEvent.UPDATED_USER_STATE, id);
        this.broadcastChannel?.postMessage({
          event: SdkEvent.UPDATED_USER_STATE,
          args: [id.toString()],
        });
      }),
    );
  }

  private async addInitialUserSpendingKeys(userIds: GrumpkinAddress[]) {
    if (!userIds.length) {
      return;
    }
    const genesisAccountsData = await this.retrieveGenesisData();
    if (genesisAccountsData.length) {
      const spendingKeys = await getUserSpendingKeysFromGenesisData(
        userIds,
        genesisAccountsData,
        this.pedersen,
        this.sdkStatus.rollupSize,
      );
      this.debug(`found ${spendingKeys.length} spending keys for user${userIds.length == 1 ? '' : 's'}`);
      if (spendingKeys.length) {
        await this.db.addSpendingKeys(spendingKeys);
      }
    }
  }

  private computeAliasHash(alias: string) {
    return AliasHash.fromAlias(alias, this.blake2s);
  }

  private async createJoinSplitProofCreator(proverless: boolean) {
    if (this.defiDepositProofCreator) {
      return;
    }

    const fft = await this.fftFactory.createFft(JoinSplitProver.getCircuitSize(proverless));
    const unrolledProver = new UnrolledProver(
      this.workerPool ? this.workerPool.workers[0] : this.barretenberg,
      this.pippenger,
      fft,
    );
    this.joinSplitProver = new JoinSplitProver(unrolledProver, proverless);
    this.paymentProofCreator = new PaymentProofCreator(
      this.joinSplitProver,
      this.noteAlgos,
      this.worldState,
      this.grumpkin,
      this.db,
    );
    this.defiDepositProofCreator = new DefiDepositProofCreator(
      this.joinSplitProver,
      this.noteAlgos,
      this.worldState,
      this.grumpkin,
      this.db,
    );
  }

  private async createAccountProofCreator(proverless: boolean) {
    if (this.accountProofCreator) {
      return;
    }

    const fft = await this.fftFactory.createFft(AccountProver.getCircuitSize(proverless));
    const unrolledProver = new UnrolledProver(
      this.workerPool ? this.workerPool.workers[0] : this.barretenberg,
      this.pippenger,
      fft,
    );
    this.accountProver = new AccountProver(unrolledProver, proverless);
    this.accountProofCreator = new AccountProofCreator(this.accountProver, this.worldState, this.db);
  }

  private async computeJoinSplitProvingKey() {
    this.debug('release account proving key...');
    await this.accountProver?.releaseKey();
    this.debug('computing join-split proving key...');
    await this.joinSplitProver.computeKey();
    this.debug('done.');
  }

  private async computeAccountProvingKey() {
    this.debug('release join-split proving key...');
    await this.joinSplitProver.releaseKey();
    this.debug('computing account proving key...');
    await this.accountProver.computeKey();
    this.debug('done.');
  }

  /**
   * If the world state has no data, download the initial world state data and process it.
   */
  private async genesisSync(commitmentsOnly = false) {
    if (this.worldState.getSize() > 0) {
      return;
    }

    this.debug('initializing genesis state from server...');
    const genesisTimer = new Timer();
    const initialState = await this.rollupProvider.getInitialWorldState();
    this.debug(
      `received genesis state with ${initialState.initialAccounts.length} bytes and ${initialState.initialSubtreeRoots.length} sub-tree roots`,
    );
    await this.db.setGenesisData(initialState.initialAccounts);
    await this.worldState.insertElements(0, initialState.initialSubtreeRoots);
    if (!commitmentsOnly) {
      const accounts = InitHelpers.parseAccountTreeData(initialState.initialAccounts);
      const genesisData = parseGenesisAliasesAndKeys(accounts);
      this.debug(`storing aliases to db...`);
      await this.db.addAliases(genesisData.aliases);
    }
    this.debug(`genesis sync complete in ${genesisTimer.s()}s`);
  }

  /**
   * Starts a micro task that repeatedly calls sync() on the serial queue.
   * sync() will only process so much data at a time. We sleep for 10s between calls only if we're fully synched.
   * If we're not fully synched, we loop around immediately to process more data.
   * This mechanism ensures we don't starve servicing the serial queue for long periods of time.
   * Will return once destroy() is called and the state shifts to STOPPING.
   */
  private startReceivingBlocks() {
    this.synchingPromise = (async () => {
      this.debug('starting sync task...');
      while (this.initState !== SdkInitState.STOPPING) {
        const timer = new Timer();
        try {
          await this.serialQueue.push(() => this.sync());
        } catch (err) {
          this.debug('sync() failed:', err);
          await this.syncSleep.sleep(10000);
        }
        if (this.isSynchronised() && this.userStates.every(us => us.isSynchronised(this.sdkStatus.latestRollupId))) {
          await this.syncSleep.sleep(this.options.pollInterval || 10000);
        } else if (timer.s() < 1) {
          // Ensure that at least 1s has passed before we loop around again.
          await this.syncSleep.sleep(1000);
        }
      }
      this.debug('stopped sync task.');
    })();
  }

  /**
   * Called when data root is not as expected. We need to erase the db and rebuild the merkle tree.
   */
  private async reinitDataTree() {
    this.debug('re-initializing data tree...');

    await this.leveldb.clear();

    const subtreeDepth = Math.ceil(
      Math.log2(this.sdkStatus.rollupSize * WorldStateConstants.NUM_NEW_DATA_TREE_NOTES_PER_TX),
    );
    await this.worldState.init(subtreeDepth);
    await this.genesisSync(true);
  }

  /**
   * Every time called, determine the lowest `from` block for core and user states. If some user state is synced to
   * a lower block, use this iteration for that user state to catch up (by calling syncUserStates(...) function).
   * If not, fetch the following chunk of blocks and apply them to both core and user states (syncBoth(...) function).
   */
  private async sync() {
    this.treeSyncCount++;
    await this.syncBlocks();
    this.treeSyncCount--;
  }

  private async syncBlocks() {
    const currentTreeSyncCount = this.treeSyncCount;
    // Persistent data could have changed underfoot. Ensure this.sdkStatus and user states are up to date first.
    await this.readSyncInfo();
    await Promise.all(this.userStates.map(us => us.syncFromDb()));

    const { syncedToRollup } = this.sdkStatus;
<<<<<<< HEAD
=======
    const from = syncedToRollup + 1;
    const reallyOldSize = this.worldState.getSize();
>>>>>>> d7e80a83

    // Determine the lowest synced block of all user states
    const userSyncedToRollup = Math.min(...this.userStates.map(us => us.getUserData().syncedToRollup));

    if (userSyncedToRollup < syncedToRollup) {
      // Some user state is lagging behind core --> first make the user state catch up to core
      await this.syncUserStates(userSyncedToRollup + 1, syncedToRollup);
    } else {
      // User state is not lagging behind core --> sync both
      await this.syncBoth(syncedToRollup + 1);
    }
  }

  /**
   * @notice Fetches blocks and applies them to user states
   * @from Number of a block from which to sync
   * @to Number of a block up to which to sync
   */
  private async syncUserStates(from: number, to: number) {
    const timer = new Timer();
    this.debug(`fetching blocks from ${from} for user states...`);
    let userBlocks = await this.rollupProvider.getBlocks(from);
    // Filter blocks with higher `rollupId`/`block height` than `to`
    userBlocks = userBlocks.filter(block => block.rollupId <= to);
    if (!userBlocks.length) {
      // nothing to do
      return;
    }
    this.debug(`creating contexts for blocks ${from} to ${from + userBlocks.length - 1}...`);
    const userBlockContexts = userBlocks.map(b => BlockContext.fromBlock(b, this.pedersen));
    this.debug(`forwarding blocks to user states...`);
    await Promise.all(this.userStates.map(us => us.processBlocks(userBlockContexts)));
    this.debug(`finished processing user state blocks ${from} to ${from + userBlocks.length - 1} in ${timer.s()}s...`);
  }

  /**
   * @notice Fetches blocks and applies them to both core and user states
   * @from Number of a block from which to sync
   */
  private async syncBoth(from: number) {
    const timer = new Timer();
    const coreBlocks = await this.rollupProvider.getBlocks(from);
    if (!coreBlocks.length) {
      // nothing to do
      return;
    }
    this.debug(`creating contexts for blocks ${from} to ${from + coreBlocks.length - 1}...`);
    const coreBlockContexts = coreBlocks.map(b => BlockContext.fromBlock(b, this.pedersen));

<<<<<<< HEAD
    // For debugging corrupted data root.
    const oldRoot = this.worldState.getRoot();

    // First bring the core in sync (mutable data tree layers and accounts).
    const rollups = coreBlockContexts.map(b => b.rollup);
    const offchainTxData = coreBlocks.map(b => b.offchainTxData);
    const subtreeRoots = coreBlocks.map(block => block.subtreeRoot!);
    this.debug(`inserting ${subtreeRoots.length} rollup roots into data tree...`);
    await this.worldState.insertElements(rollups[0].dataStartIndex, subtreeRoots);
    this.debug(`processing aliases...`);
    await this.processAliases(rollups, offchainTxData);
    await this.writeSyncInfo(rollups[rollups.length - 1].rollupId);

    // TODO: Ugly hotfix. Find root cause.
    // We expect our data root to be equal to the new data root in the last block we processed.
    // UPDATE: Possibly solved. But leaving in for now. Can monitor for clientLogs.
    const expectedDataRoot = rollups[rollups.length - 1].newDataRoot;
    const newRoot = this.worldState.getRoot();
    if (!newRoot.equals(expectedDataRoot)) {
      const newSize = this.worldState.getSize();
      await this.reinitDataTree();
      await this.writeSyncInfo(-1);
      await this.rollupProvider.clientLog({
        message: 'Invalid dataRoot.',
        synchingFromRollup: from,
        blocksReceived: coreBlocks.length,
        oldRoot: oldRoot.toString('hex'),
        newRoot: newRoot.toString('hex'),
        newSize,
        expectedDataRoot: expectedDataRoot.toString('hex'),
      });
      return;
=======
    if (coreBlocks.length) {
      // For debugging corrupted data root.
      const oldRoot = this.worldState.getRoot();

      const rollups = coreBlockContexts.map(b => b.rollup);
      const offchainTxData = coreBlocks.map(b => b.offchainTxData);
      const subtreeRoots = coreBlocks.map(block => block.subtreeRoot!);
      this.debug(`inserting ${subtreeRoots.length} rollup roots into data tree...`);
      const oldSize = this.worldState.getSize();
      await this.worldState.insertElements(rollups[0].dataStartIndex, subtreeRoots);
      this.debug(`processing aliases...`);
      await this.processAliases(rollups, offchainTxData);
      await this.writeSyncInfo(rollups[rollups.length - 1].rollupId);

      // TODO: Ugly hotfix. Find root cause.
      // We expect our data root to be equal to the new data root in the last block we processed.
      // UPDATE: Possibly solved. But leaving in for now. Can monitor for clientLogs.
      const expectedDataRoot = rollups[rollups.length - 1].newDataRoot;
      const newRoot = this.worldState.getRoot();
      if (!newRoot.equals(expectedDataRoot)) {
        const newSize = this.worldState.getSize();
        await this.reinitDataTree();
        await this.writeSyncInfo(-1);
        await this.rollupProvider.clientLog({
          message: 'Invalid dataRoot.',
          synchingFromRollup: syncedToRollup,
          blocksReceived: coreBlocks.length,
          oldRoot: oldRoot.toString('hex'),
          newRoot: newRoot.toString('hex'),
          newSize,
          oldSize,
          reallyOldSize,
          expectedDataRoot: expectedDataRoot.toString('hex'),
          currentTreeSyncCount,
        });
        return;
      }

      this.debug(`forwarding blocks to user states...`);
      await Promise.all(this.userStates.map(us => us.processBlocks(coreBlockContexts)));

      this.debug(`finished processing blocks ${from} to ${from + coreBlocks.length - 1} in ${timer.s()}s...`);
>>>>>>> d7e80a83
    }

    // Second apply the blocks to user states
    this.debug(`forwarding blocks to user states...`);
    await Promise.all(this.userStates.map(us => us.processBlocks(coreBlockContexts)));

    this.debug(`finished processing blocks ${from} to ${from + coreBlocks.length - 1} in ${timer.s()}s...`);
  }

  /**
   * Brings this.sdkStatus, in line with whats persisted.
   */
  private async readSyncInfo() {
    const syncedToRollup = await this.getLocalSyncedToRollup();
    const latestRollupId = await this.rollupProvider.getLatestRollupId();
    this.sdkStatus.latestRollupId = latestRollupId;

    if (this.sdkStatus.syncedToRollup < syncedToRollup) {
      await this.worldState.syncFromDb();
      this.sdkStatus.syncedToRollup = syncedToRollup;
      this.sdkStatus.dataRoot = this.worldState.getRoot();
      this.sdkStatus.dataSize = this.worldState.getSize();
      this.emit(SdkEvent.UPDATED_WORLD_STATE, syncedToRollup, latestRollupId);
    }
  }

  /**
   * Persist new syncedToRollup and update this.sdkStatus.
   */
  private async writeSyncInfo(syncedToRollup: number) {
    await this.leveldb.put('syncedToRollup', syncedToRollup.toString());

    this.sdkStatus.syncedToRollup = syncedToRollup;
    this.sdkStatus.dataRoot = this.worldState.getRoot();
    this.sdkStatus.dataSize = this.worldState.getSize();

    this.emit(SdkEvent.UPDATED_WORLD_STATE, syncedToRollup, this.sdkStatus.latestRollupId);
  }

  private async processAliases(rollups: RollupProofData[], offchainTxData: Buffer[][]) {
    const processRollup = (rollup: RollupProofData, offchainData: Buffer[]) => {
      // Using a Map here to preserve insertion-order
      const aliasMap = new Map<string, Alias>();
      let offchainIndex = -1;
      for (let i = 0; i < rollup.innerProofData.length; ++i) {
        const proof = rollup.innerProofData[i];
        if (proof.isPadding()) {
          continue;
        }

        offchainIndex++;

        if (proof.proofId !== ProofId.ACCOUNT) {
          continue;
        }

        const createOrMigrate = !!toBigIntBE(proof.nullifier2);
        if (createOrMigrate) {
          const { accountPublicKey, aliasHash, spendingPublicKey1 } = OffchainAccountData.fromBuffer(
            offchainData[offchainIndex],
          );
          const commitment = this.noteAlgos.accountNoteCommitment(aliasHash, accountPublicKey, spendingPublicKey1);
          // Only need to check one commitment to make sure the aliasHash and accountPublicKey pair is valid.
          if (commitment.equals(proof.noteCommitment1)) {
            aliasMap.set(aliasHash.toString(), {
              accountPublicKey,
              aliasHash,
              index: rollup.dataStartIndex + i * 2,
            });
          }
        }
      }
      return [...aliasMap.values()];
    };

    const aliases = rollups.map((rollup, i) => processRollup(rollup, offchainTxData[i])).flat();
    await this.db.addAliases(aliases);
  }

  public async queryDefiPublishStats(query: BridgePublishQuery): Promise<BridgePublishQueryResult> {
    return await this.rollupProvider.queryDefiPublishStats(query);
  }
}<|MERGE_RESOLUTION|>--- conflicted
+++ resolved
@@ -1291,23 +1291,11 @@
    * If not, fetch the following chunk of blocks and apply them to both core and user states (syncBoth(...) function).
    */
   private async sync() {
-    this.treeSyncCount++;
-    await this.syncBlocks();
-    this.treeSyncCount--;
-  }
-
-  private async syncBlocks() {
-    const currentTreeSyncCount = this.treeSyncCount;
     // Persistent data could have changed underfoot. Ensure this.sdkStatus and user states are up to date first.
     await this.readSyncInfo();
     await Promise.all(this.userStates.map(us => us.syncFromDb()));
 
     const { syncedToRollup } = this.sdkStatus;
-<<<<<<< HEAD
-=======
-    const from = syncedToRollup + 1;
-    const reallyOldSize = this.worldState.getSize();
->>>>>>> d7e80a83
 
     // Determine the lowest synced block of all user states
     const userSyncedToRollup = Math.min(...this.userStates.map(us => us.getUserData().syncedToRollup));
@@ -1317,7 +1305,9 @@
       await this.syncUserStates(userSyncedToRollup + 1, syncedToRollup);
     } else {
       // User state is not lagging behind core --> sync both
+      this.treeSyncCount++;
       await this.syncBoth(syncedToRollup + 1);
+      this.treeSyncCount--;
     }
   }
 
@@ -1349,6 +1339,9 @@
    */
   private async syncBoth(from: number) {
     const timer = new Timer();
+    const currentTreeSyncCount = this.treeSyncCount;
+    const reallyOldSize = this.worldState.getSize();
+
     const coreBlocks = await this.rollupProvider.getBlocks(from);
     if (!coreBlocks.length) {
       // nothing to do
@@ -1357,7 +1350,6 @@
     this.debug(`creating contexts for blocks ${from} to ${from + coreBlocks.length - 1}...`);
     const coreBlockContexts = coreBlocks.map(b => BlockContext.fromBlock(b, this.pedersen));
 
-<<<<<<< HEAD
     // For debugging corrupted data root.
     const oldRoot = this.worldState.getRoot();
 
@@ -1366,6 +1358,7 @@
     const offchainTxData = coreBlocks.map(b => b.offchainTxData);
     const subtreeRoots = coreBlocks.map(block => block.subtreeRoot!);
     this.debug(`inserting ${subtreeRoots.length} rollup roots into data tree...`);
+    const oldSize = this.worldState.getSize();
     await this.worldState.insertElements(rollups[0].dataStartIndex, subtreeRoots);
     this.debug(`processing aliases...`);
     await this.processAliases(rollups, offchainTxData);
@@ -1382,58 +1375,17 @@
       await this.writeSyncInfo(-1);
       await this.rollupProvider.clientLog({
         message: 'Invalid dataRoot.',
-        synchingFromRollup: from,
+        synchingFromRollup: from - 1,
         blocksReceived: coreBlocks.length,
         oldRoot: oldRoot.toString('hex'),
         newRoot: newRoot.toString('hex'),
         newSize,
+        oldSize,
+        reallyOldSize,
         expectedDataRoot: expectedDataRoot.toString('hex'),
+        currentTreeSyncCount,
       });
       return;
-=======
-    if (coreBlocks.length) {
-      // For debugging corrupted data root.
-      const oldRoot = this.worldState.getRoot();
-
-      const rollups = coreBlockContexts.map(b => b.rollup);
-      const offchainTxData = coreBlocks.map(b => b.offchainTxData);
-      const subtreeRoots = coreBlocks.map(block => block.subtreeRoot!);
-      this.debug(`inserting ${subtreeRoots.length} rollup roots into data tree...`);
-      const oldSize = this.worldState.getSize();
-      await this.worldState.insertElements(rollups[0].dataStartIndex, subtreeRoots);
-      this.debug(`processing aliases...`);
-      await this.processAliases(rollups, offchainTxData);
-      await this.writeSyncInfo(rollups[rollups.length - 1].rollupId);
-
-      // TODO: Ugly hotfix. Find root cause.
-      // We expect our data root to be equal to the new data root in the last block we processed.
-      // UPDATE: Possibly solved. But leaving in for now. Can monitor for clientLogs.
-      const expectedDataRoot = rollups[rollups.length - 1].newDataRoot;
-      const newRoot = this.worldState.getRoot();
-      if (!newRoot.equals(expectedDataRoot)) {
-        const newSize = this.worldState.getSize();
-        await this.reinitDataTree();
-        await this.writeSyncInfo(-1);
-        await this.rollupProvider.clientLog({
-          message: 'Invalid dataRoot.',
-          synchingFromRollup: syncedToRollup,
-          blocksReceived: coreBlocks.length,
-          oldRoot: oldRoot.toString('hex'),
-          newRoot: newRoot.toString('hex'),
-          newSize,
-          oldSize,
-          reallyOldSize,
-          expectedDataRoot: expectedDataRoot.toString('hex'),
-          currentTreeSyncCount,
-        });
-        return;
-      }
-
-      this.debug(`forwarding blocks to user states...`);
-      await Promise.all(this.userStates.map(us => us.processBlocks(coreBlockContexts)));
-
-      this.debug(`finished processing blocks ${from} to ${from + coreBlocks.length - 1} in ${timer.s()}s...`);
->>>>>>> d7e80a83
     }
 
     // Second apply the blocks to user states
