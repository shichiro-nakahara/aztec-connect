--- conflicted
+++ resolved
@@ -80,13 +80,9 @@
       PROVERLESS: ${PROVERLESS}
       FEE_PAYING_ASSET_IDS: 0,1
       FEE_GAS_PRICE_MULTIPLIER: 0.01
-<<<<<<< HEAD
-      DEBUG: 'bb:rollup_processor'
       CONTRACTS_HOST: contracts
       CONTRACTS_PORT: 8547
-=======
       DEBUG: 'bb:rollup_processor,log*_rollup_db'
->>>>>>> edba3799
     depends_on:
       - kebab
     command: >
