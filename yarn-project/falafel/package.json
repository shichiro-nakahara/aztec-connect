{
  "name": "falafel",
  "version": "1.0.0",
  "main": "dest/index.js",
  "license": "GPL-2.0",
  "type": "module",
  "scripts": {
    "build": "rm -rf ./dest && tsc -b tsconfig.dest.json && cp ../../barretenberg/build-wasm/bin/barretenberg.wasm ./dest/wasm && cp -r ./src/environment/init/data ./dest/environment/init/data",
    "clean": "rm -rf ./data ./dest",
    "clean_db": "rm -rf ./data",
    "formatting": "run -T prettier --check ./src && run -T eslint --max-warnings 0 ./src",
<<<<<<< HEAD
    "start": "node ./dest",
=======
    "start": "./scripts/start.sh ${NODE_ARGS:-}",
>>>>>>> 8b78b209
    "start:debug": "./scripts/start.sh --inspect-brk=0.0.0.0:9221",
    "start:dev": "./scripts/start_dev.sh",
    "start:e2e": "./scripts/start_e2e.sh",
    "start:wasabi": "./scripts/start_wasabi.sh",
    "test": "NODE_NO_WARNINGS=1 node --experimental-vm-modules $(yarn bin jest) --no-cache",
    "falafel_cli": "node ./dest/cli/index.js"
  },
  "bin": {
    "falafel_cli": "./cli/index.js"
  },
  "jest": {
    "preset": "ts-jest/presets/default-esm",
    "globals": {
      "ts-jest": {
        "useESM": true
      }
    },
    "moduleNameMapper": {
      "^(\\.{1,2}/.*)\\.js$": "$1"
    },
    "testRegex": ".*\\.test\\.ts$",
    "rootDir": "./src"
  },
  "dependencies": {
    "@aztec/barretenberg": "workspace:^",
    "@aztec/blockchain": "workspace:^",
    "@aztec/halloumi": "workspace:^",
    "@koa/cors": "^3.3.0",
    "apollo-server-koa": "^3.10.2",
    "async-mutex": "^0.2.6",
    "bn.js": "^5.0.0",
    "class-validator": "^0.12.2",
    "coinbase-pro": "^0.9.0",
    "commander": "^9.4.0",
    "fs-extra": "9.0.1",
    "graphql": "^15.3.0",
    "koa": "^2.7.0",
    "koa-compress": "^5.1.0",
    "koa-router": "^7.4.0",
    "log-timestamp": "^0.3.0",
    "moment": "^2.25.3",
    "mysql": "^2.18.1",
    "pg": "^8.7.1",
    "prom-client": "^13.0.0",
    "promise-readable": "^5.0.4",
    "reflect-metadata": "^0.1.13",
    "request-ip": "^2.1.3",
    "source-map-support": "^0.5.21",
    "sqlite3": "^5.0.9",
    "type-graphql": "^1.0.0",
    "typedi": "^0.8.0",
    "typeorm": "^0.3.10"
  },
  "devDependencies": {
    "@aztec/eslint-config": "workspace:^",
    "@jest/globals": "^28.1.3",
    "@jest/types": "^28.1.3",
    "@rushstack/eslint-patch": "^1.1.4",
    "@types/bn.js": "^4.11.5",
    "@types/debug": "^4.1.7",
    "@types/form-data": "^2.5.0",
    "@types/fs-extra": "9.0.1",
    "@types/isomorphic-fetch": "^0.0.35",
    "@types/jest": "^28.1.6",
    "@types/koa": "^2.13.5",
    "@types/koa-compress": "^2.0.9",
    "@types/koa-router": "^7.0.42",
    "@types/koa__cors": "^3.3.0",
    "@types/node": "^18.7.23",
    "@types/request-ip": "^0.0.37",
    "@types/source-map-support": "^0.5.4",
    "jest": "^28.1.3",
    "ts-jest": "^28.0.7",
    "ts-node": "^10.9.1",
    "tsc-watch": "^5.0.3",
    "typescript": "^4.7.4"
  }
}<|MERGE_RESOLUTION|>--- conflicted
+++ resolved
@@ -9,11 +9,7 @@
     "clean": "rm -rf ./data ./dest",
     "clean_db": "rm -rf ./data",
     "formatting": "run -T prettier --check ./src && run -T eslint --max-warnings 0 ./src",
-<<<<<<< HEAD
-    "start": "node ./dest",
-=======
-    "start": "./scripts/start.sh ${NODE_ARGS:-}",
->>>>>>> 8b78b209
+    "start": "node ${NODE_ARGS:-} ./dest",
     "start:debug": "./scripts/start.sh --inspect-brk=0.0.0.0:9221",
     "start:dev": "./scripts/start_dev.sh",
     "start:e2e": "./scripts/start_e2e.sh",
