terraform {
  backend "s3" {
    bucket = "aztec-terraform"
    region = "eu-west-2"
  }
  required_providers {
    aws = {
      source  = "hashicorp/aws"
      version = "3.74.2"
    }
  }
}

data "terraform_remote_state" "setup_iac" {
  backend = "s3"
  config = {
    bucket = "aztec-terraform"
    key    = "setup/setup-iac"
    region = "eu-west-2"
  }
}

data "terraform_remote_state" "aztec2_iac" {
  backend = "s3"
  config = {
    bucket = "aztec-terraform"
    key    = "aztec2/iac"
    region = "eu-west-2"
  }
}

provider "aws" {
  profile = "default"
  region  = "eu-west-2"
}

resource "aws_service_discovery_service" "block-server" {
  name = "${var.DEPLOY_TAG}-block-server"

  health_check_custom_config {
    failure_threshold = 1
  }

  dns_config {
    namespace_id = data.terraform_remote_state.setup_iac.outputs.local_service_discovery_id

    dns_records {
      ttl  = 60
      type = "A"
    }

    dns_records {
      ttl  = 60
      type = "SRV"
    }

    routing_policy = "MULTIVALUE"
  }

  # Terraform just fails if this resource changes and you have registered instances.
  provisioner "local-exec" {
    when    = destroy
    command = "${path.module}/../servicediscovery-drain.sh ${self.id}"
  }
}

# Define task definition and service.
resource "aws_ecs_task_definition" "block-server" {
  family                   = "${var.DEPLOY_TAG}-block-server"
  requires_compatibilities = ["FARGATE"]
  network_mode             = "awsvpc"
  cpu                      = "2048"
  memory                   = "4096"
  execution_role_arn       = data.terraform_remote_state.setup_iac.outputs.ecs_task_execution_role_arn
  task_role_arn            = data.terraform_remote_state.aztec2_iac.outputs.cloudwatch_logging_ecs_role_arn

  container_definitions = <<DEFINITIONS
[
  {
    "name": "${var.DEPLOY_TAG}-block-server",
    "image": "278380418400.dkr.ecr.eu-west-2.amazonaws.com/block-server:${var.DEPLOY_TAG}",
    "essential": true,
    "memoryReservation": 3776,
    "portMappings": [
      {
        "containerPort": 80
      }
    ],
    "environment": [
      {
        "name": "NODE_ENV",
        "value": "production"
      },
      {
        "name": "PORT",
        "value": "80"
      },
      {
        "name": "FALAFEL_URL",
        "value": "http://aztec-connect-testnet-falafel.local/aztec-connect-testnet/falafel"
      },
      {
        "name": "API_PREFIX",
        "value": "/aztec-connect-testnet/falafel"
      }
    ],
    "logConfiguration": {
      "logDriver":"awsfirelens"
    }
  },
  {
    "name": "metrics",
    "image": "278380418400.dkr.ecr.eu-west-2.amazonaws.com/metrics-sidecar:latest",
    "essential": false,
    "memoryReservation": 256,
    "portMappings": [
      {
        "containerPort": 9545
      }
    ],
    "environment": [
      {
        "name": "SERVICE",
        "value": "${var.DEPLOY_TAG}-block-server"
      }
    ],
    "logConfiguration": {
      "logDriver": "awslogs",
      "options": {
        "awslogs-group": "/fargate/service/${var.DEPLOY_TAG}/block-server",
        "awslogs-region": "eu-west-2",
        "awslogs-stream-prefix": "ecs"
      }
    }
  },
  {
    "essential": true,
    "image": "278380418400.dkr.ecr.eu-west-2.amazonaws.com/fluent-bit:latest",
    "name": "log_router",
    "firelensConfiguration": {
        "type": "fluentbit",
        "options": {
            "enable-ecs-log-metadata": "true",
            "config-file-type":"file",
            "config-file-value":"/etc/fluent-bit/fluent-bit.conf"
        }
    },
    "logConfiguration": {
      "logDriver": "awslogs",
      "options": {
        "awslogs-group": "/fargate/service/${var.DEPLOY_TAG}/block-server",
        "awslogs-region": "eu-west-2",
        "awslogs-stream-prefix": "ecs"
      }
    },
    "environment": [
      {
        "name": "DEPLOY_TAG",
        "value": "${var.DEPLOY_TAG}"
      },
      {
        "name": "SERVICE",
        "value": "block-server"
      },
      {
        "name": "LOKI_HOST",
        "value": "loki.local"
      },
      {
        "name": "LOKI_PORT",
        "value": "3100"
      },
      {
        "name": "LOG_LEVEL",
        "value": "info"
      },
      {
        "name": "REGION",
        "value": "eu-west-2"
      }
<<<<<<< HEAD
=======
    ],
>>>>>>> a31c257f
    "memoryReservation": 64
  }
]
DEFINITIONS
}

resource "aws_ecs_service" "block-server" {
  name                               = "${var.DEPLOY_TAG}-block-server"
  cluster                            = data.terraform_remote_state.setup_iac.outputs.ecs_cluster_id
  launch_type                        = "FARGATE"
  desired_count                      = 1
  deployment_maximum_percent         = 100
  deployment_minimum_healthy_percent = 0
  platform_version                   = "1.4.0"

  network_configuration {
    subnets = [
      data.terraform_remote_state.setup_iac.outputs.subnet_az1_private_id,
      data.terraform_remote_state.setup_iac.outputs.subnet_az2_private_id
    ]
    security_groups = [data.terraform_remote_state.setup_iac.outputs.security_group_private_id]
  }

  load_balancer {
    target_group_arn = aws_alb_target_group.block-server.arn
    container_name   = "${var.DEPLOY_TAG}-block-server"
    container_port   = 80
  }

  service_registries {
    registry_arn   = aws_service_discovery_service.block-server.arn
    container_name = "${var.DEPLOY_TAG}-block-server"
    container_port = 80
  }

  task_definition = aws_ecs_task_definition.block-server.family
}

# Logs
resource "aws_cloudwatch_log_group" "block-server_logs" {
  name              = "/fargate/service/${var.DEPLOY_TAG}/block-server"
  retention_in_days = "14"
}

# Configure ALB to route /block-server to server.
resource "aws_alb_target_group" "block-server" {
  name                 = "${var.DEPLOY_TAG}-blk-srv"
  port                 = "80"
  protocol             = "HTTP"
  target_type          = "ip"
  vpc_id               = data.terraform_remote_state.setup_iac.outputs.vpc_id
  deregistration_delay = 5

  health_check {
    path                = "/${var.DEPLOY_TAG}/falafel"
    matcher             = "200"
    interval            = 10
    healthy_threshold   = 2
    unhealthy_threshold = 5
    timeout             = 5
  }

  tags = {
    name = "${var.DEPLOY_TAG}-block-server"
  }
}

resource "aws_lb_listener_rule" "api" {
  listener_arn = data.terraform_remote_state.aztec2_iac.outputs.alb_listener_arn
  priority     = 409

  action {
    type             = "forward"
    target_group_arn = aws_alb_target_group.block-server.arn
  }

  condition {
    path_pattern {
      values = ["/${var.DEPLOY_TAG}/falafel/get-blocks", "/${var.DEPLOY_TAG}/falafel/latest-rollup-id"]
    }
  }
}<|MERGE_RESOLUTION|>--- conflicted
+++ resolved
@@ -178,10 +178,7 @@
         "name": "REGION",
         "value": "eu-west-2"
       }
-<<<<<<< HEAD
-=======
-    ],
->>>>>>> a31c257f
+    ],
     "memoryReservation": 64
   }
 ]
