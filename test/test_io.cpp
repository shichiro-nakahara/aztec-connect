#include <gtest/gtest.h>

#include <barretenberg/fields/fq12.hpp>
#include <barretenberg/groups/g1.hpp>
#include <barretenberg/groups/g2.hpp>
#include <barretenberg/groups/pairing.hpp>
#include <barretenberg/io/io.hpp>
#include <barretenberg/types.hpp>

using namespace barretenberg;

TEST(io, read_transcript_loads_well_formed_srs)
{
    size_t degree = 100000;
    g1::affine_element* monomials = (g1::affine_element*)(aligned_alloc(32, sizeof(g1::affine_element) * (degree + 2)));
    g2::affine_element g2_x;
    io::read_transcript(monomials, g2_x, degree, BARRETENBERG_SRS_PATH);

    g1::affine_element P[2];
    g2::affine_element Q[2];
    g1::copy_affine(monomials[1], P[0]);
    g1::copy_affine(g1::affine_one(), P[1]);
    fq::__neg(P[0].y, P[0].y);
    g2::copy_affine(g2::affine_one(), Q[0]);
    g2::copy_affine(g2_x, Q[1]);
    fq12::fq12_t res = pairing::reduced_ate_pairing_batch(P, Q, 2);

    EXPECT_EQ(fq12::eq(res, fq12::one()), true);
    for (size_t i = 0; i < degree; ++i)
    {
        EXPECT_EQ(g1::on_curve(monomials[i]), true);
    }
<<<<<<< HEAD
    aligned_free(srs.monomials);
=======
    free(monomials);
>>>>>>> 7332915b
}<|MERGE_RESOLUTION|>--- conflicted
+++ resolved
@@ -30,9 +30,5 @@
     {
         EXPECT_EQ(g1::on_curve(monomials[i]), true);
     }
-<<<<<<< HEAD
-    aligned_free(srs.monomials);
-=======
-    free(monomials);
->>>>>>> 7332915b
+    aligned_free(monomials);
 }