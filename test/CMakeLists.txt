# barretenberg
# copyright 2019 Spilsbury Holdings

include(FetchContent)

### DEPENDENCIES
FetchContent_Declare(
    googletest
    GIT_REPOSITORY https://github.com/google/googletest.git
    GIT_TAG release-1.8.0
)

FetchContent_GetProperties(googletest)
if(NOT googletest_POPULATED)
    FetchContent_Populate(googletest)
    add_subdirectory(${googletest_SOURCE_DIR} ${googletest_BINARY_DIR} EXCLUDE_FROM_ALL)
endif()

mark_as_advanced(
    BUILD_GMOCK BUILD_GTEST BUILD_SHARED_LIBS
    gmock_build_tests gtest_build_samples gtest_build_tests
    gtest_disable_pthreads gtest_force_shared_crt gtest_hide_internal_symbols
)

set(setup_private_include_dir ${PROJECT_SOURCE_DIR}/src)

add_subdirectory(benchmarks)

add_compile_options(-Werror -Wall -Wextra -Wshadow)
add_compile_options(-Wconversion -Wsign-conversion)

add_executable(
    barretenberg_tests
    test_wnaf.cpp
    test_fq.cpp
    test_fq2.cpp
    test_fq6.cpp
    test_fq12.cpp
    test_fr.cpp
    test_g1.cpp
    test_g2.cpp
    test_scalar_multiplication.cpp
    test_pairing.cpp
    test_io.cpp
    test_polynomial_arithmetic.cpp
    test_preprocess.cpp
    test_prover.cpp
    test_verifier.cpp
    test_verifier.cpp
    composer/test_standard_composer.cpp
    composer/test_mimc_composer.cpp
    composer/test_bool_composer.cpp
    composer/test_extended_composer.cpp
    stdlib/test_stdlib_bool.cpp
    stdlib/test_stdlib_field.cpp
    stdlib/test_stdlib_uint32.cpp
    stdlib/test_stdlib_bitarray.cpp
    stdlib/test_stdlib_mimc.cpp
<<<<<<< HEAD
    noir/test_noir.cpp
=======
    stdlib/test_stdlib_sha256.cpp
>>>>>>> 64f12528
)

set_target_properties(
    barretenberg_tests
    PROPERTIES

    RUNTIME_OUTPUT_DIRECTORY .
)

target_include_directories(
    barretenberg_tests
    SYSTEM PRIVATE
        ${private_include_dir}/boost
)

if (WIN32)
    target_link_libraries(
        barretenberg_tests
        PUBLIC
        barretenberg
        PRIVATE
        gtest
        gmock
        gtest_main
        wsock32
        ws2_32
    )
else()
    target_link_libraries(
        barretenberg_tests
        PUBLIC
        barretenberg
        PRIVATE
        gtest
        gmock
        gtest_main
    )
endif()

target_include_directories(
    barretenberg_tests
    PRIVATE
        ${private_include_dir}
        ${include_dir}
)


add_test(
    TARGET
    barretenberg_tests
    TEST_PREFIX
    ${PROJECT_NAME}/test/
)<|MERGE_RESOLUTION|>--- conflicted
+++ resolved
@@ -56,11 +56,8 @@
     stdlib/test_stdlib_uint32.cpp
     stdlib/test_stdlib_bitarray.cpp
     stdlib/test_stdlib_mimc.cpp
-<<<<<<< HEAD
+    stdlib/test_stdlib_sha256.cpp
     noir/test_noir.cpp
-=======
-    stdlib/test_stdlib_sha256.cpp
->>>>>>> 64f12528
 )
 
 set_target_properties(
