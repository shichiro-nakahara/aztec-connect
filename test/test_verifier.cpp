--- conflicted
+++ resolved
@@ -1,19 +1,12 @@
 #include <gtest/gtest.h>
 
-<<<<<<< HEAD
-#include <barretenberg/io/io.hpp>
-#include <barretenberg/waffle/preprocess.hpp>
-#include <barretenberg/waffle/verifier.hpp>
-#include <barretenberg/waffle/waffle.hpp>
-
-=======
+#include <barretenberg/polynomials/polynomial_arithmetic.hpp>
+#include <barretenberg/waffle/proof_system/preprocess.hpp>
 #include <barretenberg/waffle/proof_system/prover/prover.hpp>
-#include <barretenberg/waffle/proof_system/preprocess.hpp>
 #include <barretenberg/waffle/proof_system/verifier/verifier.hpp>
-#include <barretenberg/polynomials/polynomial_arithmetic.hpp>
 #include <barretenberg/waffle/proof_system/widgets/arithmetic_widget.hpp>
 #include <memory>
->>>>>>> 7332915b
+
 namespace
 {
 
@@ -34,81 +27,12 @@
     fr::zero(zero);
     fr::field_t T0;
     // even indices = mul gates, odd incides = add gates
-<<<<<<< HEAD
-    // make selector polynomials / wire values randomly distributed (subject to gate constraints)
-    fr::field_t q_m_seed = fr::random_element();
-    fr::field_t q_l_seed = fr::random_element();
-    fr::field_t q_r_seed = fr::random_element();
-    fr::field_t q_o_seed = fr::random_element();
-    fr::field_t q_c_seed = fr::random_element();
-    fr::field_t w_l_seed = fr::random_element();
-    fr::field_t w_r_seed = fr::random_element();
-    fr::field_t q_m_acc;
-    fr::field_t q_l_acc;
-    fr::field_t q_r_acc;
-    fr::field_t q_o_acc;
-    fr::field_t q_c_acc;
-    fr::field_t w_l_acc;
-    fr::field_t w_r_acc;
-    fr::copy(q_m_seed, q_m_acc);
-    fr::copy(q_l_seed, q_l_acc);
-    fr::copy(q_r_seed, q_r_acc);
-    fr::copy(q_o_seed, q_o_acc);
-    fr::copy(q_c_seed, q_c_acc);
-    fr::copy(w_l_seed, w_l_acc);
-    fr::copy(w_r_seed, w_r_acc);
-
-    for (size_t i = 0; i < n / 2; i += 2)
-    {
-        fr::copy(q_m_acc, state.q_m[i]);
-        // fr::copy(fr::zero(), state.q_l[i]);
-        // fr::copy(fr::zero(), state.q_r[i]);
-        fr::copy(q_l_acc, state.q_l[i]);
-        fr::copy(q_r_acc, state.q_r[i]);
-        fr::copy(q_o_acc, state.q_o[i]);
-        fr::copy(q_c_acc, state.q_c[i]);
-        fr::copy(w_l_acc, state.w_l[i]);
-        fr::copy(w_r_acc, state.w_r[i]);
-        fr::copy(state.q_o[i], state.w_o[i]);
-
-        fr::__mul(q_m_acc, q_m_seed, q_m_acc);
-        fr::__mul(q_l_acc, q_l_seed, q_l_acc);
-        fr::__mul(q_r_acc, q_r_seed, q_r_acc);
-        fr::__mul(q_o_acc, q_o_seed, q_o_acc);
-        fr::__mul(q_c_acc, q_c_seed, q_c_acc);
-        fr::__mul(w_l_acc, w_l_seed, w_l_acc);
-        fr::__mul(w_r_acc, w_r_seed, w_r_acc);
-
-        // fr::copy(fr::zero(), state.q_m[i + 1]);
-        fr::copy(q_m_acc, state.q_m[i + 1]);
-        fr::copy(q_l_acc, state.q_l[i + 1]);
-        fr::copy(q_r_acc, state.q_r[i + 1]);
-        fr::copy(q_o_acc, state.q_o[i + 1]);
-        fr::copy(q_c_acc, state.q_c[i + 1]);
-        fr::copy(w_l_acc, state.w_l[i + 1]);
-        fr::copy(w_r_acc, state.w_r[i + 1]);
-        fr::copy(state.q_o[i + 1], state.w_o[i + 1]);
-
-        fr::__mul(q_m_acc, q_m_seed, q_m_acc);
-        fr::__mul(q_l_acc, q_l_seed, q_l_acc);
-        fr::__mul(q_r_acc, q_r_seed, q_r_acc);
-        fr::__mul(q_o_acc, q_o_seed, q_o_acc);
-        fr::__mul(q_c_acc, q_c_seed, q_c_acc);
-        fr::__mul(w_l_acc, w_l_seed, w_l_acc);
-        fr::__mul(w_r_acc, w_r_seed, w_r_acc);
-    }
-    fr::field_t* scratch_mem = (fr::field_t*)(aligned_alloc(32, sizeof(fr::field_t) * n / 2));
-    fr::batch_invert(state.w_o, n / 2, scratch_mem);
-    aligned_free(scratch_mem);
-    for (size_t i = 0; i < n / 2; ++i)
-=======
 
     state.w_l.resize(n);
     state.w_r.resize(n);
     state.w_o.resize(n);
 
     for (size_t i = 0; i < n / 4; ++i)
->>>>>>> 7332915b
     {
         state.w_l.at(2 * i) = fr::random_element();
         state.w_r.at(2 * i) = fr::random_element();
@@ -158,22 +82,6 @@
         state.sigma_2_mapping[i] = (uint32_t)(i + shift) + (1U << 30U);
         state.sigma_3_mapping[i] = (uint32_t)(i + shift) + (1U << 31U);
     }
-<<<<<<< HEAD
-
-    fr::zero(state.w_l[n - 1]);
-    fr::zero(state.w_r[n - 1]);
-    fr::zero(state.w_o[n - 1]);
-    fr::zero(state.q_c[n - 1]);
-    fr::zero(state.w_l[shift - 1]);
-    fr::zero(state.w_r[shift - 1]);
-    fr::zero(state.w_o[shift - 1]);
-    fr::zero(state.q_c[shift - 1]);
-    fr::zero(state.q_m[shift - 1]);
-    fr::zero(state.q_l[shift - 1]);
-    fr::zero(state.q_r[shift - 1]);
-    fr::zero(state.q_o[shift - 1]);
-=======
->>>>>>> 7332915b
     // make last permutation the same as identity permutation
     state.sigma_1_mapping[shift - 1] = (uint32_t)shift - 1;
     state.sigma_2_mapping[shift - 1] = (uint32_t)shift - 1 + (1U << 30U);
@@ -182,35 +90,23 @@
     state.sigma_2_mapping[n - 1] = (uint32_t)n - 1 + (1U << 30U);
     state.sigma_3_mapping[n - 1] = (uint32_t)n - 1 + (1U << 31U);
 
-<<<<<<< HEAD
-    fr::zero(state.q_l[n - 1]);
-    fr::zero(state.q_r[n - 1]);
-    fr::zero(state.q_o[n - 1]);
-    fr::zero(state.q_m[n - 1]);
-}
-} // namespace
-=======
-
-    fr::zero(state.w_l.at(n-1));
-    fr::zero(state.w_r.at(n-1));
-    fr::zero(state.w_o.at(n-1));
-    fr::zero(widget->q_c.at(n-1));
+    fr::zero(state.w_l.at(n - 1));
+    fr::zero(state.w_r.at(n - 1));
+    fr::zero(state.w_o.at(n - 1));
+    fr::zero(widget->q_c.at(n - 1));
     fr::zero(widget->q_l.at(n - 1));
     fr::zero(widget->q_r.at(n - 1));
     fr::zero(widget->q_o.at(n - 1));
     fr::zero(widget->q_m.at(n - 1));
 
-    fr::zero(state.w_l.at(shift-1));
-    fr::zero(state.w_r.at(shift-1));
-    fr::zero(state.w_o.at(shift-1));
-    fr::zero(widget->q_c.at(shift-1));
-
+    fr::zero(state.w_l.at(shift - 1));
+    fr::zero(state.w_r.at(shift - 1));
+    fr::zero(state.w_o.at(shift - 1));
+    fr::zero(widget->q_c.at(shift - 1));
 
     state.widgets.emplace_back(std::move(widget));
 }
-}
-
->>>>>>> 7332915b
+} // namespace
 
 TEST(verifier, verify_arithmetic_proof_small)
 {
@@ -224,27 +120,18 @@
 
     // construct proof
     waffle::plonk_proof proof = state.construct_proof();
-    
+
     // verify proof
     bool result = verifier.verify_proof(proof);
 
     EXPECT_EQ(result, true);
 }
 
-
 TEST(verifier, verify_arithmetic_proof)
 {
     size_t n = 1 << 14;
 
-<<<<<<< HEAD
-    // load structured reference string from disk
-    srs::plonk_srs srs;
-    srs.degree = n;
-    srs.monomials = (g1::affine_element*)(aligned_alloc(32, sizeof(g1::affine_element) * (2 * n + 2)));
-    io::read_transcript(srs, BARRETENBERG_SRS_PATH);
-=======
     waffle::Prover state(n);
->>>>>>> 7332915b
 
     generate_test_data(state);
 
@@ -252,14 +139,9 @@
 
     // construct proof
     waffle::plonk_proof proof = state.construct_proof();
-    
+
     // verify proof
     bool result = verifier.verify_proof(proof);
 
     EXPECT_EQ(result, true);
-<<<<<<< HEAD
-    aligned_free(data);
-    aligned_free(srs.monomials);
-=======
->>>>>>> 7332915b
 }