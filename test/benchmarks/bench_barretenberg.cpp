#include <benchmark/benchmark.h>

using namespace benchmark;

#include <iostream>
#include <math.h>
#include <string.h>
#include <time.h>
#include <vector>

#include <barretenberg/types.hpp>

#include <barretenberg/curves/bn254/fq.hpp>
#include <barretenberg/curves/bn254/fr.hpp>
#include <barretenberg/curves/bn254/g1.hpp>
#include <barretenberg/curves/bn254/g2.hpp>
#include <barretenberg/curves/bn254/pairing.hpp>
#include <barretenberg/curves/bn254/scalar_multiplication/scalar_multiplication.hpp>

#include <barretenberg/groups/wnaf.hpp>
#include <barretenberg/io/io.hpp>
#include <barretenberg/polynomials/polynomial_arithmetic.hpp>
#include <barretenberg/waffle/proof_system/preprocess.hpp>
#include <barretenberg/waffle/proof_system/prover/prover.hpp>
#include <barretenberg/waffle/proof_system/verifier/verifier.hpp>
#include <barretenberg/waffle/proof_system/widgets/arithmetic_widget.hpp>

using namespace barretenberg;

constexpr size_t MAX_GATES = 1 << 20;
constexpr size_t START = (1 << 20) >> 7;

#define CIRCUIT_STATE_SIZE(x) ((x * 17 * sizeof(fr::field_t)) + (x * 3 * sizeof(uint32_t)))
#define FFT_SIZE(x) (x * 22 * sizeof(fr::field_t))

void generate_random_plonk_circuit(waffle::Prover& state)
{
    size_t n = state.n;
    std::unique_ptr<waffle::ProverArithmeticWidget> widget = std::make_unique<waffle::ProverArithmeticWidget>(n);
    state.w_l.resize(n);
    state.w_r.resize(n);
    state.w_o.resize(n);

    fr::field_t T0;
    fr::field_t T1;
    fr::field_t T2;
    // even indices = mul gates, odd incides = add gates
    // make selector polynomial_arithmetic / wire values randomly distributed (subject to gate constraints)
    fr::field_t q_m_seed = fr::random_element();
    fr::field_t q_l_seed = fr::random_element();
    fr::field_t q_r_seed = fr::random_element();
    fr::field_t q_o_seed = fr::random_element();
    fr::field_t q_c_seed = fr::random_element();
    fr::field_t w_l_seed = fr::random_element();
    fr::field_t w_r_seed = fr::random_element();
    fr::field_t q_m_acc;
    fr::field_t q_l_acc;
    fr::field_t q_r_acc;
    fr::field_t q_o_acc;
    fr::field_t q_c_acc;
    fr::field_t w_l_acc;
    fr::field_t w_r_acc;
    fr::__copy(q_m_seed, q_m_acc);
    fr::__copy(q_l_seed, q_l_acc);
    fr::__copy(q_r_seed, q_r_acc);
    fr::__copy(q_o_seed, q_o_acc);
    fr::__copy(q_c_seed, q_c_acc);
    fr::__copy(w_l_seed, w_l_acc);
    fr::__copy(w_r_seed, w_r_acc);

    for (size_t i = 0; i < n / 2; i += 2) {
        fr::__copy(q_m_acc, widget->q_m.at(i));
        fr::__copy(fr::zero, widget->q_l.at(i));
        fr::__copy(fr::zero, widget->q_r.at(i));
        fr::__copy(q_o_acc, widget->q_o.at(i));
        fr::__copy(q_c_acc, widget->q_c.at(i));
        fr::__copy(w_l_acc, state.w_l.at(i));
        fr::__copy(w_r_acc, state.w_r.at(i));
        fr::__copy(widget->q_o.at(i), state.w_o.at(i));

        fr::__mul(q_m_acc, q_m_seed, q_m_acc);
        fr::__mul(q_l_acc, q_l_seed, q_l_acc);
        fr::__mul(q_r_acc, q_r_seed, q_r_acc);
        fr::__mul(q_o_acc, q_o_seed, q_o_acc);
        fr::__mul(q_c_acc, q_c_seed, q_c_acc);
        fr::__mul(w_l_acc, w_l_seed, w_l_acc);
        fr::__mul(w_r_acc, w_r_seed, w_r_acc);

        fr::__copy(fr::zero, widget->q_m.at(i + 1));
        fr::__copy(q_l_acc, widget->q_l.at(i + 1));
        fr::__copy(q_r_acc, widget->q_r.at(i + 1));
        fr::__copy(q_o_acc, widget->q_o.at(i + 1));
        fr::__copy(q_c_acc, widget->q_c.at(i + 1));
        fr::__copy(w_l_acc, state.w_l.at(i + 1));
        fr::__copy(w_r_acc, state.w_r.at(i + 1));
        fr::__copy(widget->q_o.at(i + 1), state.w_o.at(i + 1));

        fr::__mul(q_m_acc, q_m_seed, q_m_acc);
        fr::__mul(q_l_acc, q_l_seed, q_l_acc);
        fr::__mul(q_r_acc, q_r_seed, q_r_acc);
        fr::__mul(q_o_acc, q_o_seed, q_o_acc);
        fr::__mul(q_c_acc, q_c_seed, q_c_acc);
        fr::__mul(w_l_acc, w_l_seed, w_l_acc);
        fr::__mul(w_r_acc, w_r_seed, w_r_acc);
    }
    fr::batch_invert(state.w_o.get_coefficients(), n / 2);

    for (size_t i = 0; i < n / 2; ++i) {
        fr::__mul(widget->q_l.at(i), state.w_l.at(i), T0);
        fr::__mul(widget->q_r.at(i), state.w_r.at(i), T1);
        fr::__mul(state.w_l.at(i), state.w_r.at(i), T2);
        fr::__mul(T2, widget->q_m.at(i), T2);
        fr::__add(T0, T1, T0);
        fr::__add(T0, T2, T0);
        fr::__add(T0, widget->q_c.at(i), T0);
        fr::__neg(T0, T0);
        fr::__mul(state.w_o.at(i), T0, state.w_o.at(i));
    }
    size_t shift = n / 2;
    polynomial_arithmetic::copy_polynomial(&state.w_l.at(0), &state.w_l.at(shift), shift, shift);
    polynomial_arithmetic::copy_polynomial(&state.w_r.at(0), &state.w_r.at(shift), shift, shift);
    polynomial_arithmetic::copy_polynomial(&state.w_o.at(0), &state.w_o.at(shift), shift, shift);
    polynomial_arithmetic::copy_polynomial(&widget->q_m.at(0), &widget->q_m.at(shift), shift, shift);
    polynomial_arithmetic::copy_polynomial(&widget->q_l.at(0), &widget->q_l.at(shift), shift, shift);
    polynomial_arithmetic::copy_polynomial(&widget->q_r.at(0), &widget->q_r.at(shift), shift, shift);
    polynomial_arithmetic::copy_polynomial(&widget->q_o.at(0), &widget->q_o.at(shift), shift, shift);
    polynomial_arithmetic::copy_polynomial(&widget->q_c.at(0), &widget->q_c.at(shift), shift, shift);

    state.sigma_1_mapping.resize(n);
    state.sigma_2_mapping.resize(n);
    state.sigma_3_mapping.resize(n);
    // create basic permutation - second half of witness vector is a copy of the first half
    for (size_t i = 0; i < n / 2; ++i) {
        state.sigma_1_mapping[shift + i] = (uint32_t)i;
        state.sigma_2_mapping[shift + i] = (uint32_t)i + (1U << 30U);
        state.sigma_3_mapping[shift + i] = (uint32_t)i + (1U << 31U);
        state.sigma_1_mapping[i] = (uint32_t)(i + shift);
        state.sigma_2_mapping[i] = (uint32_t)(i + shift) + (1U << 30U);
        state.sigma_3_mapping[i] = (uint32_t)(i + shift) + (1U << 31U);
    }

    state.w_l.at(n - 1) = fr::zero;
    state.w_r.at(n - 1) = fr::zero;
    state.w_o.at(n - 1) = fr::zero;
    widget->q_c.at(n - 1) = fr::zero;
    state.w_l.at(shift - 1) = fr::zero;
    state.w_r.at(shift - 1) = fr::zero;
    state.w_o.at(shift - 1) = fr::zero;
    widget->q_c.at(shift - 1) = fr::zero;
    widget->q_m.at(shift - 1) = fr::zero;
    widget->q_l.at(shift - 1) = fr::zero;
    widget->q_r.at(shift - 1) = fr::zero;
    widget->q_o.at(shift - 1) = fr::zero;
    // make last permutation the same as identity permutation
    state.sigma_1_mapping[shift - 1] = (uint32_t)shift - 1;
    state.sigma_2_mapping[shift - 1] = (uint32_t)shift - 1 + (1U << 30U);
    state.sigma_3_mapping[shift - 1] = (uint32_t)shift - 1 + (1U << 31U);
    state.sigma_1_mapping[n - 1] = (uint32_t)n - 1;
    state.sigma_2_mapping[n - 1] = (uint32_t)n - 1 + (1U << 30U);
    state.sigma_3_mapping[n - 1] = (uint32_t)n - 1 + (1U << 31U);

    widget->q_l.at(n - 1) = fr::zero;
    widget->q_r.at(n - 1) = fr::zero;
    widget->q_o.at(n - 1) = fr::zero;
    widget->q_m.at(n - 1) = fr::zero;

    state.widgets.emplace_back(std::move(widget));
}

struct global_vars {
    alignas(32) g1::affine_element g1_pair_points[2];
    alignas(32) g2::affine_element g2_pair_points[2];
    std::vector<waffle::Verifier> plonk_instances;
    waffle::plonk_proof plonk_proof;
    waffle::ReferenceString reference_string;
    std::vector<waffle::plonk_proof> plonk_proofs;
    fr::field_t* data;
    fr::field_t* scalars;
    fr::field_t* roots;
    fr::field_t* coefficients;
};

global_vars globals;

waffle::Prover plonk_circuit_states[8]{
    waffle::Prover(START),      waffle::Prover(START * 2),  waffle::Prover(START * 4),  waffle::Prover(START * 8),
    waffle::Prover(START * 16), waffle::Prover(START * 32), waffle::Prover(START * 64), waffle::Prover(START * 128),
};

void generate_scalars(fr::field_t* scalars)
{
    fr::field_t T0 = fr::random_element();
    fr::field_t acc;
    fr::__copy(T0, acc);
    for (size_t i = 0; i < MAX_GATES; ++i) {
        fr::__mul(acc, T0, acc);
        fr::__copy(acc, scalars[i]);
    }
}

void generate_pairing_points(g1::affine_element* p1s, g2::affine_element* p2s)
{
    p1s[0] = g1::random_affine_element();
    p1s[1] = g1::random_affine_element();
    p2s[0] = g2::random_affine_element();
    p2s[1] = g2::random_affine_element();
}

constexpr size_t MAX_ROUNDS = 9;
const auto init = []() {
    printf("generating test data\n");
    globals.reference_string = waffle::ReferenceString(MAX_GATES);
    globals.scalars = (fr::field_t*)(aligned_alloc(32, sizeof(fr::field_t) * MAX_GATES * MAX_ROUNDS));
    std::string my_file_path = std::string(BARRETENBERG_SRS_PATH);
    globals.data = (fr::field_t*)(aligned_alloc(32, sizeof(fr::field_t) * (8 * 17 * MAX_GATES)));

    for (size_t i = 0; i < 8; ++i) {
        size_t n = (MAX_GATES >> 7) << i;
        printf("%" PRIx64 "\n", n);
        generate_random_plonk_circuit(plonk_circuit_states[i]);
    }

    generate_pairing_points(&globals.g1_pair_points[0], &globals.g2_pair_points[0]);
    for (size_t i = 0; i < MAX_ROUNDS; ++i)
    {
        generate_scalars(&globals.scalars[i * MAX_GATES]);
    }
    globals.plonk_instances.resize(8);
    globals.plonk_proofs.resize(8);

    printf("finished generating test data\n");
    return true;
}();

uint64_t rdtsc()
{
#ifdef __aarch64__
    uint64_t pmccntr;
    __asm__ __volatile__("mrs %0, pmccntr_el0" : "=r"(pmccntr));
    return pmccntr;
#elif __x86_64__
    unsigned int lo, hi;
    __asm__ __volatile__("rdtsc" : "=a"(lo), "=d"(hi));
    return ((uint64_t)hi << 32) | lo;
#else
    return 0;
#endif
}

constexpr size_t NUM_SQUARINGS = 10000000;
inline fq::field_t fq_sqr_asm(fq::field_t& a, fq::field_t& r) noexcept
{
    for (size_t i = 0; i < NUM_SQUARINGS; ++i) {
        fq::__sqr(a, r);
    }
    DoNotOptimize(r);
    return r;
}

constexpr size_t NUM_MULTIPLICATIONS = 10000000;
inline fq::field_t fq_mul_asm(fq::field_t& a, fq::field_t& r) noexcept
{
    for (size_t i = 0; i < NUM_MULTIPLICATIONS; ++i) {
        fq::__mul(a, r, r);
    }
    DoNotOptimize(r);
    return r;
}

<<<<<<< HEAD
void pippenger_bench(State& state) noexcept
{
    for (auto _ : state) {
        uint64_t before = rdtsc();
        DoNotOptimize(scalar_multiplication::pippenger(
            &globals.scalars[0], &globals.reference_string.monomials[0], MAX_GATES, 15));
        uint64_t after = rdtsc();
        printf("pippenger single, clock cycles per scalar mul = %" PRIu64 "\n", (after - before) / (MAX_GATES));
    }
}
BENCHMARK(pippenger_bench);

void pippenger_precompute_bench(State& state) noexcept
{
    for (auto _ : state) {
        uint64_t before = rdtsc();
        DoNotOptimize(
            scalar_multiplication::pippenger_precomputed(&globals.scalars[0], globals.point_table_pointers, MAX_GATES));
        uint64_t after = rdtsc();
        printf("pippenger single, clock cycles per scalar mul = %" PRIu64 "\n", (after - before) / (MAX_GATES));
    }
}
BENCHMARK(pippenger_precompute_bench);

void pippenger_2_pow_16_12_bench(State& state) noexcept
{
    for (auto _ : state) {
        uint64_t before = rdtsc();
        DoNotOptimize(scalar_multiplication::pippenger(
            &globals.scalars[0], &globals.reference_string.monomials[0], MAX_GATES >> 4, 12));
        uint64_t after = rdtsc();
        printf("pippenger single, clock cycles per scalar mul = %" PRIu64 "\n", (after - before) / (MAX_GATES >> 4));
    }
}
BENCHMARK(pippenger_2_pow_16_12_bench);

void pippenger_2_pow_16_15_bench(State& state) noexcept
{
    for (auto _ : state) {
        uint64_t before = rdtsc();
        DoNotOptimize(scalar_multiplication::pippenger(
            &globals.scalars[0], &globals.reference_string.monomials[0], MAX_GATES >> 4, 15));
        uint64_t after = rdtsc();
        printf("pippenger single, clock cycles per scalar mul = %" PRIu64 "\n", (after - before) / (MAX_GATES >> 4));
    }
}
BENCHMARK(pippenger_2_pow_16_15_bench);
// so what's the plan?????
// 1: determine the optimal number of rounds for each power of two breakpoint
// 2: write algorithm to precompute exponentiated powers of relevant generators
// 3: write an SRS class?

// i.e. our prover will want to multi-exponentiate based off of:
// 1: splitting n into chunks of 4
// 2: splitting n into chunks of 8
// (we could try chunks of 3 but let's not overcomplicate for now - benchmarks don't seem to rate 3)

// both chunk types will have different round sizes, most likely
// so we will need to cache these generator powers

// so....
// what about...
// each 'round index' has a block of memory attributed to it
// and we create pointers to each index

// e.g. in the SRS class, we input 'n', and split down into 'n/2', 'n/4' - compute the desired round structure for
// these, and load from relevant files we then fill a pointer array with pointers to memory.

// Total memory required will be...erm...so let's say we have a 7-round and 8-round structure...
// we'll need 14 'rounds' (1st round shared)
// orrrrr we just load in the lowest common denominator...
// hom
// hum
// hmm
// no let's load all the rounds. if we need to memory optmize, we can ditch the n/4 memory later on

// 765625000 2^17
// 6125000000 = (2^17 * 3) // man...
// 4093750000 2^20

// 1921875000 = 2^18
// 7687500000
// 3781250000 = 2^20
// 4375000000 = 2^20 from 2^17
void pippenger_2_pow_17_12_bench(State& state) noexcept
{
    for (auto _ : state) {
        uint64_t before = rdtsc();
        DoNotOptimize(scalar_multiplication::pippenger(
            &globals.scalars[0], &globals.reference_string.monomials[0], MAX_GATES >> 3, 12));
        uint64_t after = rdtsc();
        printf("pippenger single, clock cycles per scalar mul = %" PRIu64 "\n", (after - before) / (MAX_GATES >> 3));
    }
}
BENCHMARK(pippenger_2_pow_17_12_bench);

void pippenger_2_pow_17_15_bench(State& state) noexcept
{
    for (auto _ : state) {
        uint64_t before = rdtsc();
        DoNotOptimize(scalar_multiplication::pippenger(
            &globals.scalars[0], &globals.reference_string.monomials[0], MAX_GATES >> 3, 15));
        uint64_t after = rdtsc();
        printf("pippenger single, clock cycles per scalar mul = %" PRIu64 "\n", (after - before) / (MAX_GATES >> 3));
    }
}
BENCHMARK(pippenger_2_pow_17_15_bench);

void pippenger_2_pow_18_12_bench(State& state) noexcept
{
    for (auto _ : state) {
        uint64_t before = rdtsc();
        DoNotOptimize(scalar_multiplication::pippenger(
            &globals.scalars[0], &globals.reference_string.monomials[0], MAX_GATES >> 1, 12));
        uint64_t after = rdtsc();
        printf("pippenger single, clock cycles per scalar mul = %" PRIu64 "\n", (after - before) / (MAX_GATES >> 2));
    }
}
BENCHMARK(pippenger_2_pow_18_12_bench);

void pippenger_2_pow_18_15_bench(State& state) noexcept
{
    for (auto _ : state) {
        uint64_t before = rdtsc();
        DoNotOptimize(scalar_multiplication::pippenger(
            &globals.scalars[0], &globals.reference_string.monomials[0], MAX_GATES >> 1, 15));
        uint64_t after = rdtsc();
        printf("pippenger single, clock cycles per scalar mul = %" PRIu64 "\n", (after - before) / (MAX_GATES >> 2));
    }
}
BENCHMARK(pippenger_2_pow_18_15_bench);

void pippenger_2_pow_19_12_bench(State& state) noexcept
{
    for (auto _ : state) {
        uint64_t before = rdtsc();
        DoNotOptimize(scalar_multiplication::pippenger(
            &globals.scalars[0], &globals.reference_string.monomials[0], MAX_GATES >> 1, 12));
        uint64_t after = rdtsc();
        printf("pippenger single, clock cycles per scalar mul = %" PRIu64 "\n", (after - before) / (MAX_GATES >> 1));
    }
}
BENCHMARK(pippenger_2_pow_19_12_bench);

void pippenger_2_pow_19_15_bench(State& state) noexcept
{
    for (auto _ : state) {
        uint64_t before = rdtsc();
        DoNotOptimize(scalar_multiplication::pippenger(
            &globals.scalars[0], &globals.reference_string.monomials[0], MAX_GATES >> 1, 15));
        uint64_t after = rdtsc();
        printf("pippenger single, clock cycles per scalar mul = %" PRIu64 "\n", (after - before) / (MAX_GATES >> 1));
    }
}
BENCHMARK(pippenger_2_pow_19_15_bench);

void pippenger_one_million_12_bench(State& state) noexcept
{
    for (auto _ : state) {
        uint64_t before = rdtsc();
        DoNotOptimize(scalar_multiplication::pippenger(
            &globals.scalars[0], &globals.reference_string.monomials[0], MAX_GATES, 12));
        uint64_t after = rdtsc();
        printf("pippenger single, clock cycles per scalar mul = %" PRIu64 "\n", (after - before) / MAX_GATES);
    }
}
BENCHMARK(pippenger_one_million_12_bench);

void pippenger_one_million_15_bench(State& state) noexcept
{
    for (auto _ : state) {
        uint64_t before = rdtsc();
        DoNotOptimize(scalar_multiplication::pippenger(
            &globals.scalars[0], &globals.reference_string.monomials[0], MAX_GATES, 15));
        uint64_t after = rdtsc();
        printf("pippenger single, clock cycles per scalar mul = %" PRIu64 "\n", (after - before) / MAX_GATES);
    }
}
BENCHMARK(pippenger_one_million_15_bench);

void pippenger_one_million_18_bench(State& state) noexcept
{
    for (auto _ : state) {
=======
void new_plonk_scalar_multiplications_bench(State& state) noexcept
{
    uint64_t count = 0;
    uint64_t k = 0;
    for (auto _ : state)
    {
>>>>>>> 441d39ab
        uint64_t before = rdtsc();
        g1::element a =
            scalar_multiplication::pippenger(&globals.scalars[0], &globals.reference_string.monomials[0], MAX_GATES);
        g1::element b =
            scalar_multiplication::pippenger(&globals.scalars[1], &globals.reference_string.monomials[0], MAX_GATES);
        g1::element c =
            scalar_multiplication::pippenger(&globals.scalars[2], &globals.reference_string.monomials[0], MAX_GATES);
        g1::element d =
            scalar_multiplication::pippenger(&globals.scalars[3], &globals.reference_string.monomials[0], MAX_GATES);
        g1::element e =
            scalar_multiplication::pippenger(&globals.scalars[4], &globals.reference_string.monomials[0], MAX_GATES);
        g1::element f =
            scalar_multiplication::pippenger(&globals.scalars[5], &globals.reference_string.monomials[0], MAX_GATES);
        g1::element g =
            scalar_multiplication::pippenger(&globals.scalars[6], &globals.reference_string.monomials[0], MAX_GATES);
        g1::element h =
            scalar_multiplication::pippenger(&globals.scalars[7], &globals.reference_string.monomials[0], MAX_GATES);
        g1::element i =
            scalar_multiplication::pippenger(&globals.scalars[8], &globals.reference_string.monomials[0], MAX_GATES);
        uint64_t after = rdtsc();
        count += (after - before);
        ++k;
        g1::element out;
        g1::set_infinity(out);
        g1::add(a, out, out);
        g1::add(b, out, out);
        g1::add(c, out, out);
        g1::add(d, out, out);
        g1::add(e, out, out);
        g1::add(f, out, out);
        g1::add(g, out, out);
        g1::add(h, out, out);
        g1::add(i, out, out);
        g1::print(out);
    }
    uint64_t avg_cycles = count / k;
    printf("plonk clock cycles = %" PRIu64 "\n", (avg_cycles));
    printf("pippenger clock cycles = %" PRIu64 "\n", (avg_cycles / 9));
    printf("pippenger clock cycles per scalar mul = %" PRIu64 "\n", (avg_cycles / (9 * MAX_GATES)));
}
BENCHMARK(new_plonk_scalar_multiplications_bench);

void new_pippenger_one_million_batched_scalar_multiplications_bench(State& state) noexcept
{
<<<<<<< HEAD
    for (auto _ : state) {
=======
    uint64_t count = 0;
    uint64_t i = 0;
    for (auto _ : state)
    {
>>>>>>> 441d39ab
        uint64_t before = rdtsc();
        scalar_multiplication::pippenger(&globals.scalars[0], &globals.reference_string.monomials[0], MAX_GATES);
        uint64_t after = rdtsc();
<<<<<<< HEAD
        printf("pippenger single, clock cycles per scalar mul = %" PRIu64 "\n", (after - before) / MAX_GATES);
    }
}
BENCHMARK(alt_pippenger_bench);

void three_non_batched_scalar_multiplications_bench(State& state) noexcept
{
    for (auto _ : state) {
        DoNotOptimize(
            scalar_multiplication::pippenger(&globals.scalars[0], &globals.reference_string.monomials[0], MAX_GATES));
        DoNotOptimize(
            scalar_multiplication::pippenger(&globals.scalars[0], &globals.reference_string.monomials[0], MAX_GATES));
        DoNotOptimize(
            scalar_multiplication::pippenger(&globals.scalars[0], &globals.reference_string.monomials[0], MAX_GATES));
    }
}
BENCHMARK(three_non_batched_scalar_multiplications_bench);

void one_batched_scalar_multiplications_bench(State& state) noexcept
{
    size_t num_batches = 1;
    scalar_multiplication::multiplication_state mul_state[num_batches];
    for (size_t i = 0; i < num_batches; ++i) {
        mul_state[i].num_elements = MAX_GATES;
        mul_state[i].scalars = &globals.scalars[0];
        mul_state[i].points = &globals.reference_string.monomials[0];
    }
    for (auto _ : state) {
        (scalar_multiplication::batched_scalar_multiplications(mul_state, num_batches));
    }
}
BENCHMARK(one_batched_scalar_multiplications_bench);

void two_batched_scalar_multiplications_bench(State& state) noexcept
{
    size_t num_batches = 2;
    scalar_multiplication::multiplication_state mul_state[num_batches];
    for (size_t i = 0; i < num_batches; ++i) {
        mul_state[i].num_elements = MAX_GATES;
        mul_state[i].scalars = &globals.scalars[0];
        mul_state[i].points = &globals.reference_string.monomials[0];
    }
    for (auto _ : state) {
        (scalar_multiplication::batched_scalar_multiplications(mul_state, num_batches));
    }
}
BENCHMARK(two_batched_scalar_multiplications_bench);

void three_batched_scalar_multiplications_bench(State& state) noexcept
{
    size_t num_batches = 3;
    scalar_multiplication::multiplication_state mul_state[num_batches];
    for (size_t i = 0; i < num_batches; ++i) {
        mul_state[i].num_elements = MAX_GATES;
        mul_state[i].scalars = &globals.scalars[0];
        mul_state[i].points = &globals.reference_string.monomials[0];
    }
    for (auto _ : state) {
        (scalar_multiplication::batched_scalar_multiplications(mul_state, num_batches));
    }
}
BENCHMARK(three_batched_scalar_multiplications_bench);

void plonk_scalar_multiplications_bench(State& state) noexcept
{
    scalar_multiplication::multiplication_state mul_state_a[3];
    scalar_multiplication::multiplication_state mul_state_b[1];
    scalar_multiplication::multiplication_state mul_state_c[3];
    scalar_multiplication::multiplication_state mul_state_d[2];

    for (size_t i = 0; i < 3; ++i) {
        mul_state_a[i].num_elements = MAX_GATES;
        mul_state_a[i].scalars = &globals.scalars[0];
        mul_state_a[i].points = &globals.reference_string.monomials[0];
        mul_state_c[i].num_elements = MAX_GATES;
        mul_state_c[i].scalars = &globals.scalars[0];
        mul_state_c[i].points = &globals.reference_string.monomials[0];
        if (i < 1) {
            mul_state_b[i].num_elements = MAX_GATES;
            mul_state_b[i].scalars = &globals.scalars[0];
            mul_state_b[i].points = &globals.reference_string.monomials[0];
        }
        if (i < 2) {
            mul_state_d[i].num_elements = MAX_GATES;
            mul_state_d[i].scalars = &globals.scalars[0];
            mul_state_d[i].points = &globals.reference_string.monomials[0];
        }
    }
    for (auto _ : state) {
        (scalar_multiplication::batched_scalar_multiplications(mul_state_a, 3));
        (scalar_multiplication::batched_scalar_multiplications(mul_state_b, 1));
        (scalar_multiplication::batched_scalar_multiplications(mul_state_c, 3));
        (scalar_multiplication::batched_scalar_multiplications(mul_state_d, 2));
=======
        count += (after - before);
        ++i;
>>>>>>> 441d39ab
    }
    uint64_t avg_cycles = count / i;
    printf("pippenger clock cycles = %" PRIu64 "\n", (avg_cycles));
    printf("pippenger clock cycles per mul = %" PRIu64 "\n", (avg_cycles / (MAX_GATES)));
}
BENCHMARK(new_pippenger_one_million_batched_scalar_multiplications_bench);

void fft_bench_parallel(State& state) noexcept
{
    for (auto _ : state) {
        size_t idx = (size_t)log2(state.range(0) / 4) - (size_t)log2(START);
        barretenberg::polynomial_arithmetic::fft(globals.data, plonk_circuit_states[idx].circuit_state.large_domain);
    }
}
BENCHMARK(fft_bench_parallel)->RangeMultiplier(2)->Range(START * 4, MAX_GATES * 4);

void fft_bench_serial(State& state) noexcept
{
    for (auto _ : state) {
        size_t idx = (size_t)log2(state.range(0) / 4) - (size_t)log2(START);
        barretenberg::polynomial_arithmetic::fft_inner_serial(
            globals.data,
            plonk_circuit_states[idx].circuit_state.large_domain.thread_size,
            plonk_circuit_states[idx].circuit_state.large_domain.get_round_roots());
    }
}
BENCHMARK(fft_bench_serial)->RangeMultiplier(2)->Range(START * 4, MAX_GATES * 4);

void pairing_bench(State& state) noexcept
{
    uint64_t count = 0;
    uint64_t i = 0;
    for (auto _ : state) {
        uint64_t before = rdtsc();
        DoNotOptimize(pairing::reduced_ate_pairing(globals.g1_pair_points[0], globals.g2_pair_points[0]));
        uint64_t after = rdtsc();
        count += (after - before);
        ++i;
    }
    uint64_t avg_cycles = count / i;
    printf("single pairing clock cycles = %" PRIu64 "\n", (avg_cycles));
}
BENCHMARK(pairing_bench);

void pairing_twin_bench(State& state) noexcept
{
    uint64_t count = 0;
    uint64_t i = 0;
    for (auto _ : state) {
        uint64_t before = rdtsc();
        DoNotOptimize(pairing::reduced_ate_pairing_batch(&globals.g1_pair_points[0], &globals.g2_pair_points[0], 2));
        uint64_t after = rdtsc();
        count += (after - before);
        ++i;
    }
    uint64_t avg_cycles = count / i;
    printf("twin pairing clock cycles = %" PRIu64 "\n", (avg_cycles));
}
BENCHMARK(pairing_twin_bench);

<<<<<<< HEAD
void batched_scalar_multiplications_bench(State& state) noexcept
{
    scalar_multiplication::multiplication_state mul_state[NUM_THREADS];
    for (size_t i = 0; i < NUM_THREADS; ++i) {
        mul_state[i].num_elements = MAX_GATES;
        mul_state[i].scalars = &globals.scalars[0];
        mul_state[i].points = &globals.reference_string.monomials[0];
    }
    for (auto _ : state) {
        (scalar_multiplication::batched_scalar_multiplications(mul_state, NUM_THREADS));
    }
}
BENCHMARK(batched_scalar_multiplications_bench);

=======
>>>>>>> 441d39ab
constexpr size_t NUM_G1_ADDITIONS = 10000000;
void add_bench(State& state) noexcept
{
    uint64_t count = 0;
    uint64_t j = 0;
    g1::element a = g1::random_element();
    g1::element b = g1::random_element();
    for (auto _ : state) {
        uint64_t before = rdtsc();
        for (size_t i = 0; i < NUM_G1_ADDITIONS; ++i) {
            g1::add(a, b, a);
        }
        uint64_t after = rdtsc();
        count += (after - before);
        ++j;
    }
    printf("g1 add number of cycles = %" PRIu64 "\n", count / (j * NUM_G1_ADDITIONS));
}
BENCHMARK(add_bench);

void mixed_add_bench(State& state) noexcept
{
    uint64_t count = 0;
    uint64_t j = 0;
    g1::element a = g1::random_element();
    g1::affine_element b = g1::random_affine_element();
    for (auto _ : state) {
        uint64_t before = rdtsc();
        for (size_t i = 0; i < NUM_G1_ADDITIONS; ++i) {
            g1::mixed_add(a, b, a);
        }
        uint64_t after = rdtsc();
        count += (after - before);
        ++j;
    }
    printf("g1 mixed add number of cycles = %" PRIu64 "\n", count / (j * NUM_G1_ADDITIONS));
    // printf("r_2 = [%" PRIu64 ", %" PRIu64 ", %" PRIu64 ", %" PRIu64 "]\n", r_2[0], r_2[1], r_2[2], r_2[3]);
}
BENCHMARK(mixed_add_bench);

void fq_sqr_asm_bench(State& state) noexcept
{
    uint64_t count = 0;
    uint64_t i = 0;
    fq::field_t a{ { 0x1122334455667788, 0x8877665544332211, 0x0123456701234567, 0x0efdfcfbfaf9f8f7 } };
    fq::field_t r{ { 1, 0, 0, 0 } };
    for (auto _ : state) {
        size_t before = rdtsc();
        (DoNotOptimize(fq_sqr_asm(a, r)));
        size_t after = rdtsc();
        count += after - before;
        ++i;
    }
    printf("sqr number of cycles = %" PRIu64 "\n", count / (i * NUM_SQUARINGS));
    // printf("r_2 = [%" PRIu64 ", %" PRIu64 ", %" PRIu64 ", %" PRIu64 "]\n", r_2[0], r_2[1], r_2[2], r_2[3]);
}
BENCHMARK(fq_sqr_asm_bench);

void fq_mul_asm_bench(State& state) noexcept
{
    uint64_t count = 0;
    uint64_t i = 0;
    fq::field_t a{ { 0x1122334455667788, 0x8877665544332211, 0x0123456701234567, 0x0efdfcfbfaf9f8f7 } };
    fq::field_t r{ { 1, 0, 0, 0 } };
    for (auto _ : state) {
        size_t before = rdtsc();
        (DoNotOptimize(fq_mul_asm(a, r)));
        size_t after = rdtsc();
        count += after - before;
        ++i;
    }
    printf("mul number of cycles = %" PRIu64 "\n", count / (i * NUM_MULTIPLICATIONS));
}
BENCHMARK(fq_mul_asm_bench);

BENCHMARK_MAIN();
// 21218750000<|MERGE_RESOLUTION|>--- conflicted
+++ resolved
@@ -216,13 +216,12 @@
 
     for (size_t i = 0; i < 8; ++i) {
         size_t n = (MAX_GATES >> 7) << i;
-        printf("%" PRIx64 "\n", n);
+        printf("%zu\n", n);
         generate_random_plonk_circuit(plonk_circuit_states[i]);
     }
 
     generate_pairing_points(&globals.g1_pair_points[0], &globals.g2_pair_points[0]);
-    for (size_t i = 0; i < MAX_ROUNDS; ++i)
-    {
+    for (size_t i = 0; i < MAX_ROUNDS; ++i) {
         generate_scalars(&globals.scalars[i * MAX_GATES]);
     }
     globals.plonk_instances.resize(8);
@@ -267,198 +266,11 @@
     return r;
 }
 
-<<<<<<< HEAD
-void pippenger_bench(State& state) noexcept
-{
-    for (auto _ : state) {
-        uint64_t before = rdtsc();
-        DoNotOptimize(scalar_multiplication::pippenger(
-            &globals.scalars[0], &globals.reference_string.monomials[0], MAX_GATES, 15));
-        uint64_t after = rdtsc();
-        printf("pippenger single, clock cycles per scalar mul = %" PRIu64 "\n", (after - before) / (MAX_GATES));
-    }
-}
-BENCHMARK(pippenger_bench);
-
-void pippenger_precompute_bench(State& state) noexcept
-{
-    for (auto _ : state) {
-        uint64_t before = rdtsc();
-        DoNotOptimize(
-            scalar_multiplication::pippenger_precomputed(&globals.scalars[0], globals.point_table_pointers, MAX_GATES));
-        uint64_t after = rdtsc();
-        printf("pippenger single, clock cycles per scalar mul = %" PRIu64 "\n", (after - before) / (MAX_GATES));
-    }
-}
-BENCHMARK(pippenger_precompute_bench);
-
-void pippenger_2_pow_16_12_bench(State& state) noexcept
-{
-    for (auto _ : state) {
-        uint64_t before = rdtsc();
-        DoNotOptimize(scalar_multiplication::pippenger(
-            &globals.scalars[0], &globals.reference_string.monomials[0], MAX_GATES >> 4, 12));
-        uint64_t after = rdtsc();
-        printf("pippenger single, clock cycles per scalar mul = %" PRIu64 "\n", (after - before) / (MAX_GATES >> 4));
-    }
-}
-BENCHMARK(pippenger_2_pow_16_12_bench);
-
-void pippenger_2_pow_16_15_bench(State& state) noexcept
-{
-    for (auto _ : state) {
-        uint64_t before = rdtsc();
-        DoNotOptimize(scalar_multiplication::pippenger(
-            &globals.scalars[0], &globals.reference_string.monomials[0], MAX_GATES >> 4, 15));
-        uint64_t after = rdtsc();
-        printf("pippenger single, clock cycles per scalar mul = %" PRIu64 "\n", (after - before) / (MAX_GATES >> 4));
-    }
-}
-BENCHMARK(pippenger_2_pow_16_15_bench);
-// so what's the plan?????
-// 1: determine the optimal number of rounds for each power of two breakpoint
-// 2: write algorithm to precompute exponentiated powers of relevant generators
-// 3: write an SRS class?
-
-// i.e. our prover will want to multi-exponentiate based off of:
-// 1: splitting n into chunks of 4
-// 2: splitting n into chunks of 8
-// (we could try chunks of 3 but let's not overcomplicate for now - benchmarks don't seem to rate 3)
-
-// both chunk types will have different round sizes, most likely
-// so we will need to cache these generator powers
-
-// so....
-// what about...
-// each 'round index' has a block of memory attributed to it
-// and we create pointers to each index
-
-// e.g. in the SRS class, we input 'n', and split down into 'n/2', 'n/4' - compute the desired round structure for
-// these, and load from relevant files we then fill a pointer array with pointers to memory.
-
-// Total memory required will be...erm...so let's say we have a 7-round and 8-round structure...
-// we'll need 14 'rounds' (1st round shared)
-// orrrrr we just load in the lowest common denominator...
-// hom
-// hum
-// hmm
-// no let's load all the rounds. if we need to memory optmize, we can ditch the n/4 memory later on
-
-// 765625000 2^17
-// 6125000000 = (2^17 * 3) // man...
-// 4093750000 2^20
-
-// 1921875000 = 2^18
-// 7687500000
-// 3781250000 = 2^20
-// 4375000000 = 2^20 from 2^17
-void pippenger_2_pow_17_12_bench(State& state) noexcept
-{
-    for (auto _ : state) {
-        uint64_t before = rdtsc();
-        DoNotOptimize(scalar_multiplication::pippenger(
-            &globals.scalars[0], &globals.reference_string.monomials[0], MAX_GATES >> 3, 12));
-        uint64_t after = rdtsc();
-        printf("pippenger single, clock cycles per scalar mul = %" PRIu64 "\n", (after - before) / (MAX_GATES >> 3));
-    }
-}
-BENCHMARK(pippenger_2_pow_17_12_bench);
-
-void pippenger_2_pow_17_15_bench(State& state) noexcept
-{
-    for (auto _ : state) {
-        uint64_t before = rdtsc();
-        DoNotOptimize(scalar_multiplication::pippenger(
-            &globals.scalars[0], &globals.reference_string.monomials[0], MAX_GATES >> 3, 15));
-        uint64_t after = rdtsc();
-        printf("pippenger single, clock cycles per scalar mul = %" PRIu64 "\n", (after - before) / (MAX_GATES >> 3));
-    }
-}
-BENCHMARK(pippenger_2_pow_17_15_bench);
-
-void pippenger_2_pow_18_12_bench(State& state) noexcept
-{
-    for (auto _ : state) {
-        uint64_t before = rdtsc();
-        DoNotOptimize(scalar_multiplication::pippenger(
-            &globals.scalars[0], &globals.reference_string.monomials[0], MAX_GATES >> 1, 12));
-        uint64_t after = rdtsc();
-        printf("pippenger single, clock cycles per scalar mul = %" PRIu64 "\n", (after - before) / (MAX_GATES >> 2));
-    }
-}
-BENCHMARK(pippenger_2_pow_18_12_bench);
-
-void pippenger_2_pow_18_15_bench(State& state) noexcept
-{
-    for (auto _ : state) {
-        uint64_t before = rdtsc();
-        DoNotOptimize(scalar_multiplication::pippenger(
-            &globals.scalars[0], &globals.reference_string.monomials[0], MAX_GATES >> 1, 15));
-        uint64_t after = rdtsc();
-        printf("pippenger single, clock cycles per scalar mul = %" PRIu64 "\n", (after - before) / (MAX_GATES >> 2));
-    }
-}
-BENCHMARK(pippenger_2_pow_18_15_bench);
-
-void pippenger_2_pow_19_12_bench(State& state) noexcept
-{
-    for (auto _ : state) {
-        uint64_t before = rdtsc();
-        DoNotOptimize(scalar_multiplication::pippenger(
-            &globals.scalars[0], &globals.reference_string.monomials[0], MAX_GATES >> 1, 12));
-        uint64_t after = rdtsc();
-        printf("pippenger single, clock cycles per scalar mul = %" PRIu64 "\n", (after - before) / (MAX_GATES >> 1));
-    }
-}
-BENCHMARK(pippenger_2_pow_19_12_bench);
-
-void pippenger_2_pow_19_15_bench(State& state) noexcept
-{
-    for (auto _ : state) {
-        uint64_t before = rdtsc();
-        DoNotOptimize(scalar_multiplication::pippenger(
-            &globals.scalars[0], &globals.reference_string.monomials[0], MAX_GATES >> 1, 15));
-        uint64_t after = rdtsc();
-        printf("pippenger single, clock cycles per scalar mul = %" PRIu64 "\n", (after - before) / (MAX_GATES >> 1));
-    }
-}
-BENCHMARK(pippenger_2_pow_19_15_bench);
-
-void pippenger_one_million_12_bench(State& state) noexcept
-{
-    for (auto _ : state) {
-        uint64_t before = rdtsc();
-        DoNotOptimize(scalar_multiplication::pippenger(
-            &globals.scalars[0], &globals.reference_string.monomials[0], MAX_GATES, 12));
-        uint64_t after = rdtsc();
-        printf("pippenger single, clock cycles per scalar mul = %" PRIu64 "\n", (after - before) / MAX_GATES);
-    }
-}
-BENCHMARK(pippenger_one_million_12_bench);
-
-void pippenger_one_million_15_bench(State& state) noexcept
-{
-    for (auto _ : state) {
-        uint64_t before = rdtsc();
-        DoNotOptimize(scalar_multiplication::pippenger(
-            &globals.scalars[0], &globals.reference_string.monomials[0], MAX_GATES, 15));
-        uint64_t after = rdtsc();
-        printf("pippenger single, clock cycles per scalar mul = %" PRIu64 "\n", (after - before) / MAX_GATES);
-    }
-}
-BENCHMARK(pippenger_one_million_15_bench);
-
-void pippenger_one_million_18_bench(State& state) noexcept
-{
-    for (auto _ : state) {
-=======
 void new_plonk_scalar_multiplications_bench(State& state) noexcept
 {
     uint64_t count = 0;
     uint64_t k = 0;
-    for (auto _ : state)
-    {
->>>>>>> 441d39ab
+    for (auto _ : state) {
         uint64_t before = rdtsc();
         g1::element a =
             scalar_multiplication::pippenger(&globals.scalars[0], &globals.reference_string.monomials[0], MAX_GATES);
@@ -503,115 +315,14 @@
 
 void new_pippenger_one_million_batched_scalar_multiplications_bench(State& state) noexcept
 {
-<<<<<<< HEAD
-    for (auto _ : state) {
-=======
     uint64_t count = 0;
     uint64_t i = 0;
-    for (auto _ : state)
-    {
->>>>>>> 441d39ab
+    for (auto _ : state) {
         uint64_t before = rdtsc();
         scalar_multiplication::pippenger(&globals.scalars[0], &globals.reference_string.monomials[0], MAX_GATES);
         uint64_t after = rdtsc();
-<<<<<<< HEAD
-        printf("pippenger single, clock cycles per scalar mul = %" PRIu64 "\n", (after - before) / MAX_GATES);
-    }
-}
-BENCHMARK(alt_pippenger_bench);
-
-void three_non_batched_scalar_multiplications_bench(State& state) noexcept
-{
-    for (auto _ : state) {
-        DoNotOptimize(
-            scalar_multiplication::pippenger(&globals.scalars[0], &globals.reference_string.monomials[0], MAX_GATES));
-        DoNotOptimize(
-            scalar_multiplication::pippenger(&globals.scalars[0], &globals.reference_string.monomials[0], MAX_GATES));
-        DoNotOptimize(
-            scalar_multiplication::pippenger(&globals.scalars[0], &globals.reference_string.monomials[0], MAX_GATES));
-    }
-}
-BENCHMARK(three_non_batched_scalar_multiplications_bench);
-
-void one_batched_scalar_multiplications_bench(State& state) noexcept
-{
-    size_t num_batches = 1;
-    scalar_multiplication::multiplication_state mul_state[num_batches];
-    for (size_t i = 0; i < num_batches; ++i) {
-        mul_state[i].num_elements = MAX_GATES;
-        mul_state[i].scalars = &globals.scalars[0];
-        mul_state[i].points = &globals.reference_string.monomials[0];
-    }
-    for (auto _ : state) {
-        (scalar_multiplication::batched_scalar_multiplications(mul_state, num_batches));
-    }
-}
-BENCHMARK(one_batched_scalar_multiplications_bench);
-
-void two_batched_scalar_multiplications_bench(State& state) noexcept
-{
-    size_t num_batches = 2;
-    scalar_multiplication::multiplication_state mul_state[num_batches];
-    for (size_t i = 0; i < num_batches; ++i) {
-        mul_state[i].num_elements = MAX_GATES;
-        mul_state[i].scalars = &globals.scalars[0];
-        mul_state[i].points = &globals.reference_string.monomials[0];
-    }
-    for (auto _ : state) {
-        (scalar_multiplication::batched_scalar_multiplications(mul_state, num_batches));
-    }
-}
-BENCHMARK(two_batched_scalar_multiplications_bench);
-
-void three_batched_scalar_multiplications_bench(State& state) noexcept
-{
-    size_t num_batches = 3;
-    scalar_multiplication::multiplication_state mul_state[num_batches];
-    for (size_t i = 0; i < num_batches; ++i) {
-        mul_state[i].num_elements = MAX_GATES;
-        mul_state[i].scalars = &globals.scalars[0];
-        mul_state[i].points = &globals.reference_string.monomials[0];
-    }
-    for (auto _ : state) {
-        (scalar_multiplication::batched_scalar_multiplications(mul_state, num_batches));
-    }
-}
-BENCHMARK(three_batched_scalar_multiplications_bench);
-
-void plonk_scalar_multiplications_bench(State& state) noexcept
-{
-    scalar_multiplication::multiplication_state mul_state_a[3];
-    scalar_multiplication::multiplication_state mul_state_b[1];
-    scalar_multiplication::multiplication_state mul_state_c[3];
-    scalar_multiplication::multiplication_state mul_state_d[2];
-
-    for (size_t i = 0; i < 3; ++i) {
-        mul_state_a[i].num_elements = MAX_GATES;
-        mul_state_a[i].scalars = &globals.scalars[0];
-        mul_state_a[i].points = &globals.reference_string.monomials[0];
-        mul_state_c[i].num_elements = MAX_GATES;
-        mul_state_c[i].scalars = &globals.scalars[0];
-        mul_state_c[i].points = &globals.reference_string.monomials[0];
-        if (i < 1) {
-            mul_state_b[i].num_elements = MAX_GATES;
-            mul_state_b[i].scalars = &globals.scalars[0];
-            mul_state_b[i].points = &globals.reference_string.monomials[0];
-        }
-        if (i < 2) {
-            mul_state_d[i].num_elements = MAX_GATES;
-            mul_state_d[i].scalars = &globals.scalars[0];
-            mul_state_d[i].points = &globals.reference_string.monomials[0];
-        }
-    }
-    for (auto _ : state) {
-        (scalar_multiplication::batched_scalar_multiplications(mul_state_a, 3));
-        (scalar_multiplication::batched_scalar_multiplications(mul_state_b, 1));
-        (scalar_multiplication::batched_scalar_multiplications(mul_state_c, 3));
-        (scalar_multiplication::batched_scalar_multiplications(mul_state_d, 2));
-=======
         count += (after - before);
         ++i;
->>>>>>> 441d39ab
     }
     uint64_t avg_cycles = count / i;
     printf("pippenger clock cycles = %" PRIu64 "\n", (avg_cycles));
@@ -672,23 +383,6 @@
 }
 BENCHMARK(pairing_twin_bench);
 
-<<<<<<< HEAD
-void batched_scalar_multiplications_bench(State& state) noexcept
-{
-    scalar_multiplication::multiplication_state mul_state[NUM_THREADS];
-    for (size_t i = 0; i < NUM_THREADS; ++i) {
-        mul_state[i].num_elements = MAX_GATES;
-        mul_state[i].scalars = &globals.scalars[0];
-        mul_state[i].points = &globals.reference_string.monomials[0];
-    }
-    for (auto _ : state) {
-        (scalar_multiplication::batched_scalar_multiplications(mul_state, NUM_THREADS));
-    }
-}
-BENCHMARK(batched_scalar_multiplications_bench);
-
-=======
->>>>>>> 441d39ab
 constexpr size_t NUM_G1_ADDITIONS = 10000000;
 void add_bench(State& state) noexcept
 {
