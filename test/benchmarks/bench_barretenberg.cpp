--- conflicted
+++ resolved
@@ -79,13 +79,8 @@
 constexpr size_t MAX_ROUNDS = 9;
 const auto init = []() {
     printf("generating test data\n");
-<<<<<<< HEAD
-    globals.reference_string = waffle::ReferenceString(MAX_GATES);
+    globals.reference_string = waffle::ReferenceString(MAX_GATES, BARRETENBERG_SRS_PATH);
     globals.scalars = (fr*)(aligned_alloc(32, sizeof(fr) * MAX_GATES * MAX_ROUNDS));
-=======
-    globals.reference_string = waffle::ReferenceString(MAX_GATES, BARRETENBERG_SRS_PATH);
-    globals.scalars = (fr::field_t*)(aligned_alloc(32, sizeof(fr::field_t) * MAX_GATES * MAX_ROUNDS));
->>>>>>> 449a7049
     std::string my_file_path = std::string(BARRETENBERG_SRS_PATH);
     globals.data = (fr*)(aligned_alloc(32, sizeof(fr) * (8 * 17 * MAX_GATES)));
 
