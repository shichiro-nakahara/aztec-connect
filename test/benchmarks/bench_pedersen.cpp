--- conflicted
+++ resolved
@@ -11,12 +11,8 @@
 #include <barretenberg/waffle/proof_system/verifier/verifier.hpp>
 
 #include <barretenberg/waffle/stdlib/crypto/hash/pedersen.hpp>
-<<<<<<< HEAD
 #include <barretenberg/waffle/stdlib/field/field.hpp>
 #include <barretenberg/waffle/stdlib/group/group_utils.hpp>
-=======
-#include <barretenberg/misc_crypto/pedersen/pedersen.hpp>
->>>>>>> 449a7049
 
 using namespace benchmark;
 
@@ -62,18 +58,10 @@
 
 grumpkin::fq pedersen_function(const size_t count)
 {
-<<<<<<< HEAD
     grumpkin::fq left = grumpkin::fq::random_element();
     grumpkin::fq out = grumpkin::fq::random_element();
     for (size_t i = 0; i < count; ++i) {
-        out = plonk::stdlib::group_utils::compress_native(left, out);
-=======
-    grumpkin::fq::field_t left = grumpkin::fq::random_element();
-    grumpkin::fq::field_t out = grumpkin::fq::random_element();
-    for (size_t i = 0; i < count; ++i)
-    {
         out = crypto::pedersen::compress_native(left, out);
->>>>>>> 449a7049
     }
     return out;
 }
@@ -84,7 +72,6 @@
         (pedersen_function(count));
     }
 }
-<<<<<<< HEAD
 BENCHMARK(native_pedersen_hash_bench)
     ->Arg(num_hashes[0])
     ->Arg(num_hashes[1])
@@ -97,32 +84,23 @@
     ->Arg(num_hashes[8])
     ->Arg(num_hashes[9]);
 
-void construct_pedersen_witnesses_bench(State& state) noexcept
-{
-    for (auto _ : state) {
-        waffle::TurboComposer composer = waffle::TurboComposer(static_cast<size_t>(state.range(0)));
-=======
-BENCHMARK(native_pedersen_hash_bench)->Arg(num_hashes[0])->Arg(num_hashes[1])->Arg(num_hashes[2])->Arg(num_hashes[3])->Arg(num_hashes[4])->Arg(num_hashes[5])->Arg(num_hashes[6])->Arg(num_hashes[7])->Arg(num_hashes[8])->Arg(num_hashes[9]);
-
-void native_pedersen_eight_hash_bench(State &state) noexcept
-{
-    std::array<grumpkin::fq::field_t, 8> elements;
+void native_pedersen_eight_hash_bench(State& state) noexcept
+{
+    std::array<grumpkin::fq, 8> elements;
     for (size_t i = 0; i < 8; ++i) {
         elements[i] = grumpkin::fq::random_element();
     }
-    for (auto _ : state)
-    {
+    for (auto _ : state) {
         crypto::pedersen::compress_eight_native(elements);
     }
 }
 BENCHMARK(native_pedersen_eight_hash_bench)->MinTime(3);
 
-void construct_pedersen_witnesses_bench(State &state) noexcept
-{
-    for (auto _ : state)
-    {
-        waffle::TurboComposer composer = waffle::TurboComposer(BARRETENBERG_SRS_PATH, static_cast<size_t>(state.range(0)));
->>>>>>> 449a7049
+void construct_pedersen_witnesses_bench(State& state) noexcept
+{
+    for (auto _ : state) {
+        waffle::TurboComposer composer =
+            waffle::TurboComposer(BARRETENBERG_SRS_PATH, static_cast<size_t>(state.range(0)));
         generate_test_pedersen_circuit(composer, static_cast<size_t>(state.range(0)));
         printf("compoesr gates = %lx \n", composer.n);
         composer.compute_witness();
@@ -142,14 +120,9 @@
 
 void construct_pedersen_proving_keys_bench(State& state) noexcept
 {
-<<<<<<< HEAD
-    for (auto _ : state) {
-        waffle::TurboComposer composer = waffle::TurboComposer(static_cast<size_t>(state.range(0)));
-=======
-    for (auto _ : state)
-    {
-        waffle::TurboComposer composer = waffle::TurboComposer(BARRETENBERG_SRS_PATH, static_cast<size_t>(state.range(0)));
->>>>>>> 449a7049
+    for (auto _ : state) {
+        waffle::TurboComposer composer =
+            waffle::TurboComposer(BARRETENBERG_SRS_PATH, static_cast<size_t>(state.range(0)));
         generate_test_pedersen_circuit(composer, static_cast<size_t>(state.range(0)));
         size_t idx = get_index(static_cast<size_t>(state.range(0)));
         composer.compute_proving_key();
@@ -174,7 +147,8 @@
 {
     for (auto _ : state) {
         state.PauseTiming();
-        waffle::TurboComposer composer = waffle::TurboComposer(BARRETENBERG_SRS_PATH, static_cast<size_t>(state.range(0)));
+        waffle::TurboComposer composer =
+            waffle::TurboComposer(BARRETENBERG_SRS_PATH, static_cast<size_t>(state.range(0)));
         generate_test_pedersen_circuit(composer, static_cast<size_t>(state.range(0)));
         size_t idx = get_index(static_cast<size_t>(state.range(0)));
         composer.create_prover();
