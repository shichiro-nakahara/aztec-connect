--- conflicted
+++ resolved
@@ -35,16 +35,6 @@
         fr::zero(), fr::one(), fr::one() + fr::one(), (fr::one() + fr::one() + fr::one())
     };
 
-<<<<<<< HEAD
-    w_4[0] = fr::zero;
-    w_3[0] = fr::zero;
-    w_2[0] = fr::zero;
-    w_1[0] = fr::zero;
-    for (size_t i = 1; i < num_gates; ++i) {
-        size_t left = (i - 1) & 3;
-        size_t right = ((i - 1) / 4) & 3;
-        size_t out = 0;
-=======
     w_4[0] = fr::zero();
     w_3[0] = fr::zero();
     w_2[0] = fr::zero();
@@ -53,7 +43,6 @@
         uint64_t left = (i - 1) & 3;
         uint64_t right = ((i - 1) / 4) & 3;
         uint64_t out = 0;
->>>>>>> 73b14edb
         if (xor_gates && and_gates) {
             if (((i / 16) & 1) == 1) {
                 out = left ^ right;
