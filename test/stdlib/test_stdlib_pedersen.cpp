--- conflicted
+++ resolved
@@ -140,13 +140,8 @@
 
     EXPECT_EQ((out.get_value() == hash_output.x), true);
 
-<<<<<<< HEAD
-    fr compress_native = plonk::stdlib::group_utils::compress_native(left.get_value(), right.get_value());
+    fr compress_native = crypto::pedersen::compress_native(left.get_value(), right.get_value());
     EXPECT_EQ((out.get_value() == compress_native), true);
-=======
-    fr::field_t compress_native = crypto::pedersen::compress_native(left.get_value(), right.get_value());
-    EXPECT_EQ(fr::eq(out.get_value(), compress_native), true);
->>>>>>> 449a7049
 }
 
 TEST(stdlib_pedersen, test_pedersen_large)
