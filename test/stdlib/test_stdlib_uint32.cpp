#include <gtest/gtest.h>
#include <memory>

#include <barretenberg/waffle/composer/bool_composer.hpp>
#include <barretenberg/waffle/proof_system/preprocess.hpp>
#include <barretenberg/waffle/proof_system/prover/prover.hpp>
#include <barretenberg/waffle/proof_system/verifier/verifier.hpp>
#include <barretenberg/waffle/proof_system/widgets/arithmetic_widget.hpp>

#include <barretenberg/polynomials/polynomial_arithmetic.hpp>

#include <barretenberg/waffle/stdlib/common.hpp>
#include <barretenberg/waffle/stdlib/field/field.hpp>
#include <barretenberg/waffle/stdlib/uint32/uint32.hpp>

using namespace barretenberg;
using namespace plonk;

typedef stdlib::field_t<waffle::BoolComposer> field_t;
typedef stdlib::uint32<waffle::BoolComposer> uint32;
typedef stdlib::witness_t<waffle::BoolComposer> witness_t;

std::vector<uint32_t> get_random_ints(size_t n)
{
    std::vector<uint32_t> res;
    for (size_t i = 0; i < n; ++i) {
        res.push_back(static_cast<uint32_t>(barretenberg::fr::random_element().data[0]));
    }
    return res;
}

uint32_t get_value(uint32& input)
{
    return static_cast<uint32_t>(barretenberg::fr::from_montgomery_form(static_cast<field_t>(input).get_value()).data[0]);
}

TEST(stdlib_uint32, test_add)
{
    waffle::BoolComposer composer = waffle::BoolComposer();

    witness_t first_input(&composer, 1U);
    witness_t second_input(&composer, 0U);

    uint32 a = first_input;
    uint32 b = second_input;
    uint32 c = a + b;
    for (size_t i = 0; i < 32; ++i) {
        b = a;
        a = c;
        c = a + b;
    }
    waffle::Prover prover = composer.preprocess();

    waffle::Verifier verifier = waffle::preprocess(prover);

    waffle::plonk_proof proof = prover.construct_proof();

    bool result = verifier.verify_proof(proof);
    EXPECT_EQ(result, true);
}

TEST(stdlib_uint32s, test_add_with_constants)
{
    size_t n = 1;
    std::vector<uint32_t> witnesses = get_random_ints(3 * n);
    uint32_t expected[8];
    for (size_t i = 0; i < n; ++i) {
        expected[0] = witnesses[3 * i];
        expected[1] = witnesses[3 * i + 1];
        expected[2] = witnesses[3 * i + 2];
        expected[3] = expected[0] + expected[1];
        expected[4] = expected[1] + expected[0];
        expected[5] = expected[1] + expected[2];
        expected[6] = expected[3] + expected[4];
        expected[7] = expected[4] + expected[5];
    }

    waffle::BoolComposer composer = waffle::BoolComposer();
    uint32 result[8];
    for (size_t i = 0; i < n; ++i) {
        result[0] = uint32(&composer, witnesses[3 * i]);
        result[1] = (witness_t(&composer, witnesses[3 * i + 1]));
        result[2] = (witness_t(&composer, witnesses[3 * i + 2]));
        result[3] = result[0] + result[1];
        result[4] = result[1] + result[0];
        result[5] = result[1] + result[2];
        result[6] = result[3] + result[4];
        result[7] = result[4] + result[5];
    }

    for (size_t i = 0; i < 8; ++i) {
        EXPECT_EQ(get_value(result[i]), expected[i]);
    }
    waffle::Prover prover = composer.preprocess();

    waffle::Verifier verifier = waffle::preprocess(prover);

    waffle::plonk_proof proof = prover.construct_proof();

    bool proof_valid = verifier.verify_proof(proof);
    EXPECT_EQ(proof_valid, true);
}

TEST(stdlib_uint32, test_mul)
{
    uint32_t a_expected = 1U;
    uint32_t b_expected = 2U;
    uint32_t c_expected = a_expected + b_expected;
    for (size_t i = 0; i < 100; ++i) {
        b_expected = a_expected;
        a_expected = c_expected;
        c_expected = a_expected * b_expected;
    }

    waffle::BoolComposer composer = waffle::BoolComposer();

    witness_t first_input(&composer, 1U);
    witness_t second_input(&composer, 2U);

    uint32 a = first_input;
    uint32 b = second_input;
    uint32 c = a + b;
    for (size_t i = 0; i < 100; ++i) {
        b = a;
        a = c;
        c = a * b;
    }
    uint32_t c_result = static_cast<uint32_t>(
        barretenberg::fr::from_montgomery_form(composer.get_variable(c.get_witness_index())).data[0]);
    EXPECT_EQ(c_result, c_expected);
    waffle::Prover prover = composer.preprocess();

    waffle::Verifier verifier = waffle::preprocess(prover);

    waffle::plonk_proof proof = prover.construct_proof();

    bool result = verifier.verify_proof(proof);
    EXPECT_EQ(result, true);
}

TEST(stdlib_uint32, test_xor)
{
    uint32_t a_expected = 0xa3b10422;
    uint32_t b_expected = 0xeac21343;
    uint32_t c_expected = a_expected ^ b_expected;
    for (size_t i = 0; i < 32; ++i) {
        b_expected = a_expected;
        a_expected = c_expected;
        c_expected = a_expected + b_expected;
        a_expected = c_expected ^ a_expected;
    }

    waffle::BoolComposer composer = waffle::BoolComposer();

    witness_t first_input(&composer, 0xa3b10422);
    witness_t second_input(&composer, 0xeac21343);

    uint32 a = first_input;
    uint32 b = second_input;
    uint32 c = a ^ b;
    for (size_t i = 0; i < 32; ++i) {
        b = a;
        a = c;
        c = a + b;
        a = c ^ a;
    }
    uint32_t a_result = static_cast<uint32_t>(
        barretenberg::fr::from_montgomery_form(composer.get_variable(a.get_witness_index())).data[0]);
    EXPECT_EQ(a_result, a_expected);
    waffle::Prover prover = composer.preprocess();

    waffle::Verifier verifier = waffle::preprocess(prover);

    waffle::plonk_proof proof = prover.construct_proof();

    bool result = verifier.verify_proof(proof);
    EXPECT_EQ(result, true);
}


TEST(stdlib_uint32, test_xor_constants)
{
    waffle::BoolComposer composer = waffle::BoolComposer();

    uint32_t a_expected = 0xa3b10422;
    uint32_t b_expected = 0xeac21343;
    uint32_t c_expected = a_expected ^ b_expected;

    uint32 const_a(&composer, 0xa3b10422);
    uint32 const_b(&composer, 0xeac21343);
    uint32 c = const_a ^ const_b;
    c.get_witness_index();

    EXPECT_EQ(c.get_additive_constant(), c_expected);
}

TEST(stdlib_uint32, test_xor_more_constants)
{
    uint32_t a_expected = 0xa3b10422;
    uint32_t b_expected = 0xeac21343;
    uint32_t c_expected = a_expected ^ b_expected;
    for (size_t i = 0; i < 1; ++i)
    {
        b_expected = a_expected;
        a_expected = c_expected;
        c_expected = (a_expected + b_expected) ^ (0xa3b10422 ^ 0xeac21343);
    }

    waffle::BoolComposer composer = waffle::BoolComposer();

    witness_t first_input(&composer, 0xa3b10422);
    witness_t second_input(&composer, 0xeac21343);

    uint32 a = first_input;
    uint32 b = second_input;
    uint32 c = a ^ b;
    for (size_t i = 0; i < 1; ++i)
    {
        uint32 const_a = 0xa3b10422;
        uint32 const_b = 0xeac21343;
        b = a;
        a = c;
        c = (a + b) ^ (const_a ^ const_b);
    }
    uint32_t c_witness_index = c.get_witness_index();
    uint32_t c_result =
        static_cast<uint32_t>(barretenberg::fr::from_montgomery_form(composer.get_variable(c_witness_index)).data[0]);
    EXPECT_EQ(c_result, c_expected);
    waffle::Prover prover = composer.preprocess();

    waffle::Verifier verifier = waffle::preprocess(prover);

    waffle::plonk_proof proof = prover.construct_proof();

    bool result = verifier.verify_proof(proof);
    EXPECT_EQ(result, true);
}

TEST(stdlib_uint32, test_and_constants)
{
    uint32_t a_expected = 0xa3b10422;
    uint32_t b_expected = 0xeac21343;
    uint32_t c_expected = a_expected & b_expected;
    for (size_t i = 0; i < 1; ++i)
    {
        b_expected = a_expected;
        a_expected = c_expected;
        c_expected = (~a_expected & 0xa3b10422) + (b_expected & 0xeac21343);
        // c_expected = (a_expected + b_expected) & (0xa3b10422 & 0xeac21343);
    }

    waffle::BoolComposer composer = waffle::BoolComposer();

    witness_t first_input(&composer, 0xa3b10422);
    witness_t second_input(&composer, 0xeac21343);

    uint32 a = first_input;
    uint32 b = second_input;
    uint32 c = a & b;
    for (size_t i = 0; i < 1; ++i)
    {
        uint32 const_a = 0xa3b10422;
        uint32 const_b = 0xeac21343;
        b = a;
        a = c;
        c = (~a & const_a) + (b & const_b);
    }
    uint32_t c_witness_index = c.get_witness_index();
    uint32_t c_result =
        static_cast<uint32_t>(barretenberg::fr::from_montgomery_form(composer.get_variable(c_witness_index)).data[0]);
    EXPECT_EQ(c_result, c_expected);
    waffle::Prover prover = composer.preprocess();

    waffle::Verifier verifier = waffle::preprocess(prover);

    waffle::plonk_proof proof = prover.construct_proof();

    bool result = verifier.verify_proof(proof);
    EXPECT_EQ(result, true);
}


TEST(stdlib_uint32s, test_and)
{
    uint32_t a_expected = 0xa3b10422;
    uint32_t b_expected = 0xeac21343;
    uint32_t c_expected = a_expected + b_expected;
    for (size_t i = 0; i < 32; ++i) {
        b_expected = a_expected;
        a_expected = c_expected;
        c_expected = a_expected + b_expected;
        a_expected = c_expected & a_expected;
    }

    waffle::BoolComposer composer = waffle::BoolComposer();

    witness_t first_input(&composer, 0xa3b10422);
    witness_t second_input(&composer, 0xeac21343);

    uint32 a = first_input;
    uint32 b = second_input;
    uint32 c = a + b;
    for (size_t i = 0; i < 32; ++i) {
        b = a;
        a = c;
        c = a + b;
        a = c & a;
    }
    uint32_t a_result = static_cast<uint32_t>(
        barretenberg::fr::from_montgomery_form(composer.get_variable(a.get_witness_index())).data[0]);
    EXPECT_EQ(a_result, a_expected);

    waffle::Prover prover = composer.preprocess();

    waffle::Verifier verifier = waffle::preprocess(prover);

    waffle::plonk_proof proof = prover.construct_proof();

    bool result = verifier.verify_proof(proof);
    EXPECT_EQ(result, true);
}

TEST(stdlib_uint32, test_or)
{
    uint32_t a_expected = 0xa3b10422;
    uint32_t b_expected = 0xeac21343;
    uint32_t c_expected = a_expected ^ b_expected;
    for (size_t i = 0; i < 32; ++i) {
        b_expected = a_expected;
        a_expected = c_expected;
        c_expected = a_expected + b_expected;
        a_expected = c_expected | a_expected;
    }

    waffle::BoolComposer composer = waffle::BoolComposer();

    witness_t first_input(&composer, 0xa3b10422);
    witness_t second_input(&composer, 0xeac21343);

    uint32 a = first_input;
    uint32 b = second_input;
    uint32 c = a ^ b;
    for (size_t i = 0; i < 32; ++i) {
        b = a;
        a = c;
        c = a + b;
        a = c | a;
    }
    uint32_t a_result = static_cast<uint32_t>(
        barretenberg::fr::from_montgomery_form(composer.get_variable(a.get_witness_index())).data[0]);
    EXPECT_EQ(a_result, a_expected);

    waffle::Prover prover = composer.preprocess();

    waffle::Verifier verifier = waffle::preprocess(prover);

    waffle::plonk_proof proof = prover.construct_proof();

    bool result = verifier.verify_proof(proof);
    EXPECT_EQ(result, true);
}

uint32_t rotate(uint32_t value, size_t rotation)
{
    return rotation ? (value >> rotation) + (value << (32 - rotation)) : value;
}

TEST(stdlib_uint32, test_ror)
{
    uint32_t a_expected = 0xa3b10422;
    uint32_t b_expected = 0xeac21343;
    uint32_t c_expected = a_expected ^ b_expected;
    for (size_t i = 0; i < 32; ++i) {
        b_expected = a_expected;
        a_expected = c_expected;
        c_expected = a_expected + b_expected;
        a_expected = rotate(c_expected, i % 31) + rotate(a_expected, (i + 1) % 31);
    }

    waffle::BoolComposer composer = waffle::BoolComposer();

    witness_t first_input(&composer, 0xa3b10422);
    witness_t second_input(&composer, 0xeac21343);

    uint32 a = first_input;
    uint32 b = second_input;
    uint32 c = a ^ b;
    for (size_t i = 0; i < 32; ++i) {
        b = a;
        a = c;
        c = a + b;
        a = c.ror(static_cast<uint32_t>(i % 31)) + a.ror(static_cast<uint32_t>((i + 1) % 31));
    }
    uint32_t a_result = static_cast<uint32_t>(
        barretenberg::fr::from_montgomery_form(composer.get_variable(a.get_witness_index())).data[0]);
    EXPECT_EQ(a_result, a_expected);

    waffle::Prover prover = composer.preprocess();

    waffle::Verifier verifier = waffle::preprocess(prover);

    waffle::plonk_proof proof = prover.construct_proof();

    bool result = verifier.verify_proof(proof);
    EXPECT_EQ(result, true);
}

uint32_t k_constants[64]{ 0x428a2f98, 0x71374491, 0xb5c0fbcf, 0xe9b5dba5, 0x3956c25b, 0x59f111f1, 0x923f82a4,
                          0xab1c5ed5, 0xd807aa98, 0x12835b01, 0x243185be, 0x550c7dc3, 0x72be5d74, 0x80deb1fe,
                          0x9bdc06a7, 0xc19bf174, 0xe49b69c1, 0xefbe4786, 0x0fc19dc6, 0x240ca1cc, 0x2de92c6f,
                          0x4a7484aa, 0x5cb0a9dc, 0x76f988da, 0x983e5152, 0xa831c66d, 0xb00327c8, 0xbf597fc7,
                          0xc6e00bf3, 0xd5a79147, 0x06ca6351, 0x14292967, 0x27b70a85, 0x2e1b2138, 0x4d2c6dfc,
                          0x53380d13, 0x650a7354, 0x766a0abb, 0x81c2c92e, 0x92722c85, 0xa2bfe8a1, 0xa81a664b,
                          0xc24b8b70, 0xc76c51a3, 0xd192e819, 0xd6990624, 0xf40e3585, 0x106aa070, 0x19a4c116,
                          0x1e376c08, 0x2748774c, 0x34b0bcb5, 0x391c0cb3, 0x4ed8aa4a, 0x5b9cca4f, 0x682e6ff3,
                          0x748f82ee, 0x78a5636f, 0x84c87814, 0x8cc70208, 0x90befffa, 0xa4506ceb, 0xbef9a3f7,
                          0xc67178f2 };
uint32_t round_values[8]{
    0x01020304, 0x0a0b0c0d, 0x1a2b3e4d, 0x03951bd3, 0x0e0fa3fe, 0x01000000, 0x0f0eeea1, 0x12345678
};

// subtraction
// A - B
// = 2^{32} - B + A
// ...but only if constants are zero
// can also do (2^{32} - B + A) + (2^{32} - B.const)
// ...but what about multiplicative value? Um...erm...
TEST(stdlib_uint32, test_hash_rounds)
{
    uint32_t w_alt[64];

<<<<<<< HEAD
    for (size_t i = 0; i < 256; ++i) {
=======
    for (size_t i = 0; i < 64; ++i)
    {
>>>>>>> 64f12528
        w_alt[i] = static_cast<uint32_t>(barretenberg::fr::random_element().data[0]);
    }
    uint32_t a_alt = round_values[0];
    uint32_t b_alt = round_values[1];
    uint32_t c_alt = round_values[2];
    uint32_t d_alt = round_values[3];
    uint32_t e_alt = round_values[4];
    uint32_t f_alt = round_values[5];
    uint32_t g_alt = round_values[6];
    uint32_t h_alt = round_values[7];
<<<<<<< HEAD
    for (size_t i = 0; i < 256; ++i) {
=======
    for (size_t i = 0; i < 64; ++i)
    {
>>>>>>> 64f12528
        uint32_t S1_alt = rotate(e_alt, 7) ^ rotate(e_alt, 11) ^ rotate(e_alt, 25);
        uint32_t ch_alt = (e_alt & f_alt) ^ ((~e_alt) & g_alt);
        uint32_t temp1_alt = h_alt + S1_alt + ch_alt + k_constants[i % 64] + w_alt[i];

        uint32_t S0_alt = rotate(a_alt, 2) ^ rotate(a_alt, 13) ^ rotate(a_alt, 22);
        uint32_t maj_alt = (a_alt & b_alt) ^ (a_alt & c_alt) ^ (b_alt & c_alt);
        uint32_t temp2_alt = S0_alt + maj_alt;

        h_alt = g_alt;
        g_alt = f_alt;
        f_alt = e_alt;
        e_alt = d_alt + temp1_alt;
        d_alt = c_alt;
        c_alt = b_alt;
        b_alt = a_alt;
        a_alt = temp1_alt + temp2_alt;
    }
    waffle::BoolComposer composer = waffle::BoolComposer();

    std::vector<uint32> w;
    std::vector<uint32> k;
<<<<<<< HEAD
    for (size_t i = 0; i < 256; ++i) {
=======
    for (size_t i = 0; i < 64; ++i)
    {
>>>>>>> 64f12528
        w.emplace_back(uint32(witness_t(&composer, w_alt[i])));
        k.emplace_back(uint32(&composer, k_constants[i % 64]));
    }
    uint32 a = witness_t(&composer, round_values[0]);
    uint32 b = witness_t(&composer, round_values[1]);
    uint32 c = witness_t(&composer, round_values[2]);
    uint32 d = witness_t(&composer, round_values[3]);
    uint32 e = witness_t(&composer, round_values[4]);
    uint32 f = witness_t(&composer, round_values[5]);
    uint32 g = witness_t(&composer, round_values[6]);
    uint32 h = witness_t(&composer, round_values[7]);
<<<<<<< HEAD
    for (size_t i = 0; i < 256; ++i) {
=======
    for (size_t i = 0; i < 64; ++i)
    {
>>>>>>> 64f12528
        uint32 S1 = e.ror(7U) ^ e.ror(11U) ^ e.ror(25U);
        uint32 ch = (e & f) + ((~e) & g);
        uint32 temp1 = h + S1 + ch + k[i] + w[i];

        uint32 S0 = a.ror(2U) ^ a.ror(13U) ^ a.ror(22U);
        uint32 T0 = (b & c);
        uint32 T1 = (b - T0) + (c - T0);
        uint32 T2 = a & T1;
        uint32 maj = T2 + T0;
        uint32 temp2 = S0 + maj;

        h = g;
        g = f;
        f = e;
        e = d + temp1;
        d = c;
        c = b;
        b = a;
        a = temp1 + temp2;
    }

    uint32_t a_result = static_cast<uint32_t>(
        barretenberg::fr::from_montgomery_form(composer.get_variable(a.get_witness_index())).data[0]);
    uint32_t b_result = static_cast<uint32_t>(
        barretenberg::fr::from_montgomery_form(composer.get_variable(b.get_witness_index())).data[0]);
    uint32_t c_result = static_cast<uint32_t>(
        barretenberg::fr::from_montgomery_form(composer.get_variable(c.get_witness_index())).data[0]);
    uint32_t d_result = static_cast<uint32_t>(
        barretenberg::fr::from_montgomery_form(composer.get_variable(d.get_witness_index())).data[0]);
    uint32_t e_result = static_cast<uint32_t>(
        barretenberg::fr::from_montgomery_form(composer.get_variable(e.get_witness_index())).data[0]);
    uint32_t f_result = static_cast<uint32_t>(
        barretenberg::fr::from_montgomery_form(composer.get_variable(f.get_witness_index())).data[0]);
    uint32_t g_result = static_cast<uint32_t>(
        barretenberg::fr::from_montgomery_form(composer.get_variable(g.get_witness_index())).data[0]);
    uint32_t h_result = static_cast<uint32_t>(
        barretenberg::fr::from_montgomery_form(composer.get_variable(h.get_witness_index())).data[0]);

    EXPECT_EQ(a_result, a_alt);
    EXPECT_EQ(b_result, b_alt);
    EXPECT_EQ(c_result, c_alt);
    EXPECT_EQ(d_result, d_alt);
    EXPECT_EQ(e_result, e_alt);
    EXPECT_EQ(f_result, f_alt);
    EXPECT_EQ(g_result, g_alt);
    EXPECT_EQ(h_result, h_alt);

    waffle::Prover prover = composer.preprocess();

    waffle::Verifier verifier = waffle::preprocess(prover);

    waffle::plonk_proof proof = prover.construct_proof();

    bool result = verifier.verify_proof(proof);
    EXPECT_EQ(result, true);
}<|MERGE_RESOLUTION|>--- conflicted
+++ resolved
@@ -31,7 +31,8 @@
 
 uint32_t get_value(uint32& input)
 {
-    return static_cast<uint32_t>(barretenberg::fr::from_montgomery_form(static_cast<field_t>(input).get_value()).data[0]);
+    return static_cast<uint32_t>(
+        barretenberg::fr::from_montgomery_form(static_cast<field_t>(input).get_value()).data[0]);
 }
 
 TEST(stdlib_uint32, test_add)
@@ -177,7 +178,6 @@
     EXPECT_EQ(result, true);
 }
 
-
 TEST(stdlib_uint32, test_xor_constants)
 {
     waffle::BoolComposer composer = waffle::BoolComposer();
@@ -199,8 +199,7 @@
     uint32_t a_expected = 0xa3b10422;
     uint32_t b_expected = 0xeac21343;
     uint32_t c_expected = a_expected ^ b_expected;
-    for (size_t i = 0; i < 1; ++i)
-    {
+    for (size_t i = 0; i < 1; ++i) {
         b_expected = a_expected;
         a_expected = c_expected;
         c_expected = (a_expected + b_expected) ^ (0xa3b10422 ^ 0xeac21343);
@@ -214,8 +213,7 @@
     uint32 a = first_input;
     uint32 b = second_input;
     uint32 c = a ^ b;
-    for (size_t i = 0; i < 1; ++i)
-    {
+    for (size_t i = 0; i < 1; ++i) {
         uint32 const_a = 0xa3b10422;
         uint32 const_b = 0xeac21343;
         b = a;
@@ -241,8 +239,7 @@
     uint32_t a_expected = 0xa3b10422;
     uint32_t b_expected = 0xeac21343;
     uint32_t c_expected = a_expected & b_expected;
-    for (size_t i = 0; i < 1; ++i)
-    {
+    for (size_t i = 0; i < 1; ++i) {
         b_expected = a_expected;
         a_expected = c_expected;
         c_expected = (~a_expected & 0xa3b10422) + (b_expected & 0xeac21343);
@@ -257,8 +254,7 @@
     uint32 a = first_input;
     uint32 b = second_input;
     uint32 c = a & b;
-    for (size_t i = 0; i < 1; ++i)
-    {
+    for (size_t i = 0; i < 1; ++i) {
         uint32 const_a = 0xa3b10422;
         uint32 const_b = 0xeac21343;
         b = a;
@@ -278,7 +274,6 @@
     bool result = verifier.verify_proof(proof);
     EXPECT_EQ(result, true);
 }
-
 
 TEST(stdlib_uint32s, test_and)
 {
@@ -429,12 +424,7 @@
 {
     uint32_t w_alt[64];
 
-<<<<<<< HEAD
-    for (size_t i = 0; i < 256; ++i) {
-=======
-    for (size_t i = 0; i < 64; ++i)
-    {
->>>>>>> 64f12528
+    for (size_t i = 0; i < 64; ++i) {
         w_alt[i] = static_cast<uint32_t>(barretenberg::fr::random_element().data[0]);
     }
     uint32_t a_alt = round_values[0];
@@ -445,12 +435,7 @@
     uint32_t f_alt = round_values[5];
     uint32_t g_alt = round_values[6];
     uint32_t h_alt = round_values[7];
-<<<<<<< HEAD
-    for (size_t i = 0; i < 256; ++i) {
-=======
-    for (size_t i = 0; i < 64; ++i)
-    {
->>>>>>> 64f12528
+    for (size_t i = 0; i < 64; ++i) {
         uint32_t S1_alt = rotate(e_alt, 7) ^ rotate(e_alt, 11) ^ rotate(e_alt, 25);
         uint32_t ch_alt = (e_alt & f_alt) ^ ((~e_alt) & g_alt);
         uint32_t temp1_alt = h_alt + S1_alt + ch_alt + k_constants[i % 64] + w_alt[i];
@@ -472,12 +457,7 @@
 
     std::vector<uint32> w;
     std::vector<uint32> k;
-<<<<<<< HEAD
-    for (size_t i = 0; i < 256; ++i) {
-=======
-    for (size_t i = 0; i < 64; ++i)
-    {
->>>>>>> 64f12528
+    for (size_t i = 0; i < 64; ++i) {
         w.emplace_back(uint32(witness_t(&composer, w_alt[i])));
         k.emplace_back(uint32(&composer, k_constants[i % 64]));
     }
@@ -489,12 +469,7 @@
     uint32 f = witness_t(&composer, round_values[5]);
     uint32 g = witness_t(&composer, round_values[6]);
     uint32 h = witness_t(&composer, round_values[7]);
-<<<<<<< HEAD
-    for (size_t i = 0; i < 256; ++i) {
-=======
-    for (size_t i = 0; i < 64; ++i)
-    {
->>>>>>> 64f12528
+    for (size_t i = 0; i < 64; ++i) {
         uint32 S1 = e.ror(7U) ^ e.ror(11U) ^ e.ror(25U);
         uint32 ch = (e & f) + ((~e) & g);
         uint32 temp1 = h + S1 + ch + k[i] + w[i];
