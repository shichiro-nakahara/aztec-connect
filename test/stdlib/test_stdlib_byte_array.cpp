--- conflicted
+++ resolved
@@ -31,19 +31,11 @@
 }
 } // namespace
 
-<<<<<<< HEAD
-TEST(stdlib_byte_array, test_uint32)
-{
-    waffle::BoolComposer composer = waffle::BoolComposer();
-    uint32 a = witness_t(&composer, 1UL);
-    std::string expected = { 0x00, 0x00, 0x00, 0x01 };
-=======
 TEST(stdlib_byte_array, test_uint32_byte_array_conversion)
 {
     waffle::TurboComposer composer = waffle::TurboComposer();
     uint32 a = witness_t(&composer, 2UL);
     std::string expected = { 0x00, 0x00, 0x00, 0x02 };
->>>>>>> 9313baf8
     byte_array arr(&composer);
     arr.write(a);
 
@@ -51,7 +43,6 @@
     EXPECT_EQ(arr.get_value(), expected);
 }
 
-<<<<<<< HEAD
 TEST(stdlib_byte_array, test_reverse)
 {
     waffle::BoolComposer composer = waffle::BoolComposer();
@@ -63,8 +54,6 @@
     EXPECT_EQ(arr.reverse().get_value(), expected);
 }
 
-=======
->>>>>>> 9313baf8
 TEST(stdlib_byte_array, test_uint32_input_output_consistency)
 {
     waffle::TurboComposer composer = waffle::TurboComposer();
