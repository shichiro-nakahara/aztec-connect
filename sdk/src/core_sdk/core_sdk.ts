--- conflicted
+++ resolved
@@ -1,4 +1,3 @@
-<<<<<<< HEAD
 import { AliasHash } from '@aztec/barretenberg/account_id';
 import { EthAddress, GrumpkinAddress } from '@aztec/barretenberg/address';
 import { AssetId } from '@aztec/barretenberg/asset';
@@ -10,34 +9,13 @@
 import { Blake2s, Pedersen, PooledPedersen, Schnorr } from '@aztec/barretenberg/crypto';
 import { Grumpkin } from '@aztec/barretenberg/ecc';
 import { MemoryFifo } from '@aztec/barretenberg/fifo';
-import { HashPathSource } from '@aztec/barretenberg/hash_path_source';
 import { NoteAlgorithms } from '@aztec/barretenberg/note_algorithms';
 import { RollupProofData } from '@aztec/barretenberg/rollup_proof';
 import { RollupProvider, SettlementTime } from '@aztec/barretenberg/rollup_provider';
 import { TxHash } from '@aztec/barretenberg/tx_hash';
-import { BarretenbergWasm, createWorker, destroyWorker, WorkerPool } from '@aztec/barretenberg/wasm';
+import { BarretenbergWasm, WorkerPool } from '@aztec/barretenberg/wasm';
 import { BarretenbergWorker } from '@aztec/barretenberg/wasm';
 import { WorldState } from '@aztec/barretenberg/world_state';
-=======
-import { EthAddress, GrumpkinAddress } from 'barretenberg/address';
-import { Block } from 'barretenberg/block_source';
-import { AssetId } from 'barretenberg/asset';
-import { AccountProver } from 'barretenberg/client_proofs/account_proof';
-import { EscapeHatchProver } from 'barretenberg/client_proofs/escape_hatch_proof';
-import { JoinSplitProver } from 'barretenberg/client_proofs/join_split_proof';
-import { NoteAlgorithms } from 'barretenberg/client_proofs/note_algorithms';
-import { PooledProverFactory } from 'barretenberg/client_proofs/prover';
-import { Crs } from 'barretenberg/crs';
-import { Blake2s } from 'barretenberg/crypto/blake2s';
-import { Pedersen, PooledPedersen } from 'barretenberg/crypto/pedersen';
-import { Schnorr } from 'barretenberg/crypto/schnorr';
-import { Grumpkin } from 'barretenberg/ecc/grumpkin';
-import { MemoryFifo } from 'barretenberg/fifo';
-import { RollupProofData } from 'barretenberg/rollup_proof';
-import { RollupProvider, SettlementTime } from 'barretenberg/rollup_provider';
-import { BarretenbergWasm, WorkerPool } from 'barretenberg/wasm';
-import { WorldState } from 'barretenberg/world_state';
->>>>>>> 1debf093
 import createDebug from 'debug';
 import isNode from 'detect-node';
 import { EventEmitter } from 'events';
@@ -77,15 +55,8 @@
 export class CoreSdk extends EventEmitter {
   private worldState!: WorldState;
   private userStates: UserState[] = [];
-  // Used for proof construction.
   private workerPool!: WorkerPool;
-<<<<<<< HEAD
-  // Used for other long running tasks (data tree hash computation and note decryption).
-  private worker!: BarretenbergWorker;
   private joinSplitProofCreator!: JoinSplitProofCreator;
-=======
-  private joinSplitProofCreator!: JoinSplitProofCreator | EscapeHatchProofCreator;
->>>>>>> 1debf093
   private accountProofCreator!: AccountProofCreator;
   private blockQueue!: MemoryFifo<Block>;
   private userFactory!: UserDataFactory;
