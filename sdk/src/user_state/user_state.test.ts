--- conflicted
+++ resolved
@@ -21,6 +21,7 @@
   OffchainJoinSplitData,
 } from '@aztec/barretenberg/offchain_tx_data';
 import { InnerProofData, RollupProofData } from '@aztec/barretenberg/rollup_proof';
+import { RollupProvider } from '@aztec/barretenberg/rollup_provider';
 import { numToUInt32BE } from '@aztec/barretenberg/serialize';
 import { TxHash } from '@aztec/barretenberg/tx_hash';
 import { BarretenbergWasm } from '@aztec/barretenberg/wasm';
@@ -28,12 +29,6 @@
 import { Database } from '../database';
 import { AccountId, UserData } from '../user';
 import { UserState } from './index';
-<<<<<<< HEAD
-=======
-import { Block } from 'barretenberg/block_source';
-import { ViewingKey } from 'barretenberg/viewing_key';
-import { RollupProvider } from 'barretenberg/rollup_provider';
->>>>>>> c4f2a3ca
 
 type Mockify<T> = {
   [P in keyof T]: jest.Mock;
@@ -43,7 +38,6 @@
   let grumpkin: Grumpkin;
   let blake2s: Blake2s;
   let noteAlgos: NoteAlgorithms;
-  let blockSource: BlockSource;
   let db: Mockify<Database>;
   let rollupProvider: Mockify<RollupProvider>;
   let userState: UserState;
@@ -81,15 +75,12 @@
       getAccountTx: jest.fn(),
       settleAccountTx: jest.fn(),
       addAccountTx: jest.fn(),
-<<<<<<< HEAD
       getDefiTx: jest.fn(),
       updateDefiTx: jest.fn(),
       settleDefiTx: jest.fn(),
       addDefiTx: jest.fn(),
-=======
       getUnsettledUserTxs: jest.fn().mockResolvedValue([]),
       removeUserTx: jest.fn(),
->>>>>>> c4f2a3ca
       getNote: jest.fn(),
       addNote: jest.fn(),
       nullifyNote: jest.fn(),
@@ -103,20 +94,12 @@
       getUserSigningKeys: jest.fn().mockResolvedValue([]),
     } as any;
 
-<<<<<<< HEAD
-    blockSource = {
-      getBlocks: jest.fn().mockResolvedValue([]),
-    } as any;
-
-    userState = new UserState(user, grumpkin, noteAlgos, db as any, blockSource as any);
-=======
     rollupProvider = {
       getBlocks: jest.fn().mockResolvedValue([]),
       getPendingTxs: jest.fn().mockResolvedValue([]),
     } as any;
 
-    userState = new UserState(user, grumpkin, pedersen, noteAlgos, db as any, rollupProvider as any);
->>>>>>> c4f2a3ca
+    userState = new UserState(user, grumpkin, noteAlgos, db as any, rollupProvider as any);
     await userState.init();
     await userState.startSync();
   });
@@ -672,7 +655,7 @@
 
     {
       const newUser = { ...user, nonce: 1, id: new AccountId(user.publicKey, 1) };
-      const newUserState = new UserState(newUser, grumpkin, noteAlgos, db as any, blockSource as any);
+      const newUserState = new UserState(newUser, grumpkin, noteAlgos, db as any, rollupProvider as any);
 
       db.getUser.mockResolvedValueOnce(newUser);
       await newUserState.init();
@@ -946,7 +929,7 @@
     const pendingTxs = [TxHash.random(), TxHash.random(), unsettledUserTxs[1]];
     rollupProvider.getPendingTxs.mockResolvedValue(pendingTxs);
 
-    userState = new UserState(user, grumpkin, pedersen, noteAlgos, db as any, rollupProvider as any);
+    userState = new UserState(user, grumpkin, noteAlgos, db as any, rollupProvider as any);
     await userState.init();
 
     expect(db.removeUserTx).toHaveBeenCalledTimes(2);
