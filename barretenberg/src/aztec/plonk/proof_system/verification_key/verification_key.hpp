--- conflicted
+++ resolved
@@ -1,35 +1,3 @@
-<<<<<<< HEAD
-#pragma once
-#include <map>
-#include <plonk/reference_string/reference_string.hpp>
-#include <polynomials/evaluation_domain.hpp>
-
-namespace waffle {
-
-struct verification_key {
-    verification_key(const size_t num_gates,
-                     const size_t num_inputs,
-                     std::shared_ptr<VerifierReferenceString> const& crs);
-    verification_key(const verification_key& other);
-    verification_key(verification_key&& other);
-    verification_key& operator=(verification_key&& other);
-
-    ~verification_key() = default;
-    size_t n;
-    size_t num_public_inputs;
-
-    barretenberg::evaluation_domain domain;
-
-    std::shared_ptr<VerifierReferenceString> reference_string;
-
-    std::map<std::string, barretenberg::g1::affine_element> constraint_selectors;
-
-    std::map<std::string, barretenberg::g1::affine_element> permutation_selectors;
-    std::map<std::string, barretenberg::g1::affine_element> id_selectors;
-
-    size_t program_width = 3;
-};
-=======
 #pragma once
 #include <map>
 #include <plonk/reference_string/reference_string.hpp>
@@ -89,6 +57,7 @@
     std::map<std::string, barretenberg::g1::affine_element> constraint_selectors;
 
     std::map<std::string, barretenberg::g1::affine_element> permutation_selectors;
+    std::map<std::string, barretenberg::g1::affine_element> id_selectors;
 
     std::vector<PolynomialDescriptor> polynomial_manifest;
 
@@ -104,5 +73,4 @@
     write(buf, key.permutation_selectors);
 }
 
->>>>>>> 0275bcc1
 } // namespace waffle