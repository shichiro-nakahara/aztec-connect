#pragma once
#include "composer_base.hpp"

namespace waffle {
class TurboComposer : public ComposerBase {
  public:
    static constexpr ComposerType type = ComposerType::TURBO;
    static constexpr size_t UINT_LOG2_BASE = 2;
    enum TurboSelectors {
        QM = 0,
        QC = 1,
        Q1 = 2,
        Q2 = 3,
        Q3 = 4,
        Q4 = 5,
        Q5 = 6,
        QARITH = 7,
        QECC_1 = 8,
        QRANGE = 9,
        QLOGIC = 10,
    };
    TurboComposer();
    TurboComposer(std::string const& crs_path, const size_t size_hint = 0);
    TurboComposer(std::shared_ptr<ReferenceStringFactory> const& crs_factory, const size_t size_hint = 0);
    TurboComposer(std::shared_ptr<proving_key> const& p_key,
                  std::shared_ptr<verification_key> const& v_key,
                  size_t size_hint = 0);
    TurboComposer(TurboComposer&& other) = default;
    TurboComposer& operator=(TurboComposer&& other) = default;
    ~TurboComposer() {}

    virtual std::shared_ptr<proving_key> compute_proving_key() override;
    std::shared_ptr<verification_key> compute_verification_key() override;
    std::shared_ptr<program_witness> compute_witness() override;

    TurboProver create_prover();
    TurboVerifier create_verifier();

    UnrolledTurboProver create_unrolled_prover();
    UnrolledTurboVerifier create_unrolled_verifier();

    void create_dummy_gate();
    void create_add_gate(const add_triple& in) override;

    void create_big_add_gate(const add_quad& in);
    void create_big_add_gate_with_bit_extraction(const add_quad& in);
    void create_big_mul_gate(const mul_quad& in);
    void create_balanced_add_gate(const add_quad& in);

    void create_mul_gate(const mul_triple& in) override;
    void create_bool_gate(const uint32_t a) override;
    void create_poly_gate(const poly_triple& in) override;
    void create_fixed_group_add_gate(const fixed_group_add_quad& in);
    void create_fixed_group_add_gate_with_init(const fixed_group_add_quad& in, const fixed_group_init_quad& init);
    void fix_witness(const uint32_t witness_index, const barretenberg::fr& witness_value);

    std::vector<uint32_t> create_range_constraint(const uint32_t witness_index, const size_t num_bits);
    accumulator_triple create_logic_constraint(const uint32_t a,
                                               const uint32_t b,
                                               const size_t num_bits,
                                               bool is_xor_gate);
    accumulator_triple create_and_constraint(const uint32_t a, const uint32_t b, const size_t num_bits);
    accumulator_triple create_xor_constraint(const uint32_t a, const uint32_t b, const size_t num_bits);

    uint32_t put_constant_variable(const barretenberg::fr& variable);

    void create_dummy_gates();
    size_t get_num_constant_gates() const override { return 0; }

<<<<<<< HEAD
    void assert_equal_constant(const uint32_t a_idx, const barretenberg::fr& b, std::string const& msg = "assert equal constant failed")
=======
    void assert_equal_constant(const uint32_t a_idx,
                               const barretenberg::fr& b,
                               std::string const& msg = "assert equal constant failed")
>>>>>>> bf470ad6
    {
        // ASSERT(variables[a_idx] == b);
        if (variables[a_idx] != b && !failed) {
            failed = true;
            err = msg;
        }
        const add_triple gate_coefficients{
            a_idx, a_idx, a_idx, barretenberg::fr::one(), barretenberg::fr::zero(), barretenberg::fr::zero(), -b,
        };
        create_add_gate(gate_coefficients);
    }

    // these are variables that we have used a gate on, to enforce that they are equal to a defined value
    std::map<barretenberg::fr, uint32_t> constant_variables;

    static transcript::Manifest create_manifest(const size_t num_public_inputs)
    {
        // add public inputs....
        constexpr size_t g1_size = 64;
        constexpr size_t fr_size = 32;
        const size_t public_input_size = fr_size * num_public_inputs;
        const transcript::Manifest output = transcript::Manifest(
            { transcript::Manifest::RoundManifest(
                  { { "circuit_size", 4, true }, { "public_input_size", 4, true } }, "init", 1),
              transcript::Manifest::RoundManifest({}, "eta", 0),
              transcript::Manifest::RoundManifest(
                  {
                      { "public_inputs", public_input_size, false },
                      { "W_1", g1_size, false },
                      { "W_2", g1_size, false },
                      { "W_3", g1_size, false },
                      { "W_4", g1_size, false },
                  },
                  "beta",
                  2),
              transcript::Manifest::RoundManifest({ { "Z", g1_size, false } }, "alpha", 1),
              transcript::Manifest::RoundManifest(
                  {
                      { "T_1", g1_size, false },
                      { "T_2", g1_size, false },
                      { "T_3", g1_size, false },
                      { "T_4", g1_size, false },
                  },
                  "z",
                  1),
              transcript::Manifest::RoundManifest(
                  {
                      { "t", fr_size, true, -1 },
                      { "w_1", fr_size, false, 0 },
                      { "w_2", fr_size, false, 1 },
                      { "w_3", fr_size, false, 2 },
                      { "w_4", fr_size, false, 3 },
                      { "sigma_1", fr_size, false, 4 },
                      { "sigma_2", fr_size, false, 5 },
                      { "sigma_3", fr_size, false, 6 },
                      { "q_arith", fr_size, false, 7 },
                      { "q_ecc_1", fr_size, false, 8 },
                      { "q_c", fr_size, false, 9 },
                      { "r", fr_size, false, 10 },
                      { "z_omega", fr_size, false, -1 },
                      { "w_1_omega", fr_size, false, 0 },
                      { "w_2_omega", fr_size, false, 1 },
                      { "w_3_omega", fr_size, false, 2 },
                      { "w_4_omega", fr_size, false, 3 },
                  },
                  "nu",
                  11,
                  true),
              transcript::Manifest::RoundManifest(
                  { { "PI_Z", g1_size, false }, { "PI_Z_OMEGA", g1_size, false } }, "separator", 1) });
        return output;
    }

    static transcript::Manifest create_unrolled_manifest(const size_t num_public_inputs)
    {
        // add public inputs....
        constexpr size_t g1_size = 64;
        constexpr size_t fr_size = 32;
        const size_t public_input_size = fr_size * num_public_inputs;
        const transcript::Manifest output = transcript::Manifest(
            { transcript::Manifest::RoundManifest(
                  { { "circuit_size", 4, true }, { "public_input_size", 4, true } }, "init", 1),
              transcript::Manifest::RoundManifest({}, "eta", 0),
              transcript::Manifest::RoundManifest(
                  {
                      { "public_inputs", public_input_size, false },
                      { "W_1", g1_size, false },
                      { "W_2", g1_size, false },
                      { "W_3", g1_size, false },
                      { "W_4", g1_size, false },
                  },
                  "beta",
                  2),
              transcript::Manifest::RoundManifest({ { "Z", g1_size, false } }, "alpha", 1),
              transcript::Manifest::RoundManifest(
                  {
                      { "T_1", g1_size, false },
                      { "T_2", g1_size, false },
                      { "T_3", g1_size, false },
                      { "T_4", g1_size, false },
                  },
                  "z",
                  1),
              transcript::Manifest::RoundManifest(
                  {
                      { "t", fr_size, true, -1 },         { "w_1", fr_size, false, 0 },
                      { "w_2", fr_size, false, 1 },       { "w_3", fr_size, false, 2 },
                      { "w_4", fr_size, false, 3 },       { "sigma_1", fr_size, false, 4 },
                      { "sigma_2", fr_size, false, 5 },   { "sigma_3", fr_size, false, 6 },
                      { "sigma_4", fr_size, false, 7 },   { "q_1", fr_size, false, 8 },
                      { "q_2", fr_size, false, 9 },       { "q_3", fr_size, false, 10 },
                      { "q_4", fr_size, false, 11 },      { "q_5", fr_size, false, 12 },
                      { "q_m", fr_size, false, 13 },      { "q_c", fr_size, false, 14 },
                      { "q_arith", fr_size, false, 15 },  { "q_logic", fr_size, false, 16 },
                      { "q_range", fr_size, false, 17 },  { "q_ecc_1", fr_size, false, 18 },
                      { "z", fr_size, false, 19 },        { "z_omega", fr_size, false, 19 },
                      { "w_1_omega", fr_size, false, 0 }, { "w_2_omega", fr_size, false, 1 },
                      { "w_3_omega", fr_size, false, 2 }, { "w_4_omega", fr_size, false, 3 },
                  },
                  "nu",
                  20,
                  true),
              transcript::Manifest::RoundManifest(
                  { { "PI_Z", g1_size, false }, { "PI_Z_OMEGA", g1_size, false } }, "separator", 2) });
        return output;
    }
};
} // namespace waffle<|MERGE_RESOLUTION|>--- conflicted
+++ resolved
@@ -67,13 +67,9 @@
     void create_dummy_gates();
     size_t get_num_constant_gates() const override { return 0; }
 
-<<<<<<< HEAD
-    void assert_equal_constant(const uint32_t a_idx, const barretenberg::fr& b, std::string const& msg = "assert equal constant failed")
-=======
     void assert_equal_constant(const uint32_t a_idx,
                                const barretenberg::fr& b,
                                std::string const& msg = "assert equal constant failed")
->>>>>>> bf470ad6
     {
         // ASSERT(variables[a_idx] == b);
         if (variables[a_idx] != b && !failed) {
