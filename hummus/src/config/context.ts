import { createContext } from 'react';

export interface ThemeContext {
  theme: string;
  background: string;
  color: string;
  link: string;
};

export const themes: { [key: string]: ThemeContext } = {
  lightTheme: {
    theme: 'light',
    background: 'white',
    color: 'grey-dark',
    link: 'secondary',
  },
  darkTheme: {
    theme: 'dark',
    background: 'grey-darker',
    color: 'white',
    link: 'white',
  },
<<<<<<< HEAD
  terminal: {
    theme: 'terminal1970',
    background: 'black',
    color: 'white',
    link: 'white',
  }
=======
  terminalTheme: {
    theme: 'terminal',
    background: 'black',
    color: 'white',
    link: 'white',
  },
>>>>>>> 10901212
};

export const ThemeContext = createContext(themes.darkTheme);<|MERGE_RESOLUTION|>--- conflicted
+++ resolved
@@ -19,22 +19,7 @@
     background: 'grey-darker',
     color: 'white',
     link: 'white',
-  },
-<<<<<<< HEAD
-  terminal: {
-    theme: 'terminal1970',
-    background: 'black',
-    color: 'white',
-    link: 'white',
   }
-=======
-  terminalTheme: {
-    theme: 'terminal',
-    background: 'black',
-    color: 'white',
-    link: 'white',
-  },
->>>>>>> 10901212
 };
 
 export const ThemeContext = createContext(themes.darkTheme);