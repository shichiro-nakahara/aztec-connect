import React, { useState } from 'react';
import ReactDOM from 'react-dom';
import { FlexBox, Block, SwitchInput, TextButton } from '@aztec/guacamole-ui';
import { App } from './app';
import { JoinSplitForm } from './join_split_form';
import { ThemeContext, themes } from './config/context';
import styles from './index.scss';
import './styles/guacamole.css';
import debug from 'debug';
import { Terminal, TerminalComponent } from './terminal';
require('barretenberg-es/wasm/barretenberg.wasm');

function LandingPage({ app }: { app: App }) {
  const [ termMode, setTermMode ] = useState(true);

<<<<<<< HEAD
  return termMode ? (
    <TerminalComponent app={app} terminal={new Terminal(12, 40)} onExit={() => setTermMode(false)}/>
  ) : (
    <Block padding="xl" align="center">
      <FlexBox align="center">
        <JoinSplitForm app={app} />
      </FlexBox>
    </Block>
=======
function LandingPage({ app }: LandingPageProps) {
  const [theme, setTheme] = useState(themes.darkTheme);

  return (
    <ThemeContext.Provider value={theme}>
      <Block
        className={styles.container}
        padding="xl"
        align="center"
        background={theme.background}
        stretch
      >
        <FlexBox align="center">
            <div className={styles.content}>
              <JoinSplitForm app={app} theme={theme} />
              <Block top="xl">
                <FlexBox valign="center" align="space-between">
                  <SwitchInput
                    theme={theme.theme}
                    onClick={() => setTheme(theme.theme === 'light' ? themes.darkTheme : themes.lightTheme)}
                    checked={theme.theme === 'light'}
                  />
                </FlexBox>
              </Block>
            </div>
          </FlexBox>
      </Block>
    </ThemeContext.Provider>
>>>>>>> 03823087
  );
}
async function main() {
  debug.enable('bb:*');
  const app = new App();
  ReactDOM.render(<LandingPage app={app}/>, document.getElementById('root'));
}

// tslint:disable-next-line:no-console
main().catch(console.error);<|MERGE_RESOLUTION|>--- conflicted
+++ resolved
@@ -1,6 +1,6 @@
 import React, { useState } from 'react';
 import ReactDOM from 'react-dom';
-import { FlexBox, Block, SwitchInput, TextButton } from '@aztec/guacamole-ui';
+import { FlexBox, Block, SwitchInput } from '@aztec/guacamole-ui';
 import { App } from './app';
 import { JoinSplitForm } from './join_split_form';
 import { ThemeContext, themes } from './config/context';
@@ -11,20 +11,11 @@
 require('barretenberg-es/wasm/barretenberg.wasm');
 
 function LandingPage({ app }: { app: App }) {
-  const [ termMode, setTermMode ] = useState(true);
+  const [theme, setTheme] = useState(themes.terminal);
 
-<<<<<<< HEAD
-  return termMode ? (
-    <TerminalComponent app={app} terminal={new Terminal(12, 40)} onExit={() => setTermMode(false)}/>
-  ) : (
-    <Block padding="xl" align="center">
-      <FlexBox align="center">
-        <JoinSplitForm app={app} />
-      </FlexBox>
-    </Block>
-=======
-function LandingPage({ app }: LandingPageProps) {
-  const [theme, setTheme] = useState(themes.darkTheme);
+  if (theme.theme === 'terminal') {
+    return (<TerminalComponent app={app} terminal={new Terminal(12, 40)} onExit={() => setTheme(themes.darkTheme)}/>);
+  }
 
   return (
     <ThemeContext.Provider value={theme}>
@@ -51,7 +42,6 @@
           </FlexBox>
       </Block>
     </ThemeContext.Provider>
->>>>>>> 03823087
   );
 }
 async function main() {
