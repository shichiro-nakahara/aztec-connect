--- conflicted
+++ resolved
@@ -52,11 +52,8 @@
     "@types/react": "^16.9.23",
     "@types/react-copy-to-clipboard": "^4.3.0",
     "@types/react-dom": "^16.9.5",
-<<<<<<< HEAD
     "@types/styled-components": "^5.1.0",
-=======
     "@types/react-router-dom": "^5.1.5",
->>>>>>> ef36d5c0
     "@types/webpack-env": "^1.13.6",
     "autoprefixer": "^9.7.6",
     "cbor": "^5.0.1",
@@ -75,11 +72,8 @@
     "react": "^16.13.0",
     "react-copy-to-clipboard": "^5.0.2",
     "react-dom": "^16.13.0",
-<<<<<<< HEAD
     "styled-components": "^5.1.0",
-=======
     "react-router-dom": "^5.1.2",
->>>>>>> ef36d5c0
     "sass-loader": "^8.0.2",
     "svg-sprite-loader": "^4.2.5",
     "threads-plugin": "^1.3.1",
